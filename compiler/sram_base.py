--- conflicted
+++ resolved
@@ -216,29 +216,29 @@
         c = reload(__import__(OPTS.bitcell))
         self.mod_bitcell = getattr(c, OPTS.bitcell)
         self.bitcell = self.mod_bitcell()
-<<<<<<< HEAD
-=======
-        
-        c = reload(__import__(OPTS.control_logic))
-        self.mod_control_logic = getattr(c, OPTS.control_logic)
-        
-        # Create the control logic module for each port type
-        if len(self.readwrite_ports)>0:
-            self.control_logic_rw = self.mod_control_logic(num_rows=self.num_rows,
-                                                           words_per_row=self.words_per_row,
-                                                           port_type="rw")
-            self.add_mod(self.control_logic_rw)
-        if len(self.write_ports)>0:
-            self.control_logic_w = self.mod_control_logic(num_rows=self.num_rows,
-                                                          words_per_row=self.words_per_row,
-                                                          port_type="w")
-            self.add_mod(self.control_logic_w)
-        if len(self.read_ports)>0:
-            self.control_logic_r = self.mod_control_logic(num_rows=self.num_rows,
-                                                          words_per_row=self.words_per_row,
-                                                          port_type="r")
-            self.add_mod(self.control_logic_r)
->>>>>>> 2f6300c7
+# <<<<<<< HEAD
+# =======
+        
+        # c = reload(__import__(OPTS.control_logic))
+        # self.mod_control_logic = getattr(c, OPTS.control_logic)
+        
+        # # Create the control logic module for each port type
+        # if len(self.readwrite_ports)>0:
+            # self.control_logic_rw = self.mod_control_logic(num_rows=self.num_rows,
+                                                           # words_per_row=self.words_per_row,
+                                                           # port_type="rw")
+            # self.add_mod(self.control_logic_rw)
+        # if len(self.write_ports)>0:
+            # self.control_logic_w = self.mod_control_logic(num_rows=self.num_rows,
+                                                          # words_per_row=self.words_per_row,
+                                                          # port_type="w")
+            # self.add_mod(self.control_logic_w)
+        # if len(self.read_ports)>0:
+            # self.control_logic_r = self.mod_control_logic(num_rows=self.num_rows,
+                                                          # words_per_row=self.words_per_row,
+                                                          # port_type="r")
+            # self.add_mod(self.control_logic_r)
+# >>>>>>> dev
 
         # Create the address and control flops (but not the clk)
         from dff_array import dff_array
@@ -272,18 +272,27 @@
         #The control logic can resize itself based on the other modules. Requires all other modules added before control logic.
         self.all_mods_except_control_done = True
 
-        #c = reload(__import__(OPTS.control_logic))
-        #self.mod_control_logic = getattr(c, OPTS.control_logic)
-        from control_logic import control_logic
+        c = reload(__import__(OPTS.control_logic))
+        self.mod_control_logic = getattr(c, OPTS.control_logic)
+        
         # Create the control logic module for each port type
-        if OPTS.num_rw_ports>0:
-            self.control_logic = self.control_logic_rw = control_logic(num_rows=self.num_rows, words_per_row=self.words_per_row,sram=self, port_type="rw")
+        if len(self.readwrite_ports)>0:
+            self.control_logic_rw = self.mod_control_logic(num_rows=self.num_rows, 
+                                                           words_per_row=self.words_per_row,
+                                                           sram=self, 
+                                                           port_type="rw")
             self.add_mod(self.control_logic_rw)
-        if OPTS.num_w_ports>0:
-            self.control_logic_w = control_logic(num_rows=self.num_rows, words_per_row=self.words_per_row,sram=self, port_type="w")
+        if len(self.write_ports)>0:
+            self.control_logic_w = self.mod_control_logic(num_rows=self.num_rows, 
+                                                          words_per_row=self.words_per_row,
+                                                          sram=self, 
+                                                          port_type="w")
             self.add_mod(self.control_logic_w)
-        if OPTS.num_r_ports>0:
-            self.control_logic_r = control_logic(num_rows=self.num_rows, words_per_row=self.words_per_row,sram=self, port_type="r")
+        if len(self.read_ports)>0:
+            self.control_logic_r = self.mod_control_logic(num_rows=self.num_rows, 
+                                                          words_per_row=self.words_per_row,
+                                                          sram=self, 
+                                                          port_type="r")
             self.add_mod(self.control_logic_r)
 
     def create_bank(self,bank_num):
@@ -478,25 +487,10 @@
     def analytical_delay(self, vdd, slew,load):
         """ LH and HL are the same in analytical model. """
         return self.bank.analytical_delay(vdd,slew,load)
-
-    # def get_delay_to_wl(self):
-        # """Get the delay (in delay units) of the clk to a wordline in the bitcell array"""
-        # debug.check(self.all_mods_except_control_done, "Cannot calculate sense amp enable delay unless all module have been added.")
-        # stage_efforts = self.determine_wordline_stage_efforts()
-        # clk_to_wl_delay = logical_effort.calculate_relative_delay(stage_efforts, self.pinv)
-        # debug.info(1, "Clock to wordline delay is {} delay units".format(clk_to_wl_delay))
-        # return clk_to_wl_delay
         
     def determine_wordline_stage_efforts(self):
         """Get the all the stage efforts for each stage in the path from clk_buf to a wordline"""
-        #clk
         stage_effort_list = []
-        # clk_buf_cout = self.get_clk_cin()
-        # #Assume rw only. There are important differences with multiport that will need to be accounted for.
-        # if self.control_logic_rw != None:
-            # stage_effort_list += self.control_logic_rw.determine_wordline_stage_efforts(clk_buf_cout)
-        # else: 
-            # stage_effort_list += self.control_logic_r.determine_wordline_stage_efforts(clk_buf_cout)
 
         #Clk_buf originates from the control logic so only the bank is related to the wordline path
         external_wordline_cout = 0 #No loading on the wordline other than in the bank.
@@ -514,30 +508,7 @@
             col_addr_clk_cin = self.col_addr_dff.get_clk_cin()
         bank_clk_cin = self.bank.get_clk_cin()
         
-        return row_addr_clk_cin + data_clk_cin + col_addr_clk_cin + bank_clk_cin
-
-    # def get_delay_to_sen(self):
-        # """Get the delay (in delay units) of the clk to a sense amp enable. 
-           # This does not incorporate the delay of the replica bitline.
-        # """
-        # debug.check(self.all_mods_except_control_done, "Cannot calculate sense amp enable delay unless all module have been added.")
-        # stage_efforts = self.determine_sa_enable_stage_efforts()
-        # clk_to_sen_delay = logical_effort.calculate_relative_delay(stage_efforts, self.pinv)
-        # debug.info(1, "Clock to s_en delay is {} delay units".format(clk_to_sen_delay))
-        # return clk_to_sen_delay    
-        
-    # def determine_sa_enable_stage_efforts(self):
-        # """Get the all the stage efforts for each stage in the path from clk to a sense amp enable"""
-        # stage_effort_list = []
-        # clk_buf_bar_cout = self.get_clk_bar_cin()
-        # clk_sen_cout = self.get_sen_cin()
-        # #Assume rw only. There are important differences with multiport that will need to be accounted for.
-        # if self.control_logic_rw != None:
-            # stage_effort_list += self.control_logic_rw.determine_sa_enable_stage_efforts(clk_buf_bar_cout, clk_sen_cout)
-        # else: 
-            # stage_effort_list += self.control_logic_r.determine_sa_enable_stage_efforts(clk_buf_bar_cout, clk_sen_cout)
-        
-        # return stage_effort_list      
+        return row_addr_clk_cin + data_clk_cin + col_addr_clk_cin + bank_clk_cin 
         
     def get_clk_bar_cin(self):
         """Gets the capacitive load the of clock (clk_buf_bar) for the sram"""
