# See LICENSE for licensing information.
#
# Copyright (c) 2016-2021 Regents of the University of California and The Board
# of Regents for the Oklahoma Agricultural and Mechanical College
# (acting for and on behalf of Oklahoma State University)
# All rights reserved.
#

import itertools
import math
from datetime import datetime
from gdsMill import gdsMill
import debug
from globals import OPTS, print_time
from tech import drc, GDS
from tech import layer as techlayer
from base.vector import vector
from base.vector3d import vector3d
from base.pin_layout import pin_layout
from .router_tech import router_tech
from .pin_group import pin_group
from . import grid_utils


class router(router_tech):
    """
    A router class to read an obstruction map from a gds and plan a
    route on a given layer. This is limited to two layer routes.
    It populates blockages on a grid class.
    """
    def __init__(self, layers, design, bbox=None, margin=0, route_track_width=1):
        """
        This will instantiate a copy of the gds file or the module at (0,0) and
        route on top of this. The blockages from the gds/module will be
        considered.
        """

        router_tech.__init__(self, layers, route_track_width)

        self.cell = design

        self.gds_filename = OPTS.openram_temp + "temp.gds"

        # The pin data structures
        # A map of pin names to a set of pin_layout structures
        # (i.e. pins with a given label)
        self.pins = {}
        # This is a set of all pins (ignoring names) so that can quickly
        # not create blockages for pins
        # (They will be blocked when we are routing other
        # nets based on their name.)
        self.all_pins = set()

        # The labeled pins above categorized into pin groups
        # that are touching/connected.
        self.pin_groups = {}

        # The blockage data structures
        # A list of metal shapes (using the same pin_layout structure)
        # that could be blockages.
        # This will include the pins above as well.
        self.blockages = []
        # The corresponding set of blocked grids for above blockage pin_layout shapes
        # It is a cached set of grids that *could* be blocked, but may be unblocked
        # depending on which pin we are routing.
        self.blocked_grids = set()

        # The routed data structures
        # A list of paths that have been "routed"
        self.paths = []
        # A list of path blockages (they might be expanded for wide metal DRC)
        self.path_blockages = []

        # The perimeter pins should be placed outside the SRAM macro by a distance
        self.margin = margin
        self.init_bbox(bbox, margin)

        # New pins if we create a ring or side pins or etc.
        self.new_pins = {}

    def init_bbox(self, bbox=None, margin=0):
        """
        Initialize the ll,ur values with the paramter or using the layout boundary.
        """
        if not bbox:
            self.bbox = self.cell.get_bbox(margin)
        else:
            self.bbox = bbox

        (self.ll, self.ur) = self.bbox

    def get_bbox(self):
        return self.bbox
<<<<<<< HEAD

    def create_routing_grid(self, router_type):
=======
    
    def create_routing_grid(self, router_type=None):
>>>>>>> 5ad1db95
        """
        Create (or recreate) a sprase routing grid with A* expansion functions.
        """
        debug.check(router_type or hasattr(self, "router_type"), "Must specify a routing grid type.")

        self.init_bbox(self.bbox, self.margin)

        if router_type:
            self.router_type = router_type
            self.rg = router_type(self.ll, self.ur, self.track_width)
        else:
            self.rg = self.router_type(self.ll, self.ur, self.track_width)

    def clear_pins(self):
        """
        Convert the routed path to blockages.
        Keep the other blockages unchanged.
        """
        self.pins = {}
        self.all_pins = set()
        self.pin_groups = {}
        # DO NOT clear the blockages as these don't change
        self.rg.reinit()

    def set_top(self, top_name):
        """ If we want to route something besides the top-level cell."""
        self.top_name = top_name

    def is_wave(self, path):
        """
        Determines if this is a multi-track width wave (True)
        # or a normal route (False)
        """
        return len(path[0]) > 1

    def retrieve_pins(self, pin_name):
        """
        Retrieve the pin shapes on metal 3 from the layout.
        """
        debug.info(2, "Retrieving pins for {}.".format(pin_name))
        shape_list = self.layout.getAllPinShapes(str(pin_name))
        pin_set = set()
        for shape in shape_list:
            (layer, boundary) = shape
            # GDSMill boundaries are in (left, bottom, right, top) order
            # so repack and snap to the grid
            ll = vector(boundary[0], boundary[1]).snap_to_grid()
            ur = vector(boundary[2], boundary[3]).snap_to_grid()
            rect = [ll, ur]
            pin = pin_layout(pin_name, rect, layer)
            pin_set.add(pin)

        debug.check(len(pin_set) > 0,
                    "Did not find any pin shapes for {0}.".format(str(pin_name)))

        self.pins[pin_name] = pin_set
        self.all_pins.update(pin_set)

        for pin in self.pins[pin_name]:
            debug.info(3, "Retrieved pin {}".format(str(pin)))

    def find_blockages(self):
        """
        Iterate through all the layers and write the obstacles to the routing grid.
        This doesn't consider whether the obstacles will be pins or not.
        They get reset later if they are not actually a blockage.
        """
        debug.info(1, "Finding blockages.")
        for lpp in [self.vert_lpp, self.horiz_lpp]:
            self.retrieve_blockages(lpp)

    def find_pins_and_blockages(self, pin_list):
        """
        Find the pins and blockages in the design
        """

        # If didn't specify a gds blockage file, write it out to read the gds
        # This isn't efficient, but easy for now
        # Load the gds file and read in all the shapes
        self.cell.gds_write(self.gds_filename)
        self.layout = gdsMill.VlsiLayout(units=GDS["unit"])
        self.reader = gdsMill.Gds2reader(self.layout)
        self.reader.loadFromFile(self.gds_filename)
        self.top_name = self.layout.rootStructureName
        # print_time("GDS read",datetime.now(), start_time)
        
        # This finds the pin shapes and sorts them into "groups" that
        # are connected. This must come before the blockages, so we
        # can not count the pins themselves
        # as blockages.
        start_time = datetime.now()
        for pin_name in pin_list:
            self.retrieve_pins(pin_name)
        print_time("Retrieving pins", datetime.now(), start_time, 4)

        start_time = datetime.now()
        for pin_name in pin_list:
            self.analyze_pins(pin_name)
        print_time("Analyzing pins", datetime.now(), start_time, 4)

        # This will get all shapes as blockages and convert to grid units
        # This ignores shapes that were pins
        start_time = datetime.now()
        self.find_blockages()
        print_time("Finding blockages", datetime.now(), start_time, 4)

        # Convert the blockages to grid units
        start_time = datetime.now()
        self.convert_blockages()
        print_time("Converting blockages", datetime.now(), start_time, 4)

        # This will convert the pins to grid units
        # It must be done after blockages to ensure no DRCs
        # between expanded pins and blocked grids
        start_time = datetime.now()
        for pin in pin_list:
            self.convert_pins(pin)
        print_time("Converting pins", datetime.now(), start_time, 4)

        # Combine adjacent pins into pin groups to reduce run-time
        # by reducing the number of maze routes.
        # This algorithm is > O(n^2) so remove it for now
        # start_time = datetime.now()
        # for pin in pin_list:
        #     self.combine_adjacent_pins(pin)
        # print_time("Combining adjacent pins",datetime.now(), start_time, 4)

        # Separate any adjacent grids of differing net names
        # that overlap
        # Must be done before enclosing pins
        start_time = datetime.now()
        self.separate_adjacent_pins(0)
        print_time("Separating adjacent pins", datetime.now(), start_time, 4)

        # Enclose the continguous grid units in a metal
        # rectangle to fix some DRCs
        #start_time = datetime.now()
        #self.enclose_pins()
        #print_time("Enclosing pins", datetime.now(), start_time, 4)

    # MRG: Removing this code for now. The later compute enclosure code
    # assumes that all pins are touching and this may produce sets of pins
    # that are not connected.
    # def combine_adjacent_pins(self, pin_name):
    #     """
    #     Find pins that have adjacent routing tracks and merge them into a
    #     single pin_group.  The pins themselves may not be touching, but
    #     enclose_pins in the next step will ensure they are touching.
    #     """
    #     debug.info(1,"Combining adjacent pins for {}.".format(pin_name))
    #     # Find all adjacencies
    #     adjacent_pins = {}
    #     for index1,pg1 in enumerate(self.pin_groups[pin_name]):
    #         for index2,pg2 in enumerate(self.pin_groups[pin_name]):
    #             # Cannot combine with yourself, also don't repeat
    #             if index1<=index2:
    #                 continue
    #             # Combine if at least 1 grid cell is adjacent
    #             if pg1.adjacent(pg2):
    #                 if not index1 in adjacent_pins:
    #                     adjacent_pins[index1] = set([index2])
    #                 else:
    #                     adjacent_pins[index1].add(index2)

    #     # Make a list of indices to ensure every group gets in the new set
    #     all_indices = set([x for x in range(len(self.pin_groups[pin_name]))])

    #     # Now reconstruct the new groups
    #     new_pin_groups = []
    #     for index1,index2_set in adjacent_pins.items():
    #         # Remove the indices if they are added to the new set
    #         all_indices.discard(index1)
    #         all_indices.difference_update(index2_set)

    #         # Create the combined group starting with the first item
    #         combined = self.pin_groups[pin_name][index1]
    #         # Add all of the other items that overlapped
    #         for index2 in index2_set:
    #             pg = self.pin_groups[pin_name][index2]
    #             combined.add_group(pg)
    #             debug.info(3,"Combining {0} {1}:".format(pin_name, index2))
    #             debug.info(3, "     {0}\n  {1}".format(combined.pins, pg.pins))
    #             debug.info(3,"  --> {0}\n      {1}".format(combined.pins,combined.grids))
    #             new_pin_groups.append(combined)

    #     # Add the pin groups that weren't added to the new set
    #     for index in all_indices:
    #         new_pin_groups.append(self.pin_groups[pin_name][index])

    #     old_size = len(self.pin_groups[pin_name])
    #     # Use the new pin group!
    #     self.pin_groups[pin_name] = new_pin_groups
    #     removed_pairs = old_size - len(new_pin_groups)
    #     debug.info(1,
    #                "Combined {0} pin groups for {1}".format(removed_pairs,pin_name))

    #     return removed_pairs

    def separate_adjacent_pins(self, separation):
        """
        This will try to separate all grid pins by the supplied
        number of separation tracks (default is to prevent adjacency).
        """
        pin_names = self.pin_groups.keys()

        for (pin_name1, pin_name2) in itertools.combinations(pin_names, 2):
            self.separate_adjacent_pin(pin_name1, pin_name2, separation)

    def separate_adjacent_pin(self, pin_name1, pin_name2, separation):
        """
        Go through all of the pin groups and check if any other pin group is
        within a separation of it.
        If so, reduce the pin group grid to not include the adjacent grid.
        Try to do this intelligently to keep th pins enclosed.
        """
        debug.info(2,
                   "Comparing {0} and {1} adjacency".format(pin_name1,
                                                            pin_name2))
        removed_grids = 0

        for index1, pg1 in enumerate(self.pin_groups[pin_name1]):
            for index2, pg2 in enumerate(self.pin_groups[pin_name2]):
                adj_grids = pg1.adjacent_grids(pg2, separation)
                removed_grids += len(adj_grids)
                # These should have the same length, so...
                if len(adj_grids) > 0:
                    debug.info(3,
                               "Adjacent grids {0} {1} adj={2}".format(index1,
                                                                       index2,
                                                                       adj_grids))
                    self.remove_adjacent_grid(pg1, pg2, adj_grids)

        debug.info(2, "Removed {} adjacent grids.".format(removed_grids))

    def remove_adjacent_grid(self, pg1, pg2, adj_grids):
        """
        Remove one of the adjacent grids in a heuristic manner.
        This will try to keep the groups similar sized by
        removing from the bigger group.
        """

        if pg1.size() > pg2.size():
            bigger = pg1
            smaller = pg2
        else:
            bigger = pg2
            smaller = pg1

        for adj in adj_grids:


            # If the adjacent grids are a subset of the secondary
            # grids (i.e. not necessary) remove them from each
            if adj in bigger.secondary_grids:
                debug.info(3,"Removing {} from bigger secondary {}".format(adj,
                                                                           bigger))
                bigger.grids.remove(adj)
                bigger.secondary_grids.remove(adj)
                self.blocked_grids.add(adj)
                if adj in bigger.blockages:
                    bigger.blockages.remove(adj)
            elif adj in smaller.secondary_grids:
                debug.info(3,"Removing {} from smaller secondary {}".format(adj,
                                                                            smaller))
                smaller.grids.remove(adj)
                smaller.secondary_grids.remove(adj)
                self.blocked_grids.add(adj)
                if adj in smaller.blockages:
                    smaller.blockages.remove(adj)
            else:
                # If we couldn't remove from a secondary grid,
                # we must remove from the primary
                # grid of at least one pin
                if adj in bigger.grids:
                    debug.info(3,"Removing {} from bigger primary {}".format(adj,
                                                                             bigger))
                    bigger.grids.remove(adj)
                    if adj in bigger.blockages:
                        bigger.blockages.remove(adj)
                elif adj in smaller.grids:
                    debug.info(3,"Removing {} from smaller primary {}".format(adj,
                                                                              smaller))
                    smaller.grids.remove(adj)
                    if adj in smaller.blockages:
                        smaller.blockages.remove(adj)

    def set_supply_rail_blocked(self, value):
        # This is just a virtual function
        pass
<<<<<<< HEAD

    def prepare_blockages(self):
=======
    
    def prepare_blockages(self, src=None, dest=None):
>>>>>>> 5ad1db95
        """
        Reset and add all of the blockages in the design.
        Skip adding blockages from src and dest component if specified as a tuple of name,component.
        """
        debug.info(3, "Preparing blockages.")

        # Start fresh. Not the best for run-time, but simpler.
        self.clear_all_blockages()

        # This adds the initial blockges of the design
        # which includes all blockages due to non-pin shapes
        # print("BLOCKING:", self.blocked_grids)
        self.set_blockages(self.blocked_grids, True)

        # Block all of the supply rails
        # (some will be unblocked if they're a target)
        try:
            self.set_supply_rail_blocked(True)
        except AttributeError:
            # If function doesn't exist, it isn't a supply router
            pass

        # Now go and block all of the blockages due to pin shapes.
        # Some of these will get unblocked later if they are the source/target.
        for name in self.pin_groups:
            blockage_grids = []
            for component_idx, component in enumerate(self.pin_groups[name]):
                # Skip adding source or dest blockages
                if src and src[0] == name and src[1] == component_idx:
                    continue
                if dest and dest[0] == name and dest[1] == component_idx:
                    continue
                blockage_grids.extend(component.blockages)
            self.set_blockages(blockage_grids, True)

        # If we have paths that were recently routed, add them as blockages as well.
        # We might later do rip-up and reroute so they might not be metal shapes in the design yet.
        # Also, this prevents having to reload an entire GDS and find the blockage shapes.
        self.set_blockages(self.path_blockages)

    def convert_shape_to_units(self, shape):
        """
        Scale a shape (two vector list) to user units
        """
        unit_factor = [GDS["unit"][0]] * 2
        ll = shape[0].scale(unit_factor)
        ur = shape[1].scale(unit_factor)
        return [ll, ur]

    def min_max_coord(self, coord):
        """
        Find the lowest and highest corner of a Rectangle
        """
        coordinate = []
        minx = min(coord[0][0], coord[1][0], coord[2][0], coord[3][0])
        maxx = max(coord[0][0], coord[1][0], coord[2][0], coord[3][0])
        miny = min(coord[0][1], coord[1][1], coord[2][1], coord[3][1])
        maxy = max(coord[0][1], coord[1][1], coord[2][1], coord[3][1])
        coordinate += [vector(minx, miny)]
        coordinate += [vector(maxx, maxy)]
        return coordinate

    def get_inertia(self, p0, p1):
        """
        Sets the direction based on the previous direction we came from.
        """
        # direction (index) of movement
        if p0.x != p1.x:
            return 0
        elif p0.y != p1.y:
            return 1
        else:
            # z direction
            return 2

    def clear_blockages(self, pin_name):
        """
        This function clears a given pin and all of its components from being blockages.
        """
        blockage_grids = {y for x in self.pin_groups[pin_name] for y in x.blockages}
        self.set_blockages(blockage_grids, False)

    def clear_all_blockages(self):
        """
        Clear all blockages on the grid.
        """
        debug.info(3, "Clearing all blockages")
        self.rg.clear_blockages()

    def set_blockages(self, blockages, value=True):
        """ Flag the blockages in the grid """
        self.rg.set_blocked(blockages, value)

    def convert_to_tracks(self, ll, ur, z):
        debug.info(3, "Converting ll={0} ur={1} z={2}".format(str(ll),str(ur),z))

        grid_list = []
        for x in range(int(ll[0]), int(ur[0])+1):
            for y in range(int(ll[1]), int(ur[1])+1):
                grid_list.append(vector3d(x, y, z))

        return set(grid_list)

    def convert_blockage(self, blockage):
        """
        Convert a pin layout blockage shape to routing grid tracks.
        """
        # Inflate the blockage by half a spacing rule
        [ll, ur] = self.convert_shape_to_tracks(blockage.inflate())
        zlayer = self.get_zindex(blockage.lpp)
        blockage_tracks = self.convert_to_tracks(ll, ur, zlayer)
        return blockage_tracks

    def convert_blockages(self):
        """ Convert blockages to grid tracks. """
        debug.info(1, "Converting blockages.")
        for blockage in self.blockages:
            debug.info(3, "Converting blockage {}".format(str(blockage)))
            blockage_list = self.convert_blockage(blockage)
            self.blocked_grids.update(blockage_list)

    def get_blocked_grids(self):
        """ 
        Return the blocked grids with their flag set
        """
        #return set([x for x in self.blocked_grids if self.rg.is_blocked(x)])
        # These are all the non-pin blockages
        return self.blocked_grids

    def retrieve_blockages(self, lpp):
        """
        Recursive find boundaries as blockages to the routing grid.
        """

        shapes = self.layout.getAllShapes(lpp)
        for boundary in shapes:
            ll = vector(boundary[0], boundary[1])
            ur = vector(boundary[2], boundary[3])
            rect = [ll, ur]
            new_shape = pin_layout("blockage{}".format(len(self.blockages)),
                                   rect,
                                   lpp)

            # If there is a rectangle that is the same in the pins,
            # it isn't a blockage!
            if new_shape not in self.all_pins and not self.pin_contains(new_shape):
                self.blockages.append(new_shape)

    def pin_contains(self, shape):
        for pin in self.all_pins:
            if pin.contains(shape):
                return True
        return False

    def convert_point_to_units(self, p):
        """
        Convert a path set of tracks to center line path.
        """
        pt = vector3d(p)
        pt = pt.scale(self.track_widths[0], self.track_widths[1], 1)
        return pt

    def convert_wave_to_units(self, wave):
        """
        Convert a wave to a set of center points
        """
        return [self.convert_point_to_units(i) for i in wave]

    def convert_shape_to_tracks(self, shape):
        """
        Convert a rectangular shape into track units.
        """
        (ll, ur) = shape
        ll = snap_to_grid(ll)
        ur = snap_to_grid(ur)

        # to scale coordinates to tracks
        debug.info(3, "Converting [ {0} , {1} ]".format(ll, ur))
        ll = ll.scale(self.track_factor)
        ur = ur.scale(self.track_factor)
        # We can round since we are using inflated shapes
        # and the track points are at the center
        ll = ll.round()
        ur = ur.round()
        return [ll, ur]

    def convert_pin_to_tracks(self, pin_name, pin, expansion=0):
        """
        Convert a rectangular pin shape into a list of track locations,layers.
        If no pins are "on-grid" (i.e. sufficient overlap)
        it makes the one with most overlap if it is not blocked.
        If expansion>0, expamine areas beyond the current pin
        when it is blocked.
        """
        (ll, ur) = pin.rect
        debug.info(3, "Converting pin [ {0} , {1} ]".format(ll, ur))

        # scale the size bigger to include neaby tracks
        ll_scaled = ll.scale(self.track_factor).floor()
        ur_scaled = ur.scale(self.track_factor).ceil()

        # Keep tabs on tracks with sufficient and insufficient overlap
        sufficient_list = set()
        insufficient_list = set()

        zindex = self.get_zindex(pin.lpp)
        for x in range(int(ll_scaled[0]) - expansion, int(ur_scaled[0]) + 1 + expansion):
            for y in range(int(ll_scaled[1] - expansion), int(ur_scaled[1]) + 1 + expansion):
                cur_grid = vector3d(x, y, zindex)
                (full_overlap, partial_overlap) = self.convert_pin_coord_to_tracks(pin, cur_grid)
                if full_overlap:
                    sufficient_list.update([full_overlap])
                if partial_overlap:
                    insufficient_list.update([partial_overlap])
                debug.info(3,
                           "Converting [ {0} , {1} ] full={2}".format(x,
                                                                      y,
                                                                      full_overlap))

        # Return all grids with any potential overlap (sufficient or not)
        return (sufficient_list, insufficient_list)

    def get_all_offgrid_pin(self, pin, insufficient_list):
        """
        Find a list of all pins with some overlap.
        """
        # print("INSUFFICIENT LIST",insufficient_list)
        # Find the coordinate with the most overlap
        any_overlap = set()
        for coord in insufficient_list:
            full_pin = self.convert_track_to_pin(coord)
            # Compute the overlap with that rectangle
            overlap_rect = pin.compute_overlap(full_pin)
            # Determine the max x or y overlap
            max_overlap = max(overlap_rect)
            if max_overlap > 0:
                any_overlap.update([coord])

        return any_overlap

    def get_best_offgrid_pin(self, pin, insufficient_list):
        """
        Find a list of the single pin with the most overlap.
        """
        # Find the coordinate with the most overlap
        best_coord = None
        best_overlap = -math.inf
        for coord in insufficient_list:
            full_pin = self.convert_track_to_pin(coord)
            # Compute the overlap with that rectangle
            overlap_rect = pin.compute_overlap(full_pin)
            # Determine the min x or y overlap
            min_overlap = min(overlap_rect)
            if min_overlap > best_overlap:
                best_overlap = min_overlap
                best_coord = coord

        return set([best_coord])

    def get_furthest_offgrid_pin(self, pin, insufficient_list):
        """
        Get a grid cell that is the furthest from the blocked grids.
        """

        # Find the coordinate with the most overlap
        best_coord = None
        best_dist = math.inf
        for coord in insufficient_list:
            min_dist = grid_utils.distance_set(coord, self.blocked_grids)
            if min_dist < best_dist:
                best_dist = min_dist
                best_coord = coord

        return set([best_coord])

    def get_nearest_offgrid_pin(self, pin, insufficient_list):
        """
        Given a pin and a list of grid cells (probably non-overlapping),
        return the nearest grid cell (center to center).
        """
        # Find the coordinate with the most overlap
        best_coord = None
        best_dist = math.inf
        for coord in insufficient_list:
            track_pin = self.convert_track_to_pin(coord)
            min_dist = pin.distance(track_pin)
            if min_dist < best_dist:
                best_dist = min_dist
                best_coord = coord

        return set([best_coord])

    def break_on_grids(self, tracks, xvals, yvals):
        track_list = []
        for x in xvals:
            for y in yvals:
                track_list.append(vector3d(x, y, 0))
                track_list.append(vector3d(x, y, 1))

        for current in tracks:
            if current in track_list:
                breakpoint()

    def divide_pin_to_tracks(self, pin, tracks):
        """
        Return a list of pin shape parts that are in the tracks.
        """
        # If pin is smaller than a track, just return it.
        track_pin = self.convert_track_to_shape_pin(list(tracks)[0])
        if pin.width() < track_pin.width() and pin.height() < track_pin.height():
            return [pin]

        overlap_pins = []
        for track in tracks:
            track_pin = self.convert_track_to_shape_pin(track)
            overlap_pin = track_pin.intersection(pin)

            # If pin is smaller than minwidth, in one dimension, skip it.
            min_pin_width = drc("minwidth_{0}". format(pin.layer))
            if not overlap_pin or (overlap_pin.width() < min_pin_width and overlap_pin.height() < min_pin_width):
                continue
            else:
                overlap_pins.append(overlap_pin)

        debug.check(len(overlap_pins) > 0, "No pins overlapped the tracks.")

        return overlap_pins


    def convert_pin_coord_to_tracks(self, pin, coord):
        """
        Return all tracks that an inflated pin overlaps
        """
        # This is using the full track shape rather
        # than a single track pin shape
        # because we will later patch a connector if there isn't overlap.
        track_pin = self.convert_track_to_shape_pin(coord)

        # This is the normal pin inflated by a minimum design rule
        inflated_pin = pin_layout(pin.name,
                                  pin.inflate(0.5 * self.track_space),
                                  pin.layer)

        inter=lambda a,b: math.inf if a[0].x < b[1].x and a[1].x > b[0].x and a[0].y < b[1].y and a[1].y > b[0].y else 0
        overlap_length = inter(pin.rect, track_pin.rect) #pin.overlap_length(track_pin)
        debug.info(4,"Check overlap: {0} {1} . {2} = {3}".format(coord,
                                                                 pin.rect,
                                                                 track_pin,
                                                                 overlap_length))
        inflated_overlap_length = inter(inflated_pin.rect, track_pin.rect) #inflated_pin.overlap_length(track_pin)
        debug.info(4,"Check overlap: {0} {1} . {2} = {3}".format(coord,
                                                                 inflated_pin.rect,
                                                                 track_pin,
                                                                 inflated_overlap_length))

        # If it overlaps with the pin, it is sufficient
        if overlap_length == math.inf or overlap_length > 0:
            debug.info(4,"  Overlap: {0} >? {1}".format(overlap_length, 0))
            return (coord, None)
        # If it overlaps with the inflated pin, it is partial
        elif inflated_overlap_length == math.inf or inflated_overlap_length > 0:
            debug.info(4,"  Partial overlap: {0} >? {1}".format(inflated_overlap_length, 0))
            return (None, coord)
        else:
            debug.info(4, "  No overlap: {0} {1}".format(overlap_length, 0))
            return (None, None)

    def convert_track_to_pin(self, track):
        """
        Convert a grid point into a rectangle shape that is centered
        track in the track and leaves half a DRC space in each direction.
        """
        # calculate lower left
        x = track.x * self.track_width - 0.5 * self.track_width + 0.5 * self.track_space
        y = track.y * self.track_width - 0.5 * self.track_width + 0.5 * self.track_space
        ll = snap_to_grid(vector(x,y))

        # calculate upper right
        x = track.x * self.track_width + 0.5 * self.track_width - 0.5 * self.track_space
        y = track.y * self.track_width + 0.5 * self.track_width - 0.5 * self.track_space
        ur = snap_to_grid(vector(x, y))

        p = pin_layout("", [ll, ur], self.get_layer(track[2]))
        return p

    def convert_tracks_to_pin(self, tracks):
        """
        Convert a list of grid point into a rectangle shape.
        Must all be on the same layer.
        """
        for t in tracks:
            debug.check(t[2] == tracks[0][2], "Different layers used.")
            
        # For each shape, convert it to a pin
        pins = [self.convert_track_to_pin(t) for t in tracks]
        # Now find the bounding box
        minx = min([p.lx() for p in pins])
        maxx = max([p.rx() for p in pins])
        miny = min([p.by() for p in pins])
        maxy = max([p.uy() for p in pins])
        ll = vector(minx, miny)
        ur = vector(maxx, maxy)
        
        p = pin_layout("", [ll, ur], self.get_layer(tracks[0][2]))
        return p
    
    def convert_track_to_shape_pin(self, track):
        """
        Convert a grid point into a rectangle shape
        that occupies the entire centered track.
        """
        # to scale coordinates to tracks
        x = track[0]*self.track_width - 0.5*self.track_width
        y = track[1]*self.track_width - 0.5*self.track_width
        # offset lowest corner object to to (-track halo,-track halo)
        ll = snap_to_grid(vector(x, y))
        ur = snap_to_grid(ll + vector(self.track_width, self.track_width))

        p = pin_layout("", [ll, ur], self.get_layer(track[2]))
        return p

    def convert_track_to_shape(self, track):
        """
        Convert a grid point into a rectangle shape
        that occupies the entire centered track.
        """
        # to scale coordinates to tracks
        try:
            x = track[0]*self.track_width - 0.5*self.track_width
        except TypeError:
            print(track[0], type(track[0]), self.track_width, type(self.track_width))
        y = track[1]*self.track_width - 0.5*self.track_width
        # offset lowest corner object to to (-track halo,-track halo)
        ll = snap_to_grid(vector(x, y))
        ur = snap_to_grid(ll + vector(self.track_width, self.track_width))

        return [ll, ur]

    def convert_track_to_inflated_pin(self, track):
        """
        Convert a grid point into a rectangle shape
        that is inflated by a half DRC space.
        """
        # calculate lower left
        x = track.x*self.track_width - 0.5*self.track_width - 0.5*self.track_space
        y = track.y*self.track_width - 0.5*self.track_width - 0.5*self.track_space
        ll = snap_to_grid(vector(x,y))

        # calculate upper right
        x = track.x*self.track_width + 0.5*self.track_width + 0.5*self.track_space
        y = track.y*self.track_width + 0.5*self.track_width + 0.5*self.track_space
        ur = snap_to_grid(vector(x, y))

        p = pin_layout("", [ll, ur], self.get_layer(track[2]))
        return p

    def analyze_pins(self, pin_name):
        """
        Analyze the shapes of a pin and combine
        them into pin_groups which are connected.
        """
        debug.info(2, "Analyzing pin groups for {}.".format(pin_name))
        pin_set = self.pins[pin_name]

        # This will be a list of pin tuples that overlap
        overlap_list = []

        # Sort the rectangles into a list with lower/upper y coordinates
        bottom_y_coordinates = [(x.by(), x, "bottom") for x in pin_set]
        top_y_coordinates = [(x.uy(), x, "top") for x in pin_set]
        y_coordinates = bottom_y_coordinates + top_y_coordinates
        y_coordinates.sort(key=lambda x: x[0])

        # Map the pins to the lower indices
        bottom_index_map = {x[1]: i for i, x in enumerate(y_coordinates) if x[2] == "bottom"}
        # top_index_map = {x[1]: i for i, x in enumerate(y_coordinates) if x[2] == "bottom"}

        # Sort the pin list by x coordinate
        pin_list = list(pin_set)
        pin_list.sort(key=lambda x: x.lx())

        # for shapes in x order
        for pin in pin_list:
            # start at pin's lower y coordinate
            bottom_index = bottom_index_map[pin]
            compared_pins = set()
            for i in range(bottom_index, len(y_coordinates)):
                compare_pin = y_coordinates[i][1]
                # Don't overlap yourself
                if pin == compare_pin:
                    continue
                # Done when we encounter any shape above the pin
                if compare_pin.by() > pin.uy():
                    break
                # Don't double compare the same pin twice
                if compare_pin in compared_pins:
                    continue
                compared_pins.add(compare_pin)
                # If we overlap, add them to the list
                if pin.overlaps(compare_pin):
                    overlap_list.append((pin, compare_pin))

        # Initial unique group assignments
        group_id = {}
        gid = 1
        for pin in pin_list:
            group_id[pin] = gid
            gid += 1

        for p in overlap_list:
            (p1, p2) = p
            for pin in pin_list:
                if group_id[pin] == group_id[p2]:
                    group_id[pin] = group_id[p1]

        # For each pin add it to it's group
        group_map = {}
        for pin in pin_list:
            gid = group_id[pin]
            if gid not in group_map:
                group_map[gid] = pin_group(name=pin_name,
                                           pin_set=[],
                                           router=self)
            group_map[gid].add_pin(pin)

        self.pin_groups[pin_name] = list(group_map.values())

    def convert_pins(self, pin_name):
        """
        Convert the pin groups into pin tracks and blockage tracks.
        """
        debug.info(2, "Converting pins for {}.".format(pin_name))
        for pg in self.pin_groups[pin_name]:
            pg.convert_pin()

    def enclose_pins(self):
        """
        This will find the biggest rectangle enclosing some grid squares and
        put a rectangle over it. It does not enclose grid squares
        that are blocked by other shapes.
        """
        for pin_name in self.pin_groups:
            debug.info(2, "Enclosing pins for {}".format(pin_name))
            for pg in self.pin_groups[pin_name]:
                self.clear_blockages(pin_name)
                pg.enclose_pin()
                pg.add_enclosure(self.cell)

    def add_source(self, pin_name):
        """
        This will mark the grids for all pin components as a source.
        Marking as source or target also clears blockage status.
        """
        self.source_name = pin_name
        self.source_components = []
        for i in range(self.num_pin_components(pin_name)):
            self.add_pin_component_source(pin_name, i)

        # Clearing the blockage of this pin requires the inflated pins
        self.clear_blockages(pin_name)

    def add_target(self, pin_name):
        """
        This will mark the grids for all pin components as a target.
        Marking as source or target also clears blockage status.
        """
        self.target_name = pin_name
        self.target_components = []
        for i in range(self.num_pin_components(pin_name)):
            self.add_pin_component_target(pin_name, i)

        # Clearing the blockage of this pin requires the inflated pins
        self.clear_blockages(pin_name)

    def add_side_supply_pin(self, name, side="left", width=3, space=2):
        """
        Adds a supply pin to the perimeter and resizes the bounding box.
        """
        pg = pin_group(name, [], self)
        # Offset two spaces inside and one between the rings
        if name == "gnd":
            offset = width + 2 * space
        else:
            offset = space
        if side in ["left", "right"]:
            layers = [1]
        else:
            layers = [0]

        pg.grids = set(self.rg.get_perimeter_list(side=side,
                                                  width=width,
                                                  margin=self.margin,
                                                  offset=offset,
                                                  layers=layers))
        pg.enclosures = pg.compute_enclosures()
        pg.pins = set(pg.enclosures)
        debug.check(len(pg.pins)==1, "Too many pins for a side supply.")

        self.cell.pin_map[name].update(pg.pins)
        self.pin_groups[name].append(pg)

        self.new_pins[name] = pg.pins
        
    def add_ring_supply_pin(self, name, width=3, space=3):
        """
        Adds a ring supply pin that goes outside the given bbox.
        """
        pg = pin_group(name, [], self)

        # LEFT
        left_grids = set(self.rg.get_perimeter_list(side="left_ring",
                                                    width=width,
                                                    margin=self.margin,
                                                    offset=space,
                                                    layers=[1]))

        # RIGHT
        right_grids = set(self.rg.get_perimeter_list(side="right_ring",
                                                     width=width,
                                                     margin=self.margin,
                                                     offset=space,
                                                     layers=[1]))
        # TOP
        top_grids = set(self.rg.get_perimeter_list(side="top_ring",
                                                   width=width,
                                                   margin=self.margin,
                                                   offset=space,
                                                   layers=[0]))
        # BOTTOM
        bottom_grids = set(self.rg.get_perimeter_list(side="bottom_ring",
                                                      width=width,
                                                      margin=self.margin,
                                                      offset=space,
                                                      layers=[0]))

        horizontal_layer_grids = left_grids | right_grids
        
        # Must move to the same layer to find layer 1 corner grids
        vertical_layer_grids = set()
        for x in top_grids | bottom_grids:
            vertical_layer_grids.add(vector3d(x.x, x.y, 1))

        # Add vias in the overlap points
        horizontal_corner_grids = vertical_layer_grids & horizontal_layer_grids
        corners = []
        for g in horizontal_corner_grids:
            self.add_via(g)

        # The big pin group, but exclude the corners from the pins
        pg.grids = (left_grids | right_grids | top_grids | bottom_grids)
        pg.enclosures = pg.compute_enclosures()
        pg.pins = set(pg.enclosures)
        
        self.cell.pin_map[name].update(pg.pins)
        self.pin_groups[name].append(pg)
        self.new_pins[name] = pg.pins

        # Update the bbox so that it now includes the new pins
        for p in pg.pins:
            if p.lx() < self.ll.x or p.by() < self.ll.y:
                self.ll = p.ll()
            if p.rx() > self.ur.x or p.uy() > self.ur.y:
                self.ur = p.ur()
        self.bbox = (self.ll, self.ur)
        self.create_routing_grid()

    def get_new_pins(self, name):
        return self.new_pins[name]
        
    def add_perimeter_target(self, side="all"):
        """
        This will mark all the cells on the perimeter of the original layout as a target.
        """
        self.target_name = ""
        self.target_components = []
        self.rg.add_perimeter_target(side=side)

    def num_pin_components(self, pin_name):
        """
        This returns how many disconnected pin components there are.
        """
        return len(self.pin_groups[pin_name])

    def set_pin_component_source(self, pin_name, index):
        """
        Add the pin component but also set it as the exclusive one.
        Used by supply routing with multiple components.
        """
        self.source_name = pin_name
        self.source_components = []
        self.add_pin_component_source(pin_name, index)

    def add_pin_component_source(self, pin_name, index):
        """
        This will mark only the pin tracks
        from the indexed pin component as a source.
        It also unsets it as a blockage.
        """
        debug.check(index<self.num_pin_components(pin_name),
                    "Pin component index too large.")

        self.source_components.append(index)
        pin_in_tracks = self.pin_groups[pin_name][index].grids
        debug.info(3,"Set source: " + str(pin_name) + " " + str(pin_in_tracks))
        self.rg.add_source(pin_in_tracks)

    def add_path_target(self, paths):
        """
        Set all of the paths as a target too.
        """
        for p in paths:
            self.rg.set_target(p)
            self.rg.set_blocked(p, False)

    def set_pin_component_target(self, pin_name, index):
        """
        Add the pin component but also set it as the exclusive one.
        Used by supply routing with multiple components.
        """
        self.target_name = pin_name
        self.target_components = []
        self.add_pin_component_target(pin_name, index)

    def add_pin_component_target(self, pin_name, index):
        """
        This will mark only the pin tracks
        from the indexed pin component as a target.
        It also unsets it as a blockage.
        """
        debug.check(index<self.num_pin_components(pin_name),"Pin component index too large.")

        self.target_components.append(index)
        pin_in_tracks = self.pin_groups[pin_name][index].grids
        debug.info(3, "Set target: " + str(pin_name) + " " + str(pin_in_tracks))
        self.rg.add_target(pin_in_tracks)

    def add_pin_component_target_except(self, pin_name, index):
        """
        This will mark the grids for all *other* pin components as a target.
        Marking as source or target also clears blockage status.
        """
        for i in range(self.num_pin_components(pin_name)):
            if i != index:
                self.add_pin_component_target(pin_name, i)

    def set_component_blockages(self, pin_name, value=True):
        """
        Block all of the pin components.
        """
        debug.info(3, "Setting blockages {0} {1}".format(pin_name,value))
        for pg in self.pin_groups[pin_name]:
            self.set_blockages(pg.grids, value)

    def prepare_path(self,path):
        """
        Prepare a path or wave for routing ebedding.
        This tracks the path, simplifies the path and
        marks it as a path for debug output.
        """
        debug.info(4, "Set path: " + str(path))

        # This is marked for debug
        path.set_path()

        # For debugging... if the path failed to route.
        # if False or path == None:
        #     self.write_debug_gds()

        # First, simplify the path for
        # debug.info(3, str(self.path))
        contracted_path = self.contract_path(path)
        debug.info(3, "Contracted path: " + str(contracted_path))

        return contracted_path

    def add_route(self, path):
        """
        Add the current wire route to the given design instance.
        """
        prepared_path = self.prepare_path(path)

        debug.info(4, "Adding route: {}".format(str(prepared_path)))

        # convert the path back to absolute units from tracks
        # This assumes 1-track wide again
        abs_path = [self.convert_point_to_units(x[0]) for x in prepared_path]

        if len(self.layers) > 1:
            self.cell.add_route(layers=self.layers,
                                coordinates=abs_path,
                                layer_widths=self.layer_widths)
        else:
            self.cell.add_path(layer=self.layers[0],
                               coordinates=abs_path,
                               width=self.layer_widths[0])

    def create_route_connector(self, path_tracks, pin_name, components):
        """
        Find a rectangle to connect the track and the off-grid pin of a component.
        """

        if len(path_tracks) == 0 or len(components) == 0:
            return

        # Find the track pin
        track_pins = [self.convert_tracks_to_pin(x) for x in path_tracks]

        # Convert the off-grid pin into parts in each routing grid
        offgrid_pin_parts = []
        for component in components:
            pg = self.pin_groups[pin_name][component]
            for pin in pg.pins:
                # Layer min with
                min_width = drc("minwidth_{}".format(pin.layer))

                # If we intersect, by a min_width, we are done!
                for track_pin in track_pins:
                    intersection = pin.intersection(track_pin)
                    if intersection and intersection.width() > min_width and intersection.height() > min_width:
                        return

                #self.break_on_grids(pg.grids, xvals=[68], yvals=range(93,100))
                partial_pin_parts = self.divide_pin_to_tracks(pin, pg.grids)
                offgrid_pin_parts.extend(partial_pin_parts)

        debug.check(len(offgrid_pin_parts) > 0, "No offgrid pin parts found.")

        # Find closest part
        closest_track_pin, closest_part_pin = self.find_closest_pin(track_pins, offgrid_pin_parts)

        debug.check(closest_track_pin and closest_part_pin, "Found no closest pins.")
    
        # Find the bbox of the on-grid track and the off-grid pin part
        closest_track_pin.bbox([closest_part_pin])

        # Connect to off grid pin to track pin with closest shape
        self.cell.add_rect(layer=closest_track_pin.layer,
                           offset=closest_track_pin.ll(),
                           width=closest_track_pin.width(),
                           height=closest_track_pin.height())

    def find_closest_pin(self, first_list, second_list):
        """
        Find the closest pin in the lists. Does a stupid O(n^2).
        """
        min_dist = None
        min_item = (None, None)
        for pin1 in first_list:
            for pin2 in second_list:
                if pin1.layer != pin2.layer:
                    continue
                new_dist = pin1.distance(pin2)
                if min_dist == None or new_dist < min_dist:
                    min_item = (pin1, pin2)
                    min_dist = new_dist

        return min_item


    def add_single_enclosure(self, track):
        """
        Add a metal enclosure that is the size of
        the routing grid minus a spacing on each side.
        """
        pin = self.convert_track_to_pin(track)
        (ll, ur) = pin.rect
        self.cell.add_rect(layer=self.get_layer(track.z),
                           offset=ll,
                           width=ur.x-ll.x,
                           height=ur.y-ll.y)

    def add_via(self, loc, size=1):
        """
        Add a via centered at the current location
        """
        loc = self.convert_point_to_units(vector3d(loc[0], loc[1], 0))
        self.cell.add_via_center(layers=self.layers,
                                 offset=vector(loc.x, loc.y),
                                 size=(size, size))

    def compute_pin_enclosure(self, ll, ur, zindex, name=""):
        """
        Enclose the tracks from ll to ur in a single rectangle that meets
        the track DRC rules.
        """
        layer = self.get_layer(zindex)

        # This finds the pin shape enclosed by the
        # track with DRC spacing on the sides
        pin = self.convert_track_to_pin(ll)
        (abs_ll, unused) = pin.rect
        pin = self.convert_track_to_pin(ur)
        (unused, abs_ur) = pin.rect

        pin = pin_layout(name, [abs_ll, abs_ur], layer)

        return pin

    def contract_path(self, path):
        """
        Remove intermediate points in a rectilinear path or a wave.
        """
        # Waves are always linear, so just return the first and last.
        if self.is_wave(path):
            return [path[0], path[-1]]

        # Make a list only of points that change inertia of the path
        newpath = [path[0]]
        for i in range(1, len(path) - 1):
            prev_inertia = self.get_inertia(path[i-1][0], path[i][0])
            next_inertia = self.get_inertia(path[i][0], path[i+1][0])
            # if we switch directions, add the point, otherwise don't
            if prev_inertia != next_inertia:
                newpath.append(path[i])

        # always add the last path unless it was a single point
        if len(path) > 1:
            newpath.append(path[-1])
        return newpath

    def run_router(self, detour_scale):
        """
        This assumes the blockages, source, and target are all set up.
        """

        # Double check source and taget are not same node, if so, we are done!
        for k, v in self.rg.map.items():
            if v.source and v.target:
                self.paths.append([k])
                return True

        # returns the path in tracks
        (path, cost) = self.rg.route(detour_scale)
        if path:
            debug.info(2, "Found path: cost={0} {1}".format(cost, str(path)))

            self.paths.append(grid_utils.flatten_set(path))
            self.add_route(path)
            self.create_route_connector(path, 
                                        self.source_name,
                                        self.source_components)
            self.create_route_connector(path, 
                                        self.target_name,
                                        self.target_components)
            self.path_blockages.append(self.paths[-1])
            #self.write_debug_gds("debug_route.gds", False)
            #breakpoint()
            return True
        else:
            return False

    def annotate_pin_and_tracks(self, pin, tracks):
        """"
        Annotate some shapes for debug purposes
        """
        debug.info(0, "Annotating\n  pin {0}\n  tracks {1}".format(pin, tracks))
        for coord in tracks:
            (ll, ur) = self.convert_track_to_shape(coord)
            self.cell.add_rect(layer="text",
                               offset=ll,
                               width=ur[0] - ll[0],
                               height=ur[1] - ll[1])
            # (ll, ur) = self.convert_track_to_pin(coord).rect
            # self.cell.add_rect(layer="boundary",
            #                    offset=ll,
            #                    width=ur[0] - ll[0],
            #                    height=ur[1] - ll[1])
            (ll, ur) = pin.rect
            self.cell.add_rect(layer="text",
                               offset=ll,
                               width=ur[0] - ll[0],
                               height=ur[1] - ll[1])

    def write_debug_gds(self, gds_name="debug_route.gds", stop_program=True):
        """
        Write out a GDS file with the routing grid and
        search information annotated on it.
        """
        debug.info(0, "Writing annotated router gds file to {}".format(gds_name))
        self.add_router_info()
        self.cell.gds_write(gds_name)
        self.del_router_info()

        if stop_program:
            import sys
            sys.exit(1)

    def annotate_grid(self, g):
        """
        Display grid information in the GDS file for a single grid cell.
        """
        shape = self.convert_track_to_shape(g)
        partial_track = vector(0, self.track_width / 6.0)
        self.cell.add_rect(layer="text",
                           offset=shape[0],
                           width=shape[1].x - shape[0].x,
                           height=shape[1].y - shape[0].y)
        t = self.rg.map[g].get_type()

        # midpoint offset
        off = vector((shape[1].x + shape[0].x) / 2,
                     (shape[1].y + shape[0].y) / 2)
        if t:
            if g[2] == 1:
                # Upper layer is upper right label
                type_off = off + partial_track
            else:
                # Lower layer is lower left label
                type_off = off - partial_track
            self.cell.add_label(text=str(t),
                                layer="text",
                                offset=type_off)

        t = self.rg.map[g].get_cost()
        partial_track = vector(self.track_width/6.0, 0)
        if t:
            if g[2] == 1:
                # Upper layer is right label
                type_off = off + partial_track
            else:
                # Lower layer is left label
                type_off = off - partial_track
            self.cell.add_label(text=str(t),
                                layer="text",
                                offset=type_off)

        self.cell.add_label(text="{0},{1}".format(g[0], g[1]),
                            layer="text",
                            offset=shape[0])

    def del_router_info(self):
        """
        Erase all of the comments on the current level.
        """
        debug.info(2, "Erasing router info")
        lpp = techlayer["text"]
        self.cell.objs = [x for x in self.cell.objs if x.lpp != lpp]

    def add_router_info(self):
        """
        Write the routing grid and router cost, blockage, pins on
        the boundary layer for debugging purposes. This can only be
        called once or the labels will overlap.
        """
        debug.info(2, "Adding router info")

        show_bbox = False
        show_blockages = False
        show_blockage_grids = False
        show_enclosures = False
        show_all_grids = True

        if show_bbox:
            self.cell.add_rect(layer="text",
                               offset=vector(self.ll.x, self.ll.y),
                               width=self.ur.x - self.ll.x,
                               height=self.ur.y - self.ll.y)

        if show_all_grids:
            for g in self.rg.map:
                self.annotate_grid(g)

        if show_blockages:
            # Display the inflated blockage
            for blockage in self.blockages:
                debug.info(1, "Adding {}".format(blockage))
                (ll, ur) = blockage.inflate()
                self.cell.add_rect(layer="text",
                                   offset=ll,
                                   width=ur.x - ll.x,
                                   height=ur.y - ll.y)
        if show_blockage_grids:
            self.set_blockages(self.blocked_grids, True)
            for g in self.rg.map:
                self.annotate_grid(g)

        if show_enclosures:
            for key in self.pin_groups:
                for pg in self.pin_groups[key]:
                    if not pg.enclosed:
                        continue
                    for pin in pg.enclosures:
                        # print("enclosure: ",
                        # pin.name,
                        # pin.ll(),
                        # pin.width(),
                        # pin.height())
                        self.cell.add_rect(layer="text",
                                           offset=pin.ll(),
                                           width=pin.width(),
                                           height=pin.height())

    def get_perimeter_pin(self):
        """ Return the shape of the last routed path that was on the perimeter """
        lastpath = self.paths[-1]
        for v in lastpath:
            if self.rg.is_target(v):
                # Find neighboring grid to make double wide pin
                neighbor = v + vector3d(0, 1, 0)
                if neighbor in lastpath:
                    return self.convert_tracks_to_pin([v, neighbor])
                neighbor = v + vector3d(0, -1, 0)
                if neighbor in lastpath:
                    return self.convert_tracks_to_pin([v, neighbor])
                neighbor = v + vector3d(1, 0, 0)
                if neighbor in lastpath:
                    return self.convert_tracks_to_pin([v, neighbor])
                neighbor = v + vector3d(-1, 0, 0)
                if neighbor in lastpath:
                    return self.convert_tracks_to_pin([v, neighbor])

                # Else if we came from a different layer, we can only add
                # a signle grid
                return self.convert_track_to_pin(v)

        return None

    def get_ll_pin(self, pin_name):
        """ Return the lowest, leftest pin group """

        keep_pin = None
        for index, pg in enumerate(self.pin_groups[pin_name]):
            for pin in pg.enclosures:
                if not keep_pin:
                    keep_pin = pin
                else:
                    if pin.lx() <= keep_pin.lx() and pin.by() <= keep_pin.by():
                        keep_pin = pin

        return keep_pin
    
    def check_all_routed(self, pin_name):
        """
        Check that all pin groups are routed.
        """
        for pg in self.pin_groups[pin_name]:
            if not pg.is_routed():
                return False


# FIXME: This should be replaced with vector.snap_to_grid at some point
def snap_to_grid(offset):
    """
    Changes the coodrinate to match the grid settings
    """
    xoff = snap_val_to_grid(offset[0])
    yoff = snap_val_to_grid(offset[1])
    return vector(xoff, yoff)


def snap_val_to_grid(x):
    grid = drc("grid")
    xgrid = int(round(round((x / grid), 2), 0))
    xoff = xgrid * grid
    return xoff<|MERGE_RESOLUTION|>--- conflicted
+++ resolved
@@ -91,13 +91,8 @@
 
     def get_bbox(self):
         return self.bbox
-<<<<<<< HEAD
-
-    def create_routing_grid(self, router_type):
-=======
     
     def create_routing_grid(self, router_type=None):
->>>>>>> 5ad1db95
         """
         Create (or recreate) a sprase routing grid with A* expansion functions.
         """
@@ -387,13 +382,8 @@
     def set_supply_rail_blocked(self, value):
         # This is just a virtual function
         pass
-<<<<<<< HEAD
-
-    def prepare_blockages(self):
-=======
     
     def prepare_blockages(self, src=None, dest=None):
->>>>>>> 5ad1db95
         """
         Reset and add all of the blockages in the design.
         Skip adding blockages from src and dest component if specified as a tuple of name,component.
