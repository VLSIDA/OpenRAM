--- conflicted
+++ resolved
@@ -289,28 +289,18 @@
     def compute_sizes(self):
         """  Computes the required sizes to create the bank """
 
-<<<<<<< HEAD
-        self.num_cols = int(self.words_per_row*self.word_size)
+        self.num_cols = int(self.words_per_row * self.word_size)
         self.num_rows_temp = int(self.num_words / self.words_per_row)
         self.num_rows = self.num_rows_temp + self.num_spare_rows
-=======
-        self.num_cols = int(self.words_per_row * self.word_size)
-        self.num_rows = int(self.num_words / self.words_per_row)
->>>>>>> 9df99beb
 
         self.row_addr_size = ceil(log(self.num_rows, 2))
         self.col_addr_size = int(log(self.words_per_row, 2))
         self.addr_size = self.col_addr_size + self.row_addr_size
 
-<<<<<<< HEAD
-        debug.check(self.num_rows_temp*self.num_cols==self.word_size*self.num_words,"Invalid bank sizes.")
-        debug.check(self.addr_size==self.col_addr_size + self.row_addr_size,"Invalid address break down.")
-=======
-        debug.check(self.num_rows * self.num_cols==self.word_size * self.num_words,
+        debug.check(self.num_rows_temp * self.num_cols==self.word_size * self.num_words,
                     "Invalid bank sizes.")
         debug.check(self.addr_size==self.col_addr_size + self.row_addr_size,
                     "Invalid address break down.")
->>>>>>> 9df99beb
 
         # The order of the control signals on the control bus:
         self.input_control_signals = []
