TOP_DIR := $(realpath $(dir $(lastword $(MAKEFILE_LIST)))../..)
include $(TOP_DIR)/openram.mk

.DEFAULT_GOAL := all

ARGS ?=
TECH ?= scn4m_subm
TECHS = scn4m_subm freepdk45
# sky130

TEST_DIR   = $(TOP_DIR)/compiler/tests
TEST_SRCS  = $(sort $(notdir $(wildcard $(TEST_DIR)/*_test.py)))
TEST_BASES = $(basename $(TEST_SRCS))
TEST_STAMPS= $(addsuffix .ok,$(TEST_BASES))

OPENRAM_DIR = /openram/compiler/tests
RESULTS_DIR = $(OPENRAM_DIR)/results

TEST_BROKEN = \
	50_riscv_1k_1rw1r_func_test.py \
	50_riscv_1k_1rw_func_test.py \
	50_riscv_1rw1r_func_test.py \
	50_riscv_1rw1r_phys_test.py \
	50_riscv_1rw_func_test.py \
	50_riscv_1rw_phys_test.py \
	50_riscv_2k_1rw1r_func_test.py \
	50_riscv_2k_1rw_func_test.py \
	50_riscv_4k_1rw1r_func_test.py \
	50_riscv_4k_1rw_func_test.py \
	50_riscv_512b_1rw1r_func_test.py \
	50_riscv_512b_1rw_func_test.py \
	50_riscv_8k_1rw1r_func_test.py \
	50_riscv_8k_1rw_func_test.py


WORKING_TEST_STAMPS=$(filter-out $(addsuffix .ok, (TEST_BROKEN)), $(TEST_STAMPS))


gettech = $(word 1,$(subst /, ,$*))
getfile = $(word 2,$(subst /, ,$*))
WORKING_TECH_TEST_STAMPS=$(foreach T, $(TECHS),$(addprefix $T/,$(WORKING_TEST_STAMPS)))

all: $(WORKING_TECH_TEST_STAMPS)
<<<<<<< HEAD
=======
	@ls $(TOP_DIR)/compiler/tests/results/*.bad 1> /dev/null 2>&1 && echo "REGRESSION FAIL" && exit 1 || echo "REGRESSION PASS"
>>>>>>> ee97d87b
.PHONY: all

# Targets for each individual test
# e.g. make 04_pinv_1x_test
$(TEST_BASES):
#	@echo "Running $(TECH) $@ ... "
	@$(MAKE) --no-print-directory $(TECH)/$@.ok
.PHONY: $(TEST_BASES)

# To run a test in a given technology
%.ok:
#	@echo "Running $(gettech) $(getfile) ... "
<<<<<<< HEAD
	@mkdir -p results/$*
=======
	@mkdir -p results/$*/tmp
>>>>>>> ee97d87b
	@docker run \
		-v $(TOP_DIR):/openram \
		-v $(FREEPDK45):/pdk/freepdk45\
		-v $(PDK_ROOT):/pdk \
		-v /etc/passwd:/etc/passwd:ro -v /etc/group:/etc/group:ro \
		--user $(UID):$(GID) \
<<<<<<< HEAD
		-e OPENRAM_TMP=$(OPENRAM_DIR)/results/$* \
        vlsida/openram-ubuntu:latest \
		sh -c ". ~/.bashrc && python3 -u $(OPENRAM_DIR)/$(getfile).py -t $(gettech) -k $(ARGS) > $(OPENRAM_DIR)/results/$*.out 2>&1 && touch $(OPENRAM_DIR)/results/$*.ok"
	@test -f $(TOP_DIR)/compiler/tests/results/$*.ok && echo "$* ... PASS!" || echo "$* ... FAIL!"
.DELETE_ON_ERROR: $(TEST_STAMPS)

# This would use the regress.py script to run in parallel instead of 
=======
		-e OPENRAM_TMP=$(OPENRAM_DIR)/results/$*/tmp \
        vlsida/openram-ubuntu:latest \
		sh -c ". /home/cad-user/.bashrc && python3 -u $(OPENRAM_DIR)/$(getfile).py \
		-t $(gettech) -k $(ARGS) -p $(OPENRAM_DIR)/results/$* > $(OPENRAM_DIR)/results/$*.out 2>&1 && touch $(OPENRAM_DIR)/results/$*.ok || touch $(OPENRAM_DIR)/results/$*.bad"
	@test -f $(TOP_DIR)/compiler/tests/results/$*.ok && echo "$* ... PASS!" && rm -rf $(TOP_DIR)/compiler/tests/results/$* || echo "$* ... FAIL!"
.DELETE_ON_ERROR: $(TEST_STAMPS)

# This would use the regress.py script to run in parallel instead of
>>>>>>> ee97d87b
# the Makefile.
#$(TECHS):
#	@echo "Running $*"
#	docker run \
#		-v $(TOP_DIR):/openram \
#		-v $(FREEPDK45):/pdk/freepdk45 \
#		-v $(PDK_ROOT):/pdk \
#		--user $(UID):$(GID) \
#		-e OPENRAM_TMP=$(OPENRAM_DIR)/results/$@ \
#		vlsida/openram-ubuntu:latest \
<<<<<<< HEAD
#        sh -c ". ~/.bashrc && python3 -u $(OPENRAM_DIR)/regress.py -t $@ $(ARGS)"
=======
#        sh -c ". /home/cad-user/.bashrc && python3 -u $(OPENRAM_DIR)/regress.py -t $@ $(ARGS)"
>>>>>>> ee97d87b
#.PHONY: $(TECHS)
#regress: $(TECHS)
#.PHONY: regress

# Mount environment for debug
mount:
	docker run -it \
		-v $(TOP_DIR):/openram \
		-v $(FREEPDK45):/pdk/freepdk45 \
		-v $(PDK_ROOT):/pdk \
		-v /etc/passwd:/etc/passwd:ro -v /etc/group:/etc/group:ro \
		--user $(UID):$(GID) \
        vlsida/openram-ubuntu:latest
.PHONY: mount

clean:
	@rm -rf $(TOP_DIR)/compiler/tests/results
.PHONE: clean<|MERGE_RESOLUTION|>--- conflicted
+++ resolved
@@ -41,10 +41,7 @@
 WORKING_TECH_TEST_STAMPS=$(foreach T, $(TECHS),$(addprefix $T/,$(WORKING_TEST_STAMPS)))
 
 all: $(WORKING_TECH_TEST_STAMPS)
-<<<<<<< HEAD
-=======
 	@ls $(TOP_DIR)/compiler/tests/results/*.bad 1> /dev/null 2>&1 && echo "REGRESSION FAIL" && exit 1 || echo "REGRESSION PASS"
->>>>>>> ee97d87b
 .PHONY: all
 
 # Targets for each individual test
@@ -57,26 +54,13 @@
 # To run a test in a given technology
 %.ok:
 #	@echo "Running $(gettech) $(getfile) ... "
-<<<<<<< HEAD
-	@mkdir -p results/$*
-=======
 	@mkdir -p results/$*/tmp
->>>>>>> ee97d87b
 	@docker run \
 		-v $(TOP_DIR):/openram \
 		-v $(FREEPDK45):/pdk/freepdk45\
 		-v $(PDK_ROOT):/pdk \
 		-v /etc/passwd:/etc/passwd:ro -v /etc/group:/etc/group:ro \
 		--user $(UID):$(GID) \
-<<<<<<< HEAD
-		-e OPENRAM_TMP=$(OPENRAM_DIR)/results/$* \
-        vlsida/openram-ubuntu:latest \
-		sh -c ". ~/.bashrc && python3 -u $(OPENRAM_DIR)/$(getfile).py -t $(gettech) -k $(ARGS) > $(OPENRAM_DIR)/results/$*.out 2>&1 && touch $(OPENRAM_DIR)/results/$*.ok"
-	@test -f $(TOP_DIR)/compiler/tests/results/$*.ok && echo "$* ... PASS!" || echo "$* ... FAIL!"
-.DELETE_ON_ERROR: $(TEST_STAMPS)
-
-# This would use the regress.py script to run in parallel instead of 
-=======
 		-e OPENRAM_TMP=$(OPENRAM_DIR)/results/$*/tmp \
         vlsida/openram-ubuntu:latest \
 		sh -c ". /home/cad-user/.bashrc && python3 -u $(OPENRAM_DIR)/$(getfile).py \
@@ -85,7 +69,6 @@
 .DELETE_ON_ERROR: $(TEST_STAMPS)
 
 # This would use the regress.py script to run in parallel instead of
->>>>>>> ee97d87b
 # the Makefile.
 #$(TECHS):
 #	@echo "Running $*"
@@ -96,11 +79,7 @@
 #		--user $(UID):$(GID) \
 #		-e OPENRAM_TMP=$(OPENRAM_DIR)/results/$@ \
 #		vlsida/openram-ubuntu:latest \
-<<<<<<< HEAD
-#        sh -c ". ~/.bashrc && python3 -u $(OPENRAM_DIR)/regress.py -t $@ $(ARGS)"
-=======
 #        sh -c ". /home/cad-user/.bashrc && python3 -u $(OPENRAM_DIR)/regress.py -t $@ $(ARGS)"
->>>>>>> ee97d87b
 #.PHONY: $(TECHS)
 #regress: $(TECHS)
 #.PHONY: regress
