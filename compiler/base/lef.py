--- conflicted
+++ resolved
@@ -111,22 +111,6 @@
 
         # For each pin, remove the blockage and add the pin
         for pin_name in self.pins:
-<<<<<<< HEAD
-            for pin in self.get_pins(pin_name):
-                inflated_pin = pin.inflated_pin(multiple=1)
-                for blockage in self.blockages[pin.layer]:
-                    if blockage.overlaps(inflated_pin):
-                        intersection_shape = blockage.intersection(inflated_pin)
-                        # If it is zero area, don't add the pin
-                        if intersection_shape[0][0]==intersection_shape[1][0] or intersection_shape[0][1]==intersection_shape[1][1]:
-                            continue
-                        # Remove the old blockage and add the new ones
-                        self.blockages[pin.layer].remove(blockage)
-                        intersection_pin = pin_layout("", intersection_shape, inflated_pin.layer)
-                        new_blockages = blockage.cut(intersection_pin)
-                        self.blockages[pin.layer].extend(new_blockages)
-
-=======
             pins = self.get_pins(pin_name)
             for pin in pins:
                 inflated_pin = pin.inflated_pin(multiple=2)
@@ -148,7 +132,6 @@
                             self.blockages[pin.layer].extend(new_blockages)
                             # We split something so make another pass
                             continue_fragmenting = True
->>>>>>> a1cb2087
 
     def lef_write_header(self):
         """ Header of LEF file """
