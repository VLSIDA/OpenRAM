# See LICENSE for licensing information.
#
# Copyright (c) 2016-2019 Regents of the University of California and The Board
# of Regents for the Oklahoma Agricultural and Mechanical College
# (acting for and on behalf of Oklahoma State University)
# All rights reserved.
#
import debug
import design
from tech import cell_properties
from sram_factory import factory
from globals import OPTS


class bitcell_base_array(design.design):
    """
    Abstract base class for bitcell-arrays -- bitcell, dummy, replica
    """
    def __init__(self, name, rows, cols, column_offset):
        super().__init__(name)
        debug.info(1, "Creating {0} {1} x {2}".format(self.name, rows, cols))

        self.column_size = cols
        self.row_size = rows
        self.column_offset = column_offset

        # Bitcell for port names only
<<<<<<< HEAD
        if not cell_properties.compare_ports(cell_properties.bitcell_array.use_custom_cell_arrangement):
            self.cell = factory.create(module_type="bitcell")
        else:
            self.cell = factory.create(module_type="s8_bitcell", version="opt1")
            self.cell2 = factory.create(module_type="s8_bitcell", version="opt1a")
            self.strap = factory.create(module_type="s8_internal", version="wlstrap")
            self.strap2 = factory.create(module_type="s8_internal", version="wlstrap_p")

        self.create_all_bitline_names()
        self.create_all_wordline_names()

    def get_all_bitline_names(self, prefix=""):
        return [prefix + x for x in self.all_bitline_names]
=======
        self.cell = factory.create(module_type="bitcell")
>>>>>>> 5246d0a9

        self.wordline_names = [[] for port in self.all_ports]
        self.all_wordline_names = []
        self.bitline_names = [[] for port in self.all_ports]
        self.all_bitline_names = []
        self.rbl_bitline_names = [[] for port in self.all_ports]
        self.all_rbl_bitline_names = []
        self.rbl_wordline_names = [[] for port in self.all_ports]
        self.all_rbl_wordline_names = []
        
    def create_all_bitline_names(self):
        for col in range(self.column_size):
            for port in self.all_ports:
                self.bitline_names[port].extend(["bl_{0}_{1}".format(port, col),
                                                 "br_{0}_{1}".format(port, col)])
        # Make a flat list too
        self.all_bitline_names = [x for sl in zip(*self.bitline_names) for x in sl]
                
    # def get_all_wordline_names(self, prefix=""):
    #     return [prefix + x for x in self.all_wordline_names]

    def create_all_wordline_names(self):
        for row in range(self.row_size):
            for port in self.all_ports:
                if not cell_properties.compare_ports(cell_properties.bitcell.split_wl):
                    self.wordline_names[port].append("wl_{0}_{1}".format(port, row))
                else:
                    self.wordline_names[port].append("wl0_{0}_{1}".format(port, row))
                    self.wordline_names[port].append("wl1_{0}_{1}".format(port, row))
        self.all_wordline_names = [x for sl in zip(*self.wordline_names) for x in sl]
        
    def add_pins(self):
        if not cell_properties.compare_ports(cell_properties.bitcell_array.use_custom_cell_arrangement):
            for bl_name in self.get_bitline_names():
                self.add_pin(bl_name, "INOUT")
            for wl_name in self.get_wordline_names():
                self.add_pin(wl_name, "INPUT")
            self.add_pin("vdd", "POWER")
            self.add_pin("gnd", "GROUND")
        else:
            for bl_name in self.get_bitline_names():
                self.add_pin(bl_name, "INOUT")
            for wl_name in self.get_wordline_names():
                self.add_pin(wl_name, "INPUT")
            self.add_pin("vpwr", "POWER")
            self.add_pin("vgnd", "GROUND")
    def get_bitcell_pins(self, row, col):
        """ Creates a list of connections in the bitcell,
        indexed by column and row, for instance use in bitcell_array """
        bitcell_pins = []
        for port in self.all_ports:
            bitcell_pins.extend([x for x in self.get_bitline_names(port) if x.endswith("_{0}".format(col))])
        bitcell_pins.extend([x for x in self.all_wordline_names if x.endswith("_{0}".format(row))])
        bitcell_pins.append("vdd")
        bitcell_pins.append("gnd")

        return bitcell_pins

    def get_rbl_wordline_names(self, port=None):
        """ 
        Return the WL for the given RBL port.
        """
        if port == None:
            return self.all_rbl_wordline_names
        else:
            return self.rbl_wordline_names[port]

    def get_rbl_bitline_names(self, port=None):
        """ Return all the BL for the given RBL port """
        if port == None:
            return self.all_rbl_bitline_names
        else:
            return self.rbl_bitline_names[port]

    def get_bitline_names(self, port=None):
        """ Return the regular bitlines for the given port or all"""
        if port == None:
            return self.all_bitline_names
        else:
            return self.bitline_names[port]
        
    def get_all_bitline_names(self, port=None):
        """ Return ALL the bitline names (including rbl) """
        temp = []
        temp.extend(self.get_rbl_bitline_names(0))
        if port == None:
            temp.extend(self.all_bitline_names)
        else:
            temp.extend(self.bitline_names[port])
        if len(self.all_ports) > 1:
            temp.extend(self.get_rbl_bitline_names(1))
        return temp

    def get_wordline_names(self, port=None):
        """ Return the regular wordline names """
        if port == None:
            return self.all_wordline_names
        else:
            return self.wordline_names[port]
    
    def get_all_wordline_names(self, port=None):
        """ Return all the wordline names """
        temp = []
        temp.extend(self.get_rbl_wordline_names(0))
        if port == None:
            temp.extend(self.all_wordline_names)
        else:
            temp.extend(self.wordline_names[port])
        if len(self.all_ports) > 1:
            temp.extend(self.get_rbl_wordline_names(1))
        return temp
        
    def add_layout_pins(self):
        """ Add the layout pins """
        if not cell_properties.compare_ports(cell_properties.bitcell_array.use_custom_cell_arrangement):
            bitline_names = self.cell.get_all_bitline_names()
            for col in range(self.column_size):
                for port in self.all_ports:
                    bl_pin = self.cell_inst[0, col].get_pin(bitline_names[2 * port])
                    self.add_layout_pin(text="bl_{0}_{1}".format(port, col),
                                        layer=bl_pin.layer,
                                        offset=bl_pin.ll().scale(1, 0),
                                        width=bl_pin.width(),
                                        height=self.height)
                    br_pin = self.cell_inst[0, col].get_pin(bitline_names[2 * port + 1])
                    self.add_layout_pin(text="br_{0}_{1}".format(port, col),
                                        layer=br_pin.layer,
                                        offset=br_pin.ll().scale(1, 0),
                                        width=br_pin.width(),
                                        height=self.height)

            wl_names = self.cell.get_all_wl_names()
            for row in range(self.row_size):
                for port in self.all_ports:
                    wl_pin = self.cell_inst[row, 0].get_pin(wl_names[port])
                    self.add_layout_pin(text="wl_{0}_{1}".format(port, row),
                                        layer=wl_pin.layer,
                                        offset=wl_pin.ll().scale(0, 1),
                                        width=self.width,
                                        height=wl_pin.height())

            # Copy a vdd/gnd layout pin from every cell
            for row in range(self.row_size):
                for col in range(self.column_size):
                    inst = self.cell_inst[row, col]
                    for pin_name in ["vdd", "gnd"]:
                        self.copy_layout_pin(inst, pin_name)
        else:
            bitline_names = self.cell.get_all_bitline_names()
            for col in range(self.column_size):
                for port in self.all_ports:
                    bl_pin = self.cell_inst[0, col].get_pin(bitline_names[2 * port])
                    self.add_layout_pin(text="bl0_{0}_{1}".format(port, col),
                                        layer=bl_pin.layer,
                                        offset=bl_pin.ll().scale(1, 0),
                                        width=bl_pin.width(),
                                        height=self.height)
                    br_pin = self.cell_inst[0, col].get_pin(bitline_names[2 * port + 1])
                    self.add_layout_pin(text="bl1_{0}_{1}".format(port, col),
                                        layer=br_pin.layer,
                                        offset=br_pin.ll().scale(1, 0),
                                        width=br_pin.width(),
                                        height=self.height)

            wl_names = self.cell.get_all_wl_names()
            for row in range(self.row_size):
                for port in self.all_ports:
                    wl0_pin = self.cell_inst[row, 0].get_pin(wl_names[port])
                    self.add_layout_pin(text="wl0_{0}_{1}".format(port, row),
                                        layer=wl0_pin.layer,
                                        offset=wl0_pin.ll().scale(0, 1),
                                        width=self.width,
                                        height=wl0_pin.height())
                    wl1_pin = self.cell_inst[row, 0].get_pin(wl_names[port])
                    self.add_layout_pin(text="wl1_{0}_{1}".format(port, row),
                                        layer=wl1_pin.layer,
                                        offset=wl1_pin.ll().scale(0, 1),
                                        width=self.width,
                                        height=wl1_pin.height())
            # Copy a vdd/gnd layout pin from every cell
            for row in range(self.row_size):
                for col in range(self.column_size):
                    inst = self.cell_inst[row, col]
                    for pin_name in ["vpwr", "vgnd"]:

                        self.copy_layout_pin(inst, pin_name)
    def _adjust_x_offset(self, xoffset, col, col_offset):
        tempx = xoffset
        dir_y = False
        # If we mirror the current cell on the y axis adjust the x position
        if cell_properties.bitcell.mirror.y and (col + col_offset) % 2:
            tempx = xoffset + self.cell.width
            dir_y = True
        return (tempx, dir_y)

    def _adjust_y_offset(self, yoffset, row, row_offset):
        tempy = yoffset
        dir_x = False
        # If we mirror the current cell on the x axis adjust the y position
        if cell_properties.bitcell.mirror.x and (row + row_offset) % 2:
            tempy = yoffset + self.cell.height
            dir_x = True
        return (tempy, dir_x)

    def place_array(self, name_template, row_offset=0):
        # We increase it by a well enclosure so the precharges don't overlap our wells
        if not cell_properties.compare_ports(cell_properties.bitcell_array.use_custom_cell_arrangement):
            self.height = self.row_size * self.cell.height
            self.width = self.column_size * self.cell.width

<<<<<<< HEAD
            xoffset = 0.0
            for col in range(self.column_size):
                yoffset = 0.0
                tempx, dir_y = self._adjust_x_offset(xoffset, col, self.column_offset)

                for row in range(self.row_size):
                    tempy, dir_x = self._adjust_y_offset(yoffset, row, row_offset)

                    if dir_x and dir_y:
                        dir_key = "XY"
                    elif dir_x:
                        dir_key = "MX"
                    elif dir_y:
                        dir_key = "MY"
                    else:
                        dir_key = ""

                    self.cell_inst[row, col].place(offset=[tempx, tempy],
                                                mirror=dir_key)
                    yoffset += self.cell.height
                xoffset += self.cell.width
        else:
            from tech import custom_cell_placement
            custom_cell_placement(self)
=======
                self.cell_inst[row, col].place(offset=[tempx, tempy],
                                               mirror=dir_key)
                yoffset += self.cell.height
            xoffset += self.cell.width

    def get_column_offsets(self):
        """
        Return an array of the x offsets of all the regular bits
        """
        offsets = [self.cell_inst[0, col].lx() for col in range(self.column_size)]
        return offsets
>>>>>>> 5246d0a9
<|MERGE_RESOLUTION|>--- conflicted
+++ resolved
@@ -25,7 +25,6 @@
         self.column_offset = column_offset
 
         # Bitcell for port names only
-<<<<<<< HEAD
         if not cell_properties.compare_ports(cell_properties.bitcell_array.use_custom_cell_arrangement):
             self.cell = factory.create(module_type="bitcell")
         else:
@@ -33,15 +32,6 @@
             self.cell2 = factory.create(module_type="s8_bitcell", version="opt1a")
             self.strap = factory.create(module_type="s8_internal", version="wlstrap")
             self.strap2 = factory.create(module_type="s8_internal", version="wlstrap_p")
-
-        self.create_all_bitline_names()
-        self.create_all_wordline_names()
-
-    def get_all_bitline_names(self, prefix=""):
-        return [prefix + x for x in self.all_bitline_names]
-=======
-        self.cell = factory.create(module_type="bitcell")
->>>>>>> 5246d0a9
 
         self.wordline_names = [[] for port in self.all_ports]
         self.all_wordline_names = []
@@ -51,6 +41,9 @@
         self.all_rbl_bitline_names = []
         self.rbl_wordline_names = [[] for port in self.all_ports]
         self.all_rbl_wordline_names = []
+
+    def get_all_bitline_names(self, prefix=""):
+        return [prefix + x for x in self.all_bitline_names]
         
     def create_all_bitline_names(self):
         for col in range(self.column_size):
@@ -252,7 +245,6 @@
             self.height = self.row_size * self.cell.height
             self.width = self.column_size * self.cell.width
 
-<<<<<<< HEAD
             xoffset = 0.0
             for col in range(self.column_size):
                 yoffset = 0.0
@@ -277,16 +269,10 @@
         else:
             from tech import custom_cell_placement
             custom_cell_placement(self)
-=======
-                self.cell_inst[row, col].place(offset=[tempx, tempy],
-                                               mirror=dir_key)
-                yoffset += self.cell.height
-            xoffset += self.cell.width
 
     def get_column_offsets(self):
         """
         Return an array of the x offsets of all the regular bits
         """
         offsets = [self.cell_inst[0, col].lx() for col in range(self.column_size)]
-        return offsets
->>>>>>> 5246d0a9
+        return offsets