import unittest,warnings
import sys,os,glob
sys.path.append(os.path.join(sys.path[0],".."))
import globals
from globals import OPTS
import debug

class openram_test(unittest.TestCase):
    """ Base unit test that we have some shared classes in. """
    
    def local_drc_check(self, w):
        tempgds = OPTS.openram_temp + "temp.gds"
        w.gds_write(tempgds)
        import verify
        self.assertFalse(verify.run_drc(w.name, tempgds))

        files = glob.glob(OPTS.openram_temp + '*')
        for f in files:
            os.remove(f)        
    
    def local_check(self, a, final_verification=False):

        tempspice = OPTS.openram_temp + "temp.sp"
        tempgds = OPTS.openram_temp + "temp.gds"

        a.sp_write(tempspice)
        a.gds_write(tempgds)

        import verify
        try:
            self.assertTrue(verify.run_drc(a.name, tempgds)==0)
        except:
            self.reset()
            self.fail("DRC failed: {}".format(a.name))

            
        try:
<<<<<<< HEAD
            self.assertTrue(verify.run_lvs(a.name, tempgds, tempspice)==0)
=======
            self.assertTrue(verify.run_lvs(a.name, tempgds, tempspice, final_verification)==0)
>>>>>>> 767990ca
        except:
            self.reset()
            self.fail("LVS mismatch: {}".format(a.name))

        self.reset()
        if OPTS.purge_temp:
            self.cleanup()

    def cleanup(self):
        """ Reset the duplicate checker and cleanup files. """
        files = glob.glob(OPTS.openram_temp + '*')
        for f in files:
            # Only remove the files
            if os.path.isfile(f):
                os.remove(f)        

    def reset(self):
        """ Reset the static duplicate name checker for unit tests """
        import design
        design.design.name_map=[]

    def isclose(self, value1,value2,error_tolerance=1e-2):
        """ This is used to compare relative values. """
        import debug
        relative_diff = abs(value1 - value2) / max(value1,value2)
        check = relative_diff <= error_tolerance
        if not check:
            self.fail("NOT CLOSE {0} {1} relative diff={2}".format(value1,value2,relative_diff))
        else:
            debug.info(2,"CLOSE {0} {1} relative diff={2}".format(value1,value2,relative_diff))

    def relative_compare(self, value1,value2,error_tolerance):
        """ This is used to compare relative values. """
        if (value1==value2): # if we don't need a relative comparison!
            return True
        return (abs(value1 - value2) / max(value1,value2) <= error_tolerance)

    def isapproxdiff(self, f1, f2, error_tolerance=0.001):
        """Compare two files.

        Arguments:
<<<<<<< HEAD
        
        f1 -- First file name
        
        f2 -- Second file name

        Return value:
        
=======
        
        f1 -- First file name
        
        f2 -- Second file name

        Return value:
        
>>>>>>> 767990ca
        True if the files are the same, False otherwise.
        
        """
        import re
        import debug

        with open(f1, 'rb') as fp1, open(f2, 'rb') as fp2:
            while True:
                b1 = fp1.readline()
                b2 = fp2.readline()
                #print "b1:",b1,
                #print "b2:",b2,

                # 1. Find all of the floats using a regex
                numeric_const_pattern = r"""
                [-+]? # optional sign
                (?:
                (?: \d* \. \d+ ) # .1 .12 .123 etc 9.1 etc 98.1 etc
                |
                (?: \d+ \.? ) # 1. 12. 123. etc 1 12 123 etc
                )
                # followed by optional exponent part if desired
                (?: [Ee] [+-]? \d+ ) ?
                """
                rx = re.compile(numeric_const_pattern, re.VERBOSE)
                b1_floats=rx.findall(b1)
                b2_floats=rx.findall(b2)
                debug.info(3,"b1_floats: "+str(b1_floats))
                debug.info(3,"b2_floats: "+str(b2_floats))
        
                # 2. Remove the floats from the string
                for f in b1_floats:
                    b1=b1.replace(str(f),"",1)
                for f in b2_floats:
                    b2=b2.replace(str(f),"",1)
                #print "b1:",b1,
                #print "b2:",b2,
            
                # 3. Check if remaining string matches
                if b1 != b2:
                    self.fail("MISMATCH Line: {0}\n!=\nLine: {1}".format(b1,b2))

                # 4. Now compare that the floats match
                if len(b1_floats)!=len(b2_floats):
                    self.fail("MISMATCH Length {0} != {1}".format(len(b1_floats),len(b2_floats)))
                for (f1,f2) in zip(b1_floats,b2_floats):
                    if not self.relative_compare(float(f1),float(f2),error_tolerance):
                        self.fail("MISMATCH Float {0} != {1}".format(f1,f2))

                if not b1 and not b2:
                    return



    def isdiff(self,file1,file2):
        """ This is used to compare two files and display the diff if they are different.. """
        import debug
        import filecmp
        import difflib
        check = filecmp.cmp(file1,file2)
        if not check:
            debug.info(2,"MISMATCH {0} {1}".format(file1,file2))
            f1 = open(file1,"r")
            s1 = f1.readlines()
            f2 = open(file2,"r")
            s2 = f2.readlines()
            for line in difflib.unified_diff(s1, s2):
                debug.info(3,line)
            self.fail("MISMATCH {0} {1}".format(file1,file2))
        else:
            debug.info(2,"MATCH {0} {1}".format(file1,file2))


def header(filename, technology):
    tst = "Running Test for:"
    print "\n"
    print " ______________________________________________________________________________ "
    print "|==============================================================================|"
    print "|=========" + tst.center(60) + "=========|"
    print "|=========" + technology.center(60) + "=========|"
    print "|=========" + filename.center(60) + "=========|"
    from  globals import OPTS
    print "|=========" + OPTS.openram_temp.center(60) + "=========|"
    print "|==============================================================================|"<|MERGE_RESOLUTION|>--- conflicted
+++ resolved
@@ -35,11 +35,7 @@
 
             
         try:
-<<<<<<< HEAD
-            self.assertTrue(verify.run_lvs(a.name, tempgds, tempspice)==0)
-=======
             self.assertTrue(verify.run_lvs(a.name, tempgds, tempspice, final_verification)==0)
->>>>>>> 767990ca
         except:
             self.reset()
             self.fail("LVS mismatch: {}".format(a.name))
@@ -81,7 +77,6 @@
         """Compare two files.
 
         Arguments:
-<<<<<<< HEAD
         
         f1 -- First file name
         
@@ -89,15 +84,6 @@
 
         Return value:
         
-=======
-        
-        f1 -- First file name
-        
-        f2 -- Second file name
-
-        Return value:
-        
->>>>>>> 767990ca
         True if the files are the same, False otherwise.
         
         """
