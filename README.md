--- conflicted
+++ resolved
@@ -6,88 +6,23 @@
 
 An open-source static random access memory (SRAM) compiler.
 
-<<<<<<< HEAD
-The OpenRAM compiler has very few dependencies:
-* ngspice-26 (or later) or HSpice I-2013.12-1 (or later) or CustomSim 2017 (or later)
-* Python 3.5 and higher
-* Python numpy
-* a setup script for each technology
-* a technology directory for each technology with the base cells
-=======
 # What is OpenRAM?
->>>>>>> c3670fc9
 
 <img align="right" width="25%" src="images/SCMOS_16kb_sram.jpg">
 
-<<<<<<< HEAD
-You must set two environment variables: OPENRAM_HOME should point to
-the compiler source directory. OPENERAM_TECH should point to a root
-technology directory that contains subdirs of all other technologies.
-For example, in bash, add to your .bashrc:
-```
-  export OPENRAM_HOME="$HOME/OpenRAM/compiler"
-  export OPENRAM_TECH="$HOME/OpenRAM/technology"
-```
-For example, in csh/tcsh, add to your .cshrc/.tcshrc:
-```
-  setenv OPENRAM_HOME "$HOME/OpenRAM/compiler"
-  setenv OPENRAM_TECH "$HOME/OpenRAM/technology"
-```
-
-We include the tech files necessary for FreePDK and SCMOS. The SCMOS
-spice models, however, are generic and should be replaced with foundry 
-models.
-If you are using FreePDK, you should also have that set up and have the
-environment variable point to the PDK. 
-For example, in bash, add to your .bashrc:
-```
-  export FREEPDK45="/bsoe/software/design-kits/FreePDK45"
-```
-For example, in csh/tcsh, add to your .tcshrc:
-```
-  setenv FREEPDK45 "/bsoe/software/design-kits/FreePDK45"
-```
-We do not distribute the PDK, but you may get it from:
-    https://www.eda.ncsu.edu/wiki/FreePDK45:Contents
-
-If you are using SCMOS, you should install Magic and netgen from:
-	http://opencircuitdesign.com/magic/
-	http://opencircuitdesign.com/netgen/
-We have included the SCN3ME design rules from QFlow:
-	http://opencircuitdesign.com/qflow/
-=======
 OpenRAM is an open-source Python framework to create the layout,
 netlists, timing and power models, placement and routing models, and
 other views necessary to use SRAMs in ASIC design. OpenRAM supports
 integration in both commercial and open-source flows with both
 predictive and fabricable technologies.
->>>>>>> c3670fc9
 
 # Basic Setup
 
-<<<<<<< HEAD
-* compiler - openram compiler itself (pointed to by OPENRAM_HOME)
-  * compiler/base - base data structure modules
-  * compiler/pgates - parameterized cells (e.g. logic gates)
-  * compiler/modules - high-level modules (e.g. decoders, etc.)
-  * compiler/verify - DRC and LVS verification wrappers  
-  * compiler/characterizer - timing characterization code
-  * compiler/gdsMill - GDSII reader/writer
-  * compiler/router - detailed router
-  * compiler/tests - unit tests
-* technology - openram technology directory (pointed to by OPENRAM_TECH)
-  * technology/freepdk45 - example configuration library for freepdk45 technology node
-  * technology/scn3me_subm - example configuration library SCMOS technology node
-  * technology/setup_scripts - setup scripts to customize your PDKs and OpenRAM technologies
-* docs - LaTeX manual (likely outdated)
-* lib - IP library of pregenerated memories
-=======
 The OpenRAM compiler has very few dependencies:
 + [Ngspice] 26 (or later) or HSpice I-2013.12-1 (or later) or CustomSim 2017 (or later)
 + Python 3.5 or higher
 + Python numpy (pip3 install numpy to install)
 + flask_table (pip3 install flask to install)
->>>>>>> c3670fc9
 
 If you want to perform DRC and LVS, you will need either:
 + Calibre (for [FreePDK45])
@@ -110,12 +45,9 @@
 should also have that set up and have the environment variable point
 to the PDK. For example add this to your .bashrc:
 
-<<<<<<< HEAD
-=======
 ```
   export FREEPDK45="/bsoe/software/design-kits/FreePDK45"
 ```
->>>>>>> c3670fc9
 
 You may get the entire [FreePDK45 PDK here][FreePDK45].
 If you are using [SCMOS], you should install [Magic] and [Netgen].
