--- conflicted
+++ resolved
@@ -21,12 +21,8 @@
 import getpass
 import subprocess
 
-<<<<<<< HEAD
-
-VERSION = "1.1.13"
-=======
+
 VERSION = "1.1.14"
->>>>>>> 688a1f1e
 NAME = "OpenRAM v{}".format(VERSION)
 USAGE = "openram.py [options] <config file>\nUse -h for help.\n"
 
