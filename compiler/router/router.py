# See LICENSE for licensing information.
#
# Copyright (c) 2016-2021 Regents of the University of California and The Board
# of Regents for the Oklahoma Agricultural and Mechanical College
# (acting for and on behalf of Oklahoma State University)
# All rights reserved.
#

import itertools
import math
import gdsMill
from tech import drc, GDS
from tech import layer as techlayer
import debug
from router_tech import router_tech
from pin_layout import pin_layout
from pin_group import pin_group
from vector import vector
from vector3d import vector3d
from globals import OPTS, print_time
import grid_utils
from datetime import datetime


class router(router_tech):
    """
    A router class to read an obstruction map from a gds and plan a
    route on a given layer. This is limited to two layer routes.
    It populates blockages on a grid class.
    """
    def __init__(self, layers, design, bbox=None, margin=0, route_track_width=1):
        """
        This will instantiate a copy of the gds file or the module at (0,0) and
        route on top of this. The blockages from the gds/module will be
        considered.
        """

        router_tech.__init__(self, layers, route_track_width)

        self.cell = design

        self.gds_filename = OPTS.openram_temp + "temp.gds"

        # The pin data structures
        # A map of pin names to a set of pin_layout structures
        # (i.e. pins with a given label)
        self.pins = {}
        # This is a set of all pins (ignoring names) so that can quickly
        # not create blockages for pins
        # (They will be blocked when we are routing other
        # nets based on their name.)
        self.all_pins = set()

        # The labeled pins above categorized into pin groups
        # that are touching/connected.
        self.pin_groups = {}

        # The blockage data structures
        # A list of metal shapes (using the same pin_layout structure)
        # that could be blockages.
        # This will include the pins above as well.
        self.blockages = []
        # The corresponding set of blocked grids for above blockage pin_layout shapes
        # It is a cached set of grids that *could* be blocked, but may be unblocked
        # depending on which pin we are routing.
        self.blocked_grids = set()

        # The routed data structures
        # A list of paths that have been "routed"
        self.paths = []
        # A list of path blockages (they might be expanded for wide metal DRC)
        self.path_blockages = []

        # The perimeter pins should be placed outside the SRAM macro by a distance
        self.margin = margin
        self.init_bbox(bbox, margin)

        # New pins if we create a ring or side pins or etc.
        self.new_pins = {}

    def init_bbox(self, bbox=None, margin=0):
        """
        Initialize the ll,ur values with the paramter or using the layout boundary.
        """
        if not bbox:
            self.bbox = self.cell.get_bbox(margin)
        else:
            self.bbox = bbox

        (self.ll, self.ur) = self.bbox

<<<<<<< HEAD
        margin_offset = vector(margin, margin)
        self.bbox = (self.ll - margin_offset, self.ur + margin_offset)
        size = self.ur - self.ll
        debug.info(1, "Size: {0} x {1} with perimeter margin {2}".format(size.x, size.y, margin))

=======
>>>>>>> a1cb2087
    def get_bbox(self):
        return self.bbox

    def create_routing_grid(self, router_type):
        """
        Create a sprase routing grid with A* expansion functions.
        """
        self.init_bbox(self.bbox, self.margin)
        self.rg = router_type(self.ll, self.ur, self.track_width)

    def clear_pins(self):
        """
        Convert the routed path to blockages.
        Keep the other blockages unchanged.
        """
        self.pins = {}
        self.all_pins = set()
        self.pin_groups = {}
        # DO NOT clear the blockages as these don't change
        self.rg.reinit()

    def set_top(self, top_name):
        """ If we want to route something besides the top-level cell."""
        self.top_name = top_name

    def is_wave(self, path):
        """
        Determines if this is a multi-track width wave (True)
        # or a normal route (False)
        """
        return len(path[0]) > 1

    def retrieve_pins(self, pin_name):
        """
        Retrieve the pin shapes on metal 3 from the layout.
        """
        debug.info(2, "Retrieving pins for {}.".format(pin_name))
        shape_list = self.layout.getAllPinShapes(str(pin_name))
        pin_set = set()
        for shape in shape_list:
            (layer, boundary) = shape
            # GDSMill boundaries are in (left, bottom, right, top) order
            # so repack and snap to the grid
            ll = vector(boundary[0], boundary[1]).snap_to_grid()
            ur = vector(boundary[2], boundary[3]).snap_to_grid()
            rect = [ll, ur]
            pin = pin_layout(pin_name, rect, layer)
            pin_set.add(pin)

        debug.check(len(pin_set) > 0,
                    "Did not find any pin shapes for {0}.".format(str(pin_name)))

        self.pins[pin_name] = pin_set
        self.all_pins.update(pin_set)

        for pin in self.pins[pin_name]:
            debug.info(3, "Retrieved pin {}".format(str(pin)))

    def find_blockages(self):
        """
        Iterate through all the layers and write the obstacles to the routing grid.
        This doesn't consider whether the obstacles will be pins or not.
        They get reset later if they are not actually a blockage.
        """
        debug.info(1, "Finding blockages.")
        for lpp in [self.vert_lpp, self.horiz_lpp]:
            self.retrieve_blockages(lpp)

    def find_pins_and_blockages(self, pin_list):
        """
        Find the pins and blockages in the design
        """

        # If didn't specify a gds blockage file, write it out to read the gds
        # This isn't efficient, but easy for now
        # Load the gds file and read in all the shapes
        self.cell.gds_write(self.gds_filename)
        self.layout = gdsMill.VlsiLayout(units=GDS["unit"])
        self.reader = gdsMill.Gds2reader(self.layout)
        self.reader.loadFromFile(self.gds_filename)
        self.top_name = self.layout.rootStructureName
        # print_time("GDS read",datetime.now(), start_time)
        
        # This finds the pin shapes and sorts them into "groups" that
        # are connected. This must come before the blockages, so we
        # can not count the pins themselves
        # as blockages.
        start_time = datetime.now()
        for pin_name in pin_list:
            self.retrieve_pins(pin_name)
        print_time("Retrieving pins", datetime.now(), start_time, 4)

        start_time = datetime.now()
        for pin_name in pin_list:
            self.analyze_pins(pin_name)
        print_time("Analyzing pins", datetime.now(), start_time, 4)

        # This will get all shapes as blockages and convert to grid units
        # This ignores shapes that were pins
        start_time = datetime.now()
        self.find_blockages()
        print_time("Finding blockages", datetime.now(), start_time, 4)

        # Convert the blockages to grid units
        start_time = datetime.now()
        self.convert_blockages()
        print_time("Converting blockages", datetime.now(), start_time, 4)

        # This will convert the pins to grid units
        # It must be done after blockages to ensure no DRCs
        # between expanded pins and blocked grids
        start_time = datetime.now()
        for pin in pin_list:
            self.convert_pins(pin)
        print_time("Converting pins", datetime.now(), start_time, 4)

        # Combine adjacent pins into pin groups to reduce run-time
        # by reducing the number of maze routes.
        # This algorithm is > O(n^2) so remove it for now
        # start_time = datetime.now()
        # for pin in pin_list:
        #     self.combine_adjacent_pins(pin)
        # print_time("Combining adjacent pins",datetime.now(), start_time, 4)

        # Separate any adjacent grids of differing net names
        # that overlap
        # Must be done before enclosing pins
        start_time = datetime.now()
        self.separate_adjacent_pins(0)
        print_time("Separating adjacent pins", datetime.now(), start_time, 4)

        # Enclose the continguous grid units in a metal
        # rectangle to fix some DRCs
        start_time = datetime.now()
        self.enclose_pins()
        print_time("Enclosing pins", datetime.now(), start_time, 4)

    # MRG: Removing this code for now. The later compute enclosure code
    # assumes that all pins are touching and this may produce sets of pins
    # that are not connected.
    # def combine_adjacent_pins(self, pin_name):
    #     """
    #     Find pins that have adjacent routing tracks and merge them into a
    #     single pin_group.  The pins themselves may not be touching, but
    #     enclose_pins in the next step will ensure they are touching.
    #     """
    #     debug.info(1,"Combining adjacent pins for {}.".format(pin_name))
    #     # Find all adjacencies
    #     adjacent_pins = {}
    #     for index1,pg1 in enumerate(self.pin_groups[pin_name]):
    #         for index2,pg2 in enumerate(self.pin_groups[pin_name]):
    #             # Cannot combine with yourself, also don't repeat
    #             if index1<=index2:
    #                 continue
    #             # Combine if at least 1 grid cell is adjacent
    #             if pg1.adjacent(pg2):
    #                 if not index1 in adjacent_pins:
    #                     adjacent_pins[index1] = set([index2])
    #                 else:
    #                     adjacent_pins[index1].add(index2)

    #     # Make a list of indices to ensure every group gets in the new set
    #     all_indices = set([x for x in range(len(self.pin_groups[pin_name]))])

    #     # Now reconstruct the new groups
    #     new_pin_groups = []
    #     for index1,index2_set in adjacent_pins.items():
    #         # Remove the indices if they are added to the new set
    #         all_indices.discard(index1)
    #         all_indices.difference_update(index2_set)

    #         # Create the combined group starting with the first item
    #         combined = self.pin_groups[pin_name][index1]
    #         # Add all of the other items that overlapped
    #         for index2 in index2_set:
    #             pg = self.pin_groups[pin_name][index2]
    #             combined.add_group(pg)
    #             debug.info(3,"Combining {0} {1}:".format(pin_name, index2))
    #             debug.info(3, "     {0}\n  {1}".format(combined.pins, pg.pins))
    #             debug.info(3,"  --> {0}\n      {1}".format(combined.pins,combined.grids))
    #             new_pin_groups.append(combined)

    #     # Add the pin groups that weren't added to the new set
    #     for index in all_indices:
    #         new_pin_groups.append(self.pin_groups[pin_name][index])

    #     old_size = len(self.pin_groups[pin_name])
    #     # Use the new pin group!
    #     self.pin_groups[pin_name] = new_pin_groups
    #     removed_pairs = old_size - len(new_pin_groups)
    #     debug.info(1,
    #                "Combined {0} pin groups for {1}".format(removed_pairs,pin_name))

    #     return removed_pairs

    def separate_adjacent_pins(self, separation):
        """
        This will try to separate all grid pins by the supplied
        number of separation tracks (default is to prevent adjacency).
        """
        pin_names = self.pin_groups.keys()

        for (pin_name1, pin_name2) in itertools.combinations(pin_names, 2):
            self.separate_adjacent_pin(pin_name1, pin_name2, separation)

    def separate_adjacent_pin(self, pin_name1, pin_name2, separation):
        """
        Go through all of the pin groups and check if any other pin group is
        within a separation of it.
        If so, reduce the pin group grid to not include the adjacent grid.
        Try to do this intelligently to keep th pins enclosed.
        """
        debug.info(2,
                   "Comparing {0} and {1} adjacency".format(pin_name1,
                                                            pin_name2))
        removed_grids = 0

        for index1, pg1 in enumerate(self.pin_groups[pin_name1]):
            for index2, pg2 in enumerate(self.pin_groups[pin_name2]):
                adj_grids = pg1.adjacent_grids(pg2, separation)
                removed_grids += len(adj_grids)
                # These should have the same length, so...
                if len(adj_grids) > 0:
                    debug.info(3,
                               "Adjacent grids {0} {1} adj={2}".format(index1,
                                                                       index2,
                                                                       adj_grids))
                    self.remove_adjacent_grid(pg1, pg2, adj_grids)

        debug.info(2, "Removed {} adjacent grids.".format(removed_grids))

    def remove_adjacent_grid(self, pg1, pg2, adj_grids):
        """
        Remove one of the adjacent grids in a heuristic manner.
        This will try to keep the groups similar sized by
        removing from the bigger group.
        """

        if pg1.size() > pg2.size():
            bigger = pg1
            smaller = pg2
        else:
            bigger = pg2
            smaller = pg1

        for adj in adj_grids:


            # If the adjacent grids are a subset of the secondary
            # grids (i.e. not necessary) remove them from each
            if adj in bigger.secondary_grids:
                debug.info(3,"Removing {} from bigger secondary {}".format(adj,
                                                                           bigger))
                bigger.grids.remove(adj)
                bigger.secondary_grids.remove(adj)
                self.blocked_grids.add(adj)
                if adj in bigger.blockages:
                    bigger.blockages.remove(adj)
            elif adj in smaller.secondary_grids:
                debug.info(3,"Removing {} from smaller secondary {}".format(adj,
                                                                            smaller))
                smaller.grids.remove(adj)
                smaller.secondary_grids.remove(adj)
                self.blocked_grids.add(adj)
                if adj in smaller.blockages:
                    smaller.blockages.remove(adj)
            else:
                # If we couldn't remove from a secondary grid,
                # we must remove from the primary
                # grid of at least one pin
                if adj in bigger.grids:
                    debug.info(3,"Removing {} from bigger primary {}".format(adj,
                                                                             bigger))
                    bigger.grids.remove(adj)
                    if adj in bigger.blockages:
                        bigger.blockages.remove(adj)
                elif adj in smaller.grids:
                    debug.info(3,"Removing {} from smaller primary {}".format(adj,
                                                                              smaller))
                    smaller.grids.remove(adj)
                    if adj in smaller.blockages:
                        smaller.blockages.remove(adj)

    def set_supply_rail_blocked(self, value):
        # This is just a virtual function
        pass

    def prepare_blockages(self):
        """
        Reset and add all of the blockages in the design.
        """
        debug.info(3, "Preparing blockages.")

        # Start fresh. Not the best for run-time, but simpler.
        self.clear_all_blockages()

        # This adds the initial blockges of the design
        # which includes all blockages due to non-pin shapes
        # print("BLOCKING:", self.blocked_grids)
        self.set_blockages(self.blocked_grids, True)

        # Block all of the supply rails
        # (some will be unblocked if they're a target)
        try:
            self.set_supply_rail_blocked(True)
        except AttributeError:
            # If function doesn't exist, it isn't a supply router
            pass

        # Now go and block all of the blockages due to pin shapes.
        # Some of these will get unblocked later if they are the source/target.
        for name in self.pin_groups:
            # This should be a superset of the grids...
            blockage_grids = {y for x in self.pin_groups[name] for y in x.blockages}
            self.set_blockages(blockage_grids, True)

        # If we have paths that were recently routed, add them as blockages as well.
        # We might later do rip-up and reroute so they might not be metal shapes in the design yet.
        # Also, this prevents having to reload an entire GDS and find the blockage shapes.
        self.set_blockages(self.path_blockages)

    def convert_shape_to_units(self, shape):
        """
        Scale a shape (two vector list) to user units
        """
        unit_factor = [GDS["unit"][0]] * 2
        ll = shape[0].scale(unit_factor)
        ur = shape[1].scale(unit_factor)
        return [ll, ur]

    def min_max_coord(self, coord):
        """
        Find the lowest and highest corner of a Rectangle
        """
        coordinate = []
        minx = min(coord[0][0], coord[1][0], coord[2][0], coord[3][0])
        maxx = max(coord[0][0], coord[1][0], coord[2][0], coord[3][0])
        miny = min(coord[0][1], coord[1][1], coord[2][1], coord[3][1])
        maxy = max(coord[0][1], coord[1][1], coord[2][1], coord[3][1])
        coordinate += [vector(minx, miny)]
        coordinate += [vector(maxx, maxy)]
        return coordinate

    def get_inertia(self, p0, p1):
        """
        Sets the direction based on the previous direction we came from.
        """
        # direction (index) of movement
        if p0.x != p1.x:
            return 0
        elif p0.y != p1.y:
            return 1
        else:
            # z direction
            return 2

    def clear_blockages(self, pin_name):
        """
        This function clears a given pin and all of its components from being blockages.
        """
        blockage_grids = {y for x in self.pin_groups[pin_name] for y in x.blockages}
        self.set_blockages(blockage_grids, False)

    def clear_all_blockages(self):
        """
        Clear all blockages on the grid.
        """
        debug.info(3, "Clearing all blockages")
        self.rg.clear_blockages()

    def set_blockages(self, blockages, value=True):
        """ Flag the blockages in the grid """
        self.rg.set_blocked(blockages, value)

    def convert_to_tracks(self, ll, ur, z):
        debug.info(3, "Converting ll={0} ur={1} z={2}".format(str(ll),str(ur),z))

        grid_list = []
        for x in range(int(ll[0]), int(ur[0])+1):
            for y in range(int(ll[1]), int(ur[1])+1):
                grid_list.append(vector3d(x, y, z))

        return set(grid_list)

    def convert_blockage(self, blockage):
        """
        Convert a pin layout blockage shape to routing grid tracks.
        """
        # Inflate the blockage by half a spacing rule
        [ll, ur] = self.convert_shape_to_tracks(blockage.inflate())
        zlayer = self.get_zindex(blockage.lpp)
        blockage_tracks = self.convert_to_tracks(ll, ur, zlayer)
        return blockage_tracks

    def convert_blockages(self):
        """ Convert blockages to grid tracks. """
        debug.info(1, "Converting blockages.")
        for blockage in self.blockages:
            debug.info(3, "Converting blockage {}".format(str(blockage)))
            blockage_list = self.convert_blockage(blockage)
            self.blocked_grids.update(blockage_list)

    def get_blocked_grids(self):
        """ 
        Return the blocked grids with their flag set
        """
        #return set([x for x in self.blocked_grids if self.rg.is_blocked(x)])
        # These are all the non-pin blockages
        return self.blocked_grids

    def retrieve_blockages(self, lpp):
        """
        Recursive find boundaries as blockages to the routing grid.
        """

        shapes = self.layout.getAllShapes(lpp)
        for boundary in shapes:
            ll = vector(boundary[0], boundary[1])
            ur = vector(boundary[2], boundary[3])
            rect = [ll, ur]
            new_shape = pin_layout("blockage{}".format(len(self.blockages)),
                                   rect,
                                   lpp)

            # If there is a rectangle that is the same in the pins,
            # it isn't a blockage!
            if new_shape not in self.all_pins and not self.pin_contains(new_shape):
                self.blockages.append(new_shape)

    def pin_contains(self, shape):
        for pin in self.all_pins:
            if pin.contains(shape):
                return True
        return False

    def convert_point_to_units(self, p):
        """
        Convert a path set of tracks to center line path.
        """
        pt = vector3d(p)
        pt = pt.scale(self.track_widths[0], self.track_widths[1], 1)
        return pt

    def convert_wave_to_units(self, wave):
        """
        Convert a wave to a set of center points
        """
        return [self.convert_point_to_units(i) for i in wave]

    def convert_shape_to_tracks(self, shape):
        """
        Convert a rectangular shape into track units.
        """
        (ll, ur) = shape
        ll = snap_to_grid(ll)
        ur = snap_to_grid(ur)

        # to scale coordinates to tracks
        debug.info(3, "Converting [ {0} , {1} ]".format(ll, ur))
        ll = ll.scale(self.track_factor)
        ur = ur.scale(self.track_factor)
        # We can round since we are using inflated shapes
        # and the track points are at the center
        ll = ll.round()
        ur = ur.round()
        return [ll, ur]

    def convert_pin_to_tracks(self, pin_name, pin, expansion=0):
        """
        Convert a rectangular pin shape into a list of track locations,layers.
        If no pins are "on-grid" (i.e. sufficient overlap)
        it makes the one with most overlap if it is not blocked.
        If expansion>0, expamine areas beyond the current pin
        when it is blocked.
        """
        (ll, ur) = pin.rect
        debug.info(3, "Converting pin [ {0} , {1} ]".format(ll, ur))

        # scale the size bigger to include neaby tracks
        ll = ll.scale(self.track_factor).floor()
        ur = ur.scale(self.track_factor).ceil()

        # Keep tabs on tracks with sufficient and insufficient overlap
        sufficient_list = set()
        insufficient_list = set()

        zindex = self.get_zindex(pin.lpp)
        for x in range(int(ll[0]) - expansion, int(ur[0]) + 1 + expansion):
            for y in range(int(ll[1] - expansion), int(ur[1]) + 1 + expansion):
                (full_overlap, partial_overlap) = self.convert_pin_coord_to_tracks(pin,
                                                                                   vector3d(x,
                                                                                            y,
                                                                                            zindex))
                if full_overlap:
                    sufficient_list.update([full_overlap])
                if partial_overlap:
                    insufficient_list.update([partial_overlap])
                debug.info(3,
                           "Converting [ {0} , {1} ] full={2}".format(x,
                                                                      y,
                                                                      full_overlap))

        # Return all grids with any potential overlap (sufficient or not)
        return (sufficient_list, insufficient_list)

    def get_all_offgrid_pin(self, pin, insufficient_list):
        """
        Find a list of all pins with some overlap.
        """
        # print("INSUFFICIENT LIST",insufficient_list)
        # Find the coordinate with the most overlap
        any_overlap = set()
        for coord in insufficient_list:
            full_pin = self.convert_track_to_pin(coord)
            # Compute the overlap with that rectangle
            overlap_rect = pin.compute_overlap(full_pin)
            # Determine the max x or y overlap
            max_overlap = max(overlap_rect)
            if max_overlap > 0:
                any_overlap.update([coord])

        return any_overlap

    def get_best_offgrid_pin(self, pin, insufficient_list):
        """
        Find a list of the single pin with the most overlap.
        """
        # Find the coordinate with the most overlap
        best_coord = None
        best_overlap = -math.inf
        for coord in insufficient_list:
            full_pin = self.convert_track_to_pin(coord)
            # Compute the overlap with that rectangle
            overlap_rect = pin.compute_overlap(full_pin)
            # Determine the min x or y overlap
            min_overlap = min(overlap_rect)
            if min_overlap > best_overlap:
                best_overlap = min_overlap
                best_coord = coord

        return set([best_coord])

    def get_furthest_offgrid_pin(self, pin, insufficient_list):
        """
        Get a grid cell that is the furthest from the blocked grids.
        """

        # Find the coordinate with the most overlap
        best_coord = None
        best_dist = math.inf
        for coord in insufficient_list:
            min_dist = grid_utils.distance_set(coord, self.blocked_grids)
            if min_dist < best_dist:
                best_dist = min_dist
                best_coord = coord

        return set([best_coord])

    def get_nearest_offgrid_pin(self, pin, insufficient_list):
        """
        Given a pin and a list of grid cells (probably non-overlapping),
        return the nearest grid cell (center to center).
        """
        # Find the coordinate with the most overlap
        best_coord = None
        best_dist = math.inf
        for coord in insufficient_list:
            track_pin = self.convert_track_to_pin(coord)
            min_dist = pin.distance(track_pin)
            if min_dist < best_dist:
                best_dist = min_dist
                best_coord = coord

        return set([best_coord])

    def convert_pin_coord_to_tracks(self, pin, coord):
        """
        Return all tracks that an inflated pin overlaps
        """
        # This is using the full track shape rather
        # than a single track pin shape
        # because we will later patch a connector if there isn't overlap.
        track_pin = self.convert_track_to_shape_pin(coord)

        # This is the normal pin inflated by a minimum design rule
        inflated_pin = pin_layout(pin.name,
                                  pin.inflate(0.5 * self.track_space),
                                  pin.layer)

        inter=lambda a,b: math.inf if a[0].x < b[1].x and a[1].x > b[0].x and a[0].y < b[1].y and a[1].y > b[0].y else 0
        overlap_length = inter(pin.rect, track_pin.rect) #pin.overlap_length(track_pin)
        debug.info(4,"Check overlap: {0} {1} . {2} = {3}".format(coord,
                                                                 pin.rect,
                                                                 track_pin,
                                                                 overlap_length))
        inflated_overlap_length = inter(inflated_pin.rect, track_pin.rect) #inflated_pin.overlap_length(track_pin)
        debug.info(4,"Check overlap: {0} {1} . {2} = {3}".format(coord,
                                                                 inflated_pin.rect,
                                                                 track_pin,
                                                                 inflated_overlap_length))

        # If it overlaps with the pin, it is sufficient
        if overlap_length == math.inf or overlap_length > 0:
            debug.info(4,"  Overlap: {0} >? {1}".format(overlap_length, 0))
            return (coord, None)
        # If it overlaps with the inflated pin, it is partial
        elif inflated_overlap_length == math.inf or inflated_overlap_length > 0:
            debug.info(4,"  Partial overlap: {0} >? {1}".format(inflated_overlap_length, 0))
            return (None, coord)
        else:
            debug.info(4, "  No overlap: {0} {1}".format(overlap_length, 0))
            return (None, None)

    def convert_track_to_pin(self, track):
        """
        Convert a grid point into a rectangle shape that is centered
        track in the track and leaves half a DRC space in each direction.
        """
        # calculate lower left
        x = track.x * self.track_width - 0.5 * self.track_width + 0.5 * self.track_space
        y = track.y * self.track_width - 0.5 * self.track_width + 0.5 * self.track_space
        ll = snap_to_grid(vector(x,y))

        # calculate upper right
        x = track.x * self.track_width + 0.5 * self.track_width - 0.5 * self.track_space
        y = track.y * self.track_width + 0.5 * self.track_width - 0.5 * self.track_space
        ur = snap_to_grid(vector(x, y))

        p = pin_layout("", [ll, ur], self.get_layer(track[2]))
        return p

    def convert_track_to_shape_pin(self, track):
        """
        Convert a grid point into a rectangle shape
        that occupies the entire centered track.
        """
        # to scale coordinates to tracks
        x = track[0]*self.track_width - 0.5*self.track_width
        y = track[1]*self.track_width - 0.5*self.track_width
        # offset lowest corner object to to (-track halo,-track halo)
        ll = snap_to_grid(vector(x, y))
        ur = snap_to_grid(ll + vector(self.track_width, self.track_width))

        p = pin_layout("", [ll, ur], self.get_layer(track[2]))
        return p

    def convert_track_to_shape(self, track):
        """
        Convert a grid point into a rectangle shape
        that occupies the entire centered track.
        """
        # to scale coordinates to tracks
        try:
            x = track[0]*self.track_width - 0.5*self.track_width
        except TypeError:
            print(track[0], type(track[0]), self.track_width, type(self.track_width))
        y = track[1]*self.track_width - 0.5*self.track_width
        # offset lowest corner object to to (-track halo,-track halo)
        ll = snap_to_grid(vector(x, y))
        ur = snap_to_grid(ll + vector(self.track_width, self.track_width))

        return [ll, ur]

    def convert_track_to_inflated_pin(self, track):
        """
        Convert a grid point into a rectangle shape
        that is inflated by a half DRC space.
        """
        # calculate lower left
        x = track.x*self.track_width - 0.5*self.track_width - 0.5*self.track_space
        y = track.y*self.track_width - 0.5*self.track_width - 0.5*self.track_space
        ll = snap_to_grid(vector(x,y))

        # calculate upper right
        x = track.x*self.track_width + 0.5*self.track_width + 0.5*self.track_space
        y = track.y*self.track_width + 0.5*self.track_width + 0.5*self.track_space
        ur = snap_to_grid(vector(x, y))

        p = pin_layout("", [ll, ur], self.get_layer(track[2]))
        return p

    def analyze_pins(self, pin_name):
        """
        Analyze the shapes of a pin and combine
        them into pin_groups which are connected.
        """
        debug.info(2, "Analyzing pin groups for {}.".format(pin_name))
        pin_set = self.pins[pin_name]

        # This will be a list of pin tuples that overlap
        overlap_list = []

        # Sort the rectangles into a list with lower/upper y coordinates
        bottom_y_coordinates = [(x.by(), x, "bottom") for x in pin_set]
        top_y_coordinates = [(x.uy(), x, "top") for x in pin_set]
        y_coordinates = bottom_y_coordinates + top_y_coordinates
        y_coordinates.sort(key=lambda x: x[0])

        # Map the pins to the lower indices
        bottom_index_map = {x[1]: i for i, x in enumerate(y_coordinates) if x[2] == "bottom"}
        # top_index_map = {x[1]: i for i, x in enumerate(y_coordinates) if x[2] == "bottom"}

        # Sort the pin list by x coordinate
        pin_list = list(pin_set)
        pin_list.sort(key=lambda x: x.lx())

        # for shapes in x order
        for pin in pin_list:
            # start at pin's lower y coordinate
            bottom_index = bottom_index_map[pin]
            compared_pins = set()
            for i in range(bottom_index, len(y_coordinates)):
                compare_pin = y_coordinates[i][1]
                # Don't overlap yourself
                if pin == compare_pin:
                    continue
                # Done when we encounter any shape above the pin
                if compare_pin.by() > pin.uy():
                    break
                # Don't double compare the same pin twice
                if compare_pin in compared_pins:
                    continue
                compared_pins.add(compare_pin)
                # If we overlap, add them to the list
                if pin.overlaps(compare_pin):
                    overlap_list.append((pin, compare_pin))

        # Initial unique group assignments
        group_id = {}
        gid = 1
        for pin in pin_list:
            group_id[pin] = gid
            gid += 1

        for p in overlap_list:
            (p1, p2) = p
            for pin in pin_list:
                if group_id[pin] == group_id[p2]:
                    group_id[pin] = group_id[p1]

        # For each pin add it to it's group
        group_map = {}
        for pin in pin_list:
            gid = group_id[pin]
            if gid not in group_map:
                group_map[gid] = pin_group(name=pin_name,
                                           pin_set=[],
                                           router=self)
            group_map[gid].add_pin(pin)

        self.pin_groups[pin_name] = list(group_map.values())

    def convert_pins(self, pin_name):
        """
        Convert the pin groups into pin tracks and blockage tracks.
        """
        debug.info(2, "Converting pins for {}.".format(pin_name))
        for pg in self.pin_groups[pin_name]:
            pg.convert_pin()

    def enclose_pins(self):
        """
        This will find the biggest rectangle enclosing some grid squares and
        put a rectangle over it. It does not enclose grid squares
        that are blocked by other shapes.
        """
        for pin_name in self.pin_groups:
            debug.info(2, "Enclosing pins for {}".format(pin_name))
            for pg in self.pin_groups[pin_name]:
                self.clear_blockages(pin_name)
                pg.enclose_pin()
                pg.add_enclosure(self.cell)

    def add_source(self, pin_name):
        """
        This will mark the grids for all pin components as a source.
        Marking as source or target also clears blockage status.
        """
        for i in range(self.num_pin_components(pin_name)):
            self.add_pin_component_source(pin_name, i)

        # Clearing the blockage of this pin requires the inflated pins
        self.clear_blockages(pin_name)

    def add_target(self, pin_name):
        """
        This will mark the grids for all pin components as a target.
        Marking as source or target also clears blockage status.
        """
        for i in range(self.num_pin_components(pin_name)):
            self.add_pin_component_target(pin_name, i)

        # Clearing the blockage of this pin requires the inflated pins
        self.clear_blockages(pin_name)

    def add_side_supply_pin(self, name, side="left", width=3, space=2):
        """
        Adds a supply pin to the perimeter and resizes the bounding box.
        """
        pg = pin_group(name, [], self)
        # Offset two spaces inside and one between the rings
        if name == "gnd":
            offset = width + 2 * space
        else:
            offset = space
        if side in ["left", "right"]:
            layers = [1]
        else:
            layers = [0]

        pg.grids = set(self.rg.get_perimeter_list(side=side,
                                                  width=width,
                                                  margin=self.margin,
                                                  offset=offset,
                                                  layers=layers))
        pg.enclosures = pg.compute_enclosures()
        pg.pins = set(pg.enclosures)
        debug.check(len(pg.pins)==1, "Too many pins for a side supply.")

        self.cell.pin_map[name].update(pg.pins)
        self.pin_groups[name].append(pg)

        self.new_pins[name] = pg.pins
        
    def add_ring_supply_pin(self, name, width=3, space=2):
        """
        Adds a ring supply pin that goes inside the given bbox.
        """
        pg = pin_group(name, [], self)
        # Offset two spaces inside and one between the rings
        # Units are in routing grids
        if name == "gnd":
            offset = width + 2 * space
        else:
            offset = space

        # LEFT
        left_grids = set(self.rg.get_perimeter_list(side="left_ring",
                                                    width=width,
                                                    margin=self.margin,
                                                    offset=offset,
                                                    layers=[1]))

        # RIGHT
        right_grids = set(self.rg.get_perimeter_list(side="right_ring",
                                                     width=width,
                                                     margin=self.margin,
                                                     offset=offset,
                                                     layers=[1]))
        # TOP
        top_grids = set(self.rg.get_perimeter_list(side="top_ring",
                                                   width=width,
                                                   margin=self.margin,
                                                   offset=offset,
                                                   layers=[0]))
        # BOTTOM
        bottom_grids = set(self.rg.get_perimeter_list(side="bottom_ring",
                                                      width=width,
                                                      margin=self.margin,
                                                      offset=offset,
                                                      layers=[0]))

        horizontal_layer_grids = left_grids | right_grids
        
        # Must move to the same layer to find layer 1 corner grids
        vertical_layer_grids = set()
        for x in top_grids | bottom_grids:
            vertical_layer_grids.add(vector3d(x.x, x.y, 1))

        # Add vias in the overlap points
        horizontal_corner_grids = vertical_layer_grids & horizontal_layer_grids
        for g in horizontal_corner_grids:
            self.add_via(g)

        # The big pin group, but exclude the corners from the pins
        pg.grids = (left_grids | right_grids | top_grids | bottom_grids)
        pg.enclosures = pg.compute_enclosures()
        pg.pins = set(pg.enclosures)
        
        self.cell.pin_map[name].update(pg.pins)
        self.pin_groups[name].append(pg)
        self.new_pins[name] = pg.pins

    def get_new_pins(self, name):
        return self.new_pins[name]
        
    def add_perimeter_target(self, side="all"):
        """
        This will mark all the cells on the perimeter of the original layout as a target.
        """
        self.rg.add_perimeter_target(side=side)

    def num_pin_components(self, pin_name):
        """
        This returns how many disconnected pin components there are.
        """
        return len(self.pin_groups[pin_name])

    def add_pin_component_source(self, pin_name, index):
        """
        This will mark only the pin tracks
        from the indexed pin component as a source.
        It also unsets it as a blockage.
        """
        debug.check(index<self.num_pin_components(pin_name),
                    "Pin component index too large.")

        pin_in_tracks = self.pin_groups[pin_name][index].grids
        debug.info(3,"Set source: " + str(pin_name) + " " + str(pin_in_tracks))
        self.rg.add_source(pin_in_tracks)

    def add_path_target(self, paths):
        """
        Set all of the paths as a target too.
        """
        for p in paths:
            self.rg.set_target(p)
            self.rg.set_blocked(p, False)

    def add_pin_component_target(self, pin_name, index):
        """
        This will mark only the pin tracks
        from the indexed pin component as a target.
        It also unsets it as a blockage.
        """
        debug.check(index<self.num_pin_components(pin_name),"Pin component index too large.")

        pin_in_tracks = self.pin_groups[pin_name][index].grids
        debug.info(3, "Set target: " + str(pin_name) + " " + str(pin_in_tracks))
        self.rg.add_target(pin_in_tracks)

    def add_pin_component_target_except(self, pin_name, index):
        """
        This will mark the grids for all *other* pin components as a target.
        Marking as source or target also clears blockage status.
        """
        for i in range(self.num_pin_components(pin_name)):
            if i != index:
                self.add_pin_component_target(pin_name, i)

    def set_component_blockages(self, pin_name, value=True):
        """
        Block all of the pin components.
        """
        debug.info(3, "Setting blockages {0} {1}".format(pin_name,value))
        for pg in self.pin_groups[pin_name]:
            self.set_blockages(pg.grids, value)

    def prepare_path(self,path):
        """
        Prepare a path or wave for routing ebedding.
        This tracks the path, simplifies the path and
        marks it as a path for debug output.
        """
        debug.info(4, "Set path: " + str(path))

        # This is marked for debug
        path.set_path()

        # For debugging... if the path failed to route.
        # if False or path == None:
        #     self.write_debug_gds()

        # First, simplify the path for
        # debug.info(3, str(self.path))
        contracted_path = self.contract_path(path)
        debug.info(3, "Contracted path: " + str(contracted_path))

        return contracted_path

    def add_route(self, path):
        """
        Add the current wire route to the given design instance.
        """
        path = self.prepare_path(path)

        debug.info(4, "Adding route: {}".format(str(path)))
        # If it is only a square, add an enclosure to the track
        if len(path) == 1:
            self.add_single_enclosure(path[0][0])
        else:
            # convert the path back to absolute units from tracks
            # This assumes 1-track wide again
            abs_path = [self.convert_point_to_units(x[0]) for x in path]
            # Otherwise, add the route which includes enclosures
            if len(self.layers) > 1:
                self.cell.add_route(layers=self.layers,
                                    coordinates=abs_path,
                                    layer_widths=self.layer_widths)
            else:
                self.cell.add_path(layer=self.layers[0],
                                   coordinates=abs_path,
                                   width=self.layer_widths[0])

    def add_single_enclosure(self, track):
        """
        Add a metal enclosure that is the size of
        the routing grid minus a spacing on each side.
        """
        pin = self.convert_track_to_pin(track)
        (ll, ur) = pin.rect
        self.cell.add_rect(layer=self.get_layer(track.z),
                           offset=ll,
                           width=ur.x-ll.x,
                           height=ur.y-ll.y)

    def add_via(self, loc, size=1):
        """
        Add a via centered at the current location
        """
        loc = self.convert_point_to_units(vector3d(loc[0], loc[1], 0))
        self.cell.add_via_center(layers=self.layers,
                                 offset=vector(loc.x, loc.y),
                                 size=(size, size))

    def compute_pin_enclosure(self, ll, ur, zindex, name=""):
        """
        Enclose the tracks from ll to ur in a single rectangle that meets
        the track DRC rules.
        """
        layer = self.get_layer(zindex)

        # This finds the pin shape enclosed by the
        # track with DRC spacing on the sides
        pin = self.convert_track_to_pin(ll)
        (abs_ll, unused) = pin.rect
        pin = self.convert_track_to_pin(ur)
        (unused, abs_ur) = pin.rect

        pin = pin_layout(name, [abs_ll, abs_ur], layer)

        return pin

    def contract_path(self, path):
        """
        Remove intermediate points in a rectilinear path or a wave.
        """
        # Waves are always linear, so just return the first and last.
        if self.is_wave(path):
            return [path[0], path[-1]]

        # Make a list only of points that change inertia of the path
        newpath = [path[0]]
        for i in range(1, len(path) - 1):
            prev_inertia = self.get_inertia(path[i-1][0], path[i][0])
            next_inertia = self.get_inertia(path[i][0], path[i+1][0])
            # if we switch directions, add the point, otherwise don't
            if prev_inertia != next_inertia:
                newpath.append(path[i])

        # always add the last path unless it was a single point
        if len(path) > 1:
            newpath.append(path[-1])
        return newpath

    def run_router(self, detour_scale):
        """
        This assumes the blockages, source, and target are all set up.
        """

        # Double check source and taget are not same node, if so, we are done!
        for k, v in self.rg.map.items():
            if v.source and v.target:
                self.paths.append([k])
                return True

        # returns the path in tracks
        (path, cost) = self.rg.route(detour_scale)
        if path:
            debug.info(2, "Found path: cost={0} {1}".format(cost, str(path)))

            self.paths.append(grid_utils.flatten_set(path))
            self.add_route(path)
            self.path_blockages.append(self.paths[-1])
            return True
        else:
            return False

    def annotate_pin_and_tracks(self, pin, tracks):
        """"
        Annotate some shapes for debug purposes
        """
        debug.info(0, "Annotating\n  pin {0}\n  tracks {1}".format(pin, tracks))
        for coord in tracks:
            (ll, ur) = self.convert_track_to_shape(coord)
            self.cell.add_rect(layer="text",
                               offset=ll,
                               width=ur[0] - ll[0],
                               height=ur[1] - ll[1])
            # (ll, ur) = self.convert_track_to_pin(coord).rect
            # self.cell.add_rect(layer="boundary",
            #                    offset=ll,
            #                    width=ur[0] - ll[0],
            #                    height=ur[1] - ll[1])
            (ll, ur) = pin.rect
            self.cell.add_rect(layer="text",
                               offset=ll,
                               width=ur[0] - ll[0],
                               height=ur[1] - ll[1])

    def write_debug_gds(self, gds_name="debug_route.gds", stop_program=True):
        """
        Write out a GDS file with the routing grid and
        search information annotated on it.
        """
        debug.info(0, "Writing annotated router gds file to {}".format(gds_name))
        self.add_router_info()
        self.cell.gds_write(gds_name)
        self.del_router_info()

        if stop_program:
            import sys
            sys.exit(1)

    def annotate_grid(self, g):
        """
        Display grid information in the GDS file for a single grid cell.
        """
        shape = self.convert_track_to_shape(g)
        partial_track = vector(0, self.track_width / 6.0)
        self.cell.add_rect(layer="text",
                           offset=shape[0],
                           width=shape[1].x - shape[0].x,
                           height=shape[1].y - shape[0].y)
        t = self.rg.map[g].get_type()

        # midpoint offset
        off = vector((shape[1].x + shape[0].x) / 2,
                     (shape[1].y + shape[0].y) / 2)
        if t:
            if g[2] == 1:
                # Upper layer is upper right label
                type_off = off + partial_track
            else:
                # Lower layer is lower left label
                type_off = off - partial_track
            self.cell.add_label(text=str(t),
                                layer="text",
                                offset=type_off)

        t = self.rg.map[g].get_cost()
        partial_track = vector(self.track_width/6.0, 0)
        if t:
            if g[2] == 1:
                # Upper layer is right label
                type_off = off + partial_track
            else:
                # Lower layer is left label
                type_off = off - partial_track
            self.cell.add_label(text=str(t),
                                layer="text",
                                offset=type_off)

        self.cell.add_label(text="{0},{1}".format(g[0], g[1]),
                            layer="text",
                            offset=shape[0])

    def del_router_info(self):
        """
        Erase all of the comments on the current level.
        """
        debug.info(2, "Erasing router info")
        lpp = techlayer["text"]
        self.cell.objs = [x for x in self.cell.objs if x.lpp != lpp]

    def add_router_info(self):
        """
        Write the routing grid and router cost, blockage, pins on
        the boundary layer for debugging purposes. This can only be
        called once or the labels will overlap.
        """
        debug.info(2, "Adding router info")

        show_blockages = False
        show_blockage_grids = False
        show_enclosures = False
        show_all_grids = True

        if show_all_grids:
            for g in self.rg.map:
                self.annotate_grid(g)

        if show_blockages:
            # Display the inflated blockage
            for blockage in self.blockages:
                debug.info(1, "Adding {}".format(blockage))
                (ll, ur) = blockage.inflate()
                self.cell.add_rect(layer="text",
                                   offset=ll,
                                   width=ur.x - ll.x,
                                   height=ur.y - ll.y)
        if show_blockage_grids:
            self.set_blockages(self.blocked_grids, True)
            for g in self.rg.map:
                self.annotate_grid(g)

        if show_enclosures:
            for key in self.pin_groups:
                for pg in self.pin_groups[key]:
                    if not pg.enclosed:
                        continue
                    for pin in pg.enclosures:
                        # print("enclosure: ",
                        # pin.name,
                        # pin.ll(),
                        # pin.width(),
                        # pin.height())
                        self.cell.add_rect(layer="text",
                                           offset=pin.ll(),
                                           width=pin.width(),
                                           height=pin.height())

    def get_perimeter_pin(self):
        """ Return the shape of the last routed path that was on the perimeter """
        for v in self.paths[-1]:
            if self.rg.is_target(v):
                return self.convert_track_to_pin(v)

        return None

    def get_ll_pin(self, pin_name):
        """ Return the lowest, leftest pin group """

        keep_pin = None
        for index, pg in enumerate(self.pin_groups[pin_name]):
            for pin in pg.enclosures:
                if not keep_pin:
                    keep_pin = pin
                else:
                    if pin.lx() <= keep_pin.lx() and pin.by() <= keep_pin.by():
                        keep_pin = pin

        return keep_pin
    
    def check_all_routed(self, pin_name):
        """
        Check that all pin groups are routed.
        """
        for pg in self.pin_groups[pin_name]:
            if not pg.is_routed():
                return False


# FIXME: This should be replaced with vector.snap_to_grid at some point
def snap_to_grid(offset):
    """
    Changes the coodrinate to match the grid settings
    """
    xoff = snap_val_to_grid(offset[0])
    yoff = snap_val_to_grid(offset[1])
    return vector(xoff, yoff)


def snap_val_to_grid(x):
    grid = drc("grid")
    xgrid = int(round(round((x / grid), 2), 0))
    xoff = xgrid * grid
    return xoff<|MERGE_RESOLUTION|>--- conflicted
+++ resolved
@@ -89,14 +89,6 @@
 
         (self.ll, self.ur) = self.bbox
 
-<<<<<<< HEAD
-        margin_offset = vector(margin, margin)
-        self.bbox = (self.ll - margin_offset, self.ur + margin_offset)
-        size = self.ur - self.ll
-        debug.info(1, "Size: {0} x {1} with perimeter margin {2}".format(size.x, size.y, margin))
-
-=======
->>>>>>> a1cb2087
     def get_bbox(self):
         return self.bbox
 
