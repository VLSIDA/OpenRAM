TOP_DIR := $(realpath $(dir $(lastword $(MAKEFILE_LIST))))
include $(TOP_DIR)/openram.mk

.DEFAULT_GOAL := install

# Skywater PDK SRAM library
SRAM_LIB_DIR ?= $(PDK_ROOT)/sky130_fd_bd_sram
# Use this for release
SRAM_LIB_GIT_REPO ?= https://github.com/vlsida/sky130_fd_bd_sram.git
# Use this for development
#SRAM_LIB_GIT_REPO ?= git@github.com:VLSIDA/sky130_fd_bd_sram.git
#SRAM_LIB_GIT_REPO ?= https://github.com/google/skywater-pdk-libs-sky130_fd_bd_sram.git
SRAM_LIB_GIT_COMMIT ?= a83b6468c48434d927b90058b22047843c58027b

# Open PDKs
OPEN_PDKS_DIR ?= $(PDK_ROOT)/open_pdks
OPEN_PDKS_GIT_REPO ?= https://github.com/RTimothyEdwards/open_pdks.git
OPEN_PDKS_GIT_COMMIT ?= 1.0.311
#OPEN_PDKS_GIT_COMMIT ?= 7ea416610339d3c29af9d0d748ceadd3fd368608
SKY130_PDK ?= $(PDK_ROOT)/sky130A

# Skywater PDK
SKY130_PDKS_DIR ?= $(PDK_ROOT)/skywater-pdk
SKY130_PDKS_GIT_REPO ?= https://github.com/google/skywater-pdk.git
SKY130_PDKS_GIT_COMMIT ?= f70d8ca46961ff92719d8870a18a076370b85f6c

# Create lists of all the files to copy/link
GDS_FILES := $(sort $(wildcard $(SRAM_LIB_DIR)/cells/*/*.gds))
GDS_FILES := $(GDS_FILES) $(PDK_ROOT)/skywater-pdk/libraries/sky130_fd_sc_hd/latest/cells/dlxtn/sky130_fd_sc_hd__dlxtn_1.gds
MAG_FILES := $(sort $(wildcard $(SRAM_LIB_DIR)/cells/*/*.mag))

SPICE_SUFFIX := spice
SPICE_LVS_SUFFIX := lvs.$(SPICE_SUFFIX)
SPICE_CALIBRE_SUFFIX := lvs.calibre.$(SPICE_SUFFIX)
SPICE_KLAYOUT_SUFFIX := lvs.klayout.$(SPICE_SUFFIX)
SPICE_BASE_SUFFIX := base.$(SPICE_SUFFIX)
ALL_SPICE_FILES := $(sort $(wildcard $(SRAM_LIB_DIR)/cells/*/*.$(SPICE_SUFFIX)))
ALL_SPICE_FILES := $(ALL_SPICE_FILES) $(PDK_ROOT)/skywater-pdk/libraries/sky130_fd_sc_hd/latest/cells/dlxtn/sky130_fd_sc_hd__dlxtn_1.spice

MAGLEF_SUFFIX := maglef
MAGLEF_FILES := $(sort $(wildcard $(SRAM_LIB_DIR)/cells/*/*.$(MAGLEF_SUFFIX)))

MAGICRC_FILE := $(SKY130_PDK)/libs.tech/magic/sky130A.magicrc

ALL_FILES := $(ALL_SPICE_FILES) $(GDS_FILES) $(MAG_FILES) $(MAGLEF_FILES)


INSTALL_BASE_DIRS := gds_lib mag_lib sp_lib lvs_lib calibre_lvs_lib klayout_lvs_lib maglef_lib
INSTALL_BASE := $(OPENRAM_HOME)/../technology/sky130
INSTALL_DIRS := $(addprefix $(INSTALL_BASE)/,$(INSTALL_BASE_DIRS))

check-pdk-root:
ifndef PDK_ROOT
	$(error PDK_ROOT is undefined, please export it before running make)
endif

$(SKY130_PDKS_DIR): check-pdk-root
	@echo "Cloning skywater PDK..."
	@[ -d $(PDK_ROOT)/skywater-pdk ] || \
		git clone https://github.com/google/skywater-pdk.git $(PDK_ROOT)/skywater-pdk
	@git -C $(SKY130_PDKS_DIR) checkout $(SKY130_PDKS_GIT_COMMIT) && \
		git -C $(SKY130_PDKS_DIR) submodule update --init libraries/sky130_fd_pr/latest libraries/sky130_fd_sc_hd/latest

$(OPEN_PDKS_DIR): $(SKY130_PDKS_DIR)
	@echo "Cloning open_pdks..."
	@[ -d $(OPEN_PDKS_DIR) ] || \
		git clone $(OPEN_PDKS_GIT_REPO) $(OPEN_PDKS_DIR)
	@git -C $(OPEN_PDKS_DIR) checkout $(OPEN_PDKS_GIT_COMMIT)

$(SKY130_PDK): $(OPEN_PDKS_DIR) $(SKY130_PDKS_DIR)
	@echo "Installing open_pdks..."
	$(DOCKER_CMD) sh -c ". /home/cad-user/.bashrc && cd /pdk/open_pdks && \
	./configure --enable-sky130-pdk=/pdk/skywater-pdk/libraries --with-sky130-local-path=/pdk && \
	cd sky130 && \
	make veryclean && \
	make && \
	make SHARED_PDKS_PATH=/pdk install"

$(SRAM_LIB_DIR): check-pdk-root
	@echo "Cloning SRAM library..."
	@[ -d $(SRAM_LIB_DIR) ] || \
		git clone $(SRAM_LIB_GIT_REPO) $(SRAM_LIB_DIR)
	@git -C $(SRAM_LIB_DIR) checkout $(SRAM_LIB_GIT_COMMIT)

install: $(SRAM_LIB_DIR)
	@[ -d $(PDK_ROOT)/sky130A ] || \
		(echo "Warning: $(PDK_ROOT)/sky130A not found!! Run make pdk first." &&  false)
	@[ -d $(PDK_ROOT)/skywater-pdk ] || \
		(echo "Warning: $(PDK_ROOT)/skywater-pdk not found!! Run make pdk first." && false)
	@echo "Installing sky130 SRAM PDK..."
	@echo "PDK_ROOT='$(PDK_ROOT)'"
	@echo "SRAM_LIB_DIR='$(SRAM_LIB_DIR)'"
	@echo "SKY130_PDK='$(SKY130_PDK)'"
	@make $(INSTALL_DIRS)
.PHONY: install

pdk: $(SKY130_PDK)
	@true
.PHONY: pdk

$(INSTALL_BASE)/gds_lib: $(GDS_FILES)
	@echo
	@echo "Setting up GDS cell library for OpenRAM."
	@echo "=================================================================="
	mkdir -p $@
	cp -va $? $@
	@echo "=================================================================="
	@echo

$(INSTALL_BASE)/mag_lib: $(MAG_FILES)
	@echo
	@echo "Setting up MAG files for OpenRAM."
	@echo "=================================================================="
	mkdir -p $@
	@cp -va $? $@
	@echo
	cp -f $(MAGICRC_FILE) $(INSTALL_BASE)/tech/.magicrc
	cp -f $(MAGICRC_FILE) $(INSTALL_BASE)/mag_lib/.magicrc
	@echo "=================================================================="
	@echo

$(INSTALL_BASE)/maglef_lib: $(MAGLEF_FILES)
	@echo
	@echo "Setting up MAGLEF cell library for OpenRAM."
	@echo "=================================================================="
	mkdir -p $@
	@for SP in $?; do \
		cp -va $$SP $@/$$(basename $$SP .$(MAGLEF_SUFFIX)).mag; \
	done
	@echo
	cp -f $(MAGICRC_FILE) $(INSTALL_BASE)/maglef_lib/.magicrc
	@echo "=================================================================="
	@echo


$(INSTALL_BASE)/lvs_lib: $(filter %.$(SPICE_LVS_SUFFIX),$(ALL_SPICE_FILES))
	@echo
	@echo "Setting up LVS cell library for OpenRAM."
	@echo "=================================================================="
	mkdir -p $@
	@for SP in $?; do \
		cp -va $$SP $@/$$(basename $$SP .$(SPICE_LVS_SUFFIX)).sp; \
	done
	@echo "=================================================================="
	@echo

$(INSTALL_BASE)/calibre_lvs_lib: $(filter %.$(SPICE_CALIBRE_SUFFIX),$(ALL_SPICE_FILES))
	@echo
	@echo "Setting up Calibre LVS library for OpenRAM."
	@echo "=================================================================="
	mkdir -p $@
	@for SP in $?; do \
		cp -va $$SP $@/$$(basename $$SP .$(SPICE_CALIBRE_SUFFIX)).sp; \
	done
	@echo "=================================================================="
	@echo

$(INSTALL_BASE)/klayout_lvs_lib: $(filter %.$(SPICE_KLAYOUT_SUFFIX),$(ALL_SPICE_FILES))
	@echo
	@echo "Setting up klayout LVS library for OpenRAM."
	@echo "=================================================================="
	mkdir -p $@
	@for SP in $?; do \
		cp -va $$SP $@/$$(basename $$SP .$(SPICE_KLAYOUT_SUFFIX)).sp; \
	done
	@echo "=================================================================="
	@echo


$(INSTALL_BASE)/sp_lib: $(filter-out %.$(SPICE_LVS_SUFFIX) %.$(SPICE_CALIBRE_SUFFIX),$(ALL_SPICE_FILES))
	@echo
	@echo "Setting up spice simulation library for OpenRAM."
	@echo "=================================================================="
	mkdir -p $@
	@for SP in $(filter-out %.$(SPICE_BASE_SUFFIX),$?); do \
		cp -va $$SP $@/$$(basename $$SP .$(SPICE_SUFFIX)).sp; \
	done
	@echo
	@echo "Overwriting some cells with base version."
	@for SP in $(filter %.$(SPICE_BASE_SUFFIX),$?); do \
		cp -va $$SP $@/$$(basename $$SP .$(SPICE_BASE_SUFFIX)).sp; \
	done
	@echo "=================================================================="
	@echo

macros:
	cd macros && make

.PHONY: macros

clean:
	@rm -f *.zip
.PHONE: clean

uninstall: clean
	@rm -f $(INSTALL_BASE)/tech/.magicrc
	@rm -f $(INSTALL_BASE)/mag_lib/.magicrc
	@rm -f $(INSTALL_BASE)/lef_lib/.magicrc
	@rm -f $(INSTALL_BASE)/maglef_lib/.magicrc
	@rm -rf $(INSTALL_DIRS)
.PHONY: uninstall

# wipe the entire repos
wipe: uninstall
	@echo $(SKY130_PDK)
	@echo $(SRAM_LIB_DIR)
	@echo $(OPEN_PDKS_DIR)
	@echo  $(SKY130_PDKS_DIR)
	@echo "Wiping above PDK repos in 5 sec... (ctrl-c to quit)"
	@sleep 5
	@rm -rf $(SKY130_PDK)
	@rm -rf $(SRAM_LIB_DIR)
	@rm -rf $(OPEN_PDKS_DIR)
	@rm -rf $(SKY130_PDKS_DIR)
.PHONY: wipe

# Build the openram library
build_library:
	@rm -rf dist
	@rm -rf openram.egg-info
	@python3 -m pip install --upgrade build
	@python3 -m build
.PHONY: build_library

# Build and install the openram library
<<<<<<< HEAD
library: build_library
	@python3 -m pip install --force --find-links=dist openram
=======
library: build-library
	@python3 -m pip install --force dist/openram*.whl
>>>>>>> c88e282e
.PHONY: library<|MERGE_RESOLUTION|>--- conflicted
+++ resolved
@@ -223,11 +223,6 @@
 .PHONY: build_library
 
 # Build and install the openram library
-<<<<<<< HEAD
 library: build_library
-	@python3 -m pip install --force --find-links=dist openram
-=======
-library: build-library
 	@python3 -m pip install --force dist/openram*.whl
->>>>>>> c88e282e
 .PHONY: library