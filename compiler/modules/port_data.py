# See LICENSE for licensing information.
#
# Copyright (c) 2016-2019 Regents of the University of California
# All rights reserved.
#
from tech import drc
import debug
import design
from sram_factory import factory
from collections import namedtuple
from vector import vector
from globals import OPTS


class port_data(design.design):
    """
    Create the data port (column mux, sense amps, write driver, etc.) for the given port number.
    Port 0 always has the RBL on the left while port 1 is on the right.
    """

    def __init__(self, sram_config, port, name=""):

        sram_config.set_local_config(self)
        self.port = port
        if self.write_size is not None:
            self.num_wmasks = int(self.word_size / self.write_size)
        else:
            self.num_wmasks = 0

        if name == "":
            name = "port_data_{0}".format(self.port)
        design.design.__init__(self, name)
        debug.info(2,
                   "create data port of size {0} with {1} words per row".format(self.word_size,
                                                                                   self.words_per_row))

        self.create_netlist()
        if not OPTS.netlist_only:
            debug.check(len(self.all_ports)<=2,
                        "Bank layout cannot handle more than two ports.")
            self.create_layout()
            self.add_boundary()

    def get_bl_names(self):
        # bl lines are connect from the precharger
        return self.precharge.get_bl_names()

    def get_br_names(self):
        # br lines are connect from the precharger
        return self.precharge.get_br_names()

    def get_bl_name(self, port=0):
        bl_name = "bl"
        if len(self.all_ports) == 1:
            return bl_name
        else:
            return bl_name + "{}".format(port)

    def get_br_name(self, port=0):
        br_name = "br"
        if len(self.all_ports) == 1:
            return br_name
        else:
            return br_name + "{}".format(port)

    def create_netlist(self):
        self.precompute_constants()
        self.add_pins()
        self.add_modules()
        self.create_instances()

    def create_instances(self):
        if self.precharge_array:
            self.create_precharge_array()
        else:
            self.precharge_array_inst = None

        if self.sense_amp_array:
            self.create_sense_amp_array()
        else:
            self.sense_amp_array_inst = None

        if self.write_driver_array:
            self.create_write_driver_array()
            if self.write_size is not None:
                self.create_write_mask_and_array()
            else:
                self.write_mask_and_array_inst = None
        else:
            self.write_driver_array_inst = None
            self.write_mask_and_array_inst = None

        if self.column_mux_array:
            self.create_column_mux_array()
        else:
            self.column_mux_array_inst = None

    def create_layout(self):
        self.compute_instance_offsets()
        self.place_instances()
        self.route_layout()
        self.DRC_LVS()

    def add_pins(self):
        """ Adding pins for port address module"""

        self.add_pin("rbl_bl", "INOUT")
        self.add_pin("rbl_br", "INOUT")
        for bit in range(self.num_cols):
            bl_name = self.get_bl_name(self.port)
            br_name = self.get_br_name(self.port)
            self.add_pin("{0}_{1}".format(bl_name, bit), "INOUT")
            self.add_pin("{0}_{1}".format(br_name, bit), "INOUT")
        if self.port in self.read_ports:
            for bit in range(self.word_size):
                self.add_pin("dout_{}".format(bit), "OUTPUT")
        if self.port in self.write_ports:
            for bit in range(self.word_size):
                self.add_pin("din_{}".format(bit), "INPUT")
        # Will be empty if no col addr lines
        sel_names = ["sel_{}".format(x) for x in range(self.num_col_addr_lines)]
        for pin_name in sel_names:
            self.add_pin(pin_name, "INPUT")
        if self.port in self.read_ports:
            self.add_pin("s_en", "INPUT")
        self.add_pin("p_en_bar", "INPUT")
        if self.port in self.write_ports:
            self.add_pin("w_en", "INPUT")
            for bit in range(self.num_wmasks):
                self.add_pin("bank_wmask_{}".format(bit), "INPUT")
        self.add_pin("vdd", "POWER")
        self.add_pin("gnd", "GROUND")

    def route_layout(self):
        """ Create routing among the modules """
        self.route_data_lines()
        self.route_layout_pins()
        self.route_supplies()

    def route_layout_pins(self):
        """ Add the pins """
        self.route_bitline_pins()
        self.route_control_pins()

    def route_data_lines(self):
        """ Route the bitlines depending on the port type rw, w, or r. """

        if self.port in self.readwrite_ports:
            # (write_mask_and ->) write_driver -> sense_amp -> (column_mux ->) precharge -> bitcell_array
            self.route_write_mask_and_array_in(self.port)
            self.route_write_mask_and_array_to_write_driver(self.port)
            self.route_write_driver_in(self.port)
            self.route_sense_amp_out(self.port)
            self.route_write_driver_to_sense_amp(self.port)
            self.route_sense_amp_to_column_mux_or_precharge_array(self.port)
            self.route_column_mux_to_precharge_array(self.port)
        elif self.port in self.read_ports:
            # sense_amp -> (column_mux) -> precharge -> bitcell_array
            self.route_sense_amp_out(self.port)
            self.route_sense_amp_to_column_mux_or_precharge_array(self.port)
            self.route_column_mux_to_precharge_array(self.port)
        else:
            # (write_mask_and ->) write_driver -> (column_mux ->) precharge -> bitcell_array
            self.route_write_mask_and_array_in(self.port)
            self.route_write_mask_and_array_to_write_driver(self.port)
            self.route_write_driver_in(self.port)
            self.route_write_driver_to_column_mux_or_precharge_array(self.port)
            self.route_column_mux_to_precharge_array(self.port)

    def route_supplies(self):
        """ Propagate all vdd/gnd pins up to this level for all modules """

        for inst in self.insts:
            self.copy_power_pins(inst, "vdd")
            self.copy_power_pins(inst, "gnd")

    def add_modules(self):

        # Extra column +1 is for RBL
        # Precharge will be shifted left if needed
        self.precharge_array = factory.create(module_type="precharge_array",
                                              columns=self.num_cols + 1,
                                              bitcell_bl=self.bl_names[self.port],
                                              bitcell_br=self.br_names[self.port])
        self.add_mod(self.precharge_array)

        if self.port in self.read_ports:
            self.sense_amp_array = factory.create(module_type="sense_amp_array",
                                                  word_size=self.word_size,
                                                  words_per_row=self.words_per_row)
            self.add_mod(self.sense_amp_array)
        else:
            self.sense_amp_array = None

        if self.col_addr_size > 0:
            self.column_mux_array = factory.create(module_type="column_mux_array",
                                                   columns=self.num_cols,
                                                   word_size=self.word_size,
                                                   bitcell_bl=self.bl_names[self.port],
                                                   bitcell_br=self.br_names[self.port])
            self.add_mod(self.column_mux_array)
        else:
            self.column_mux_array = None

        if self.port in self.write_ports:
            self.write_driver_array = factory.create(module_type="write_driver_array",
                                                     columns=self.num_cols,
                                                     word_size=self.word_size,
                                                     write_size=self.write_size)
            self.add_mod(self.write_driver_array)
            if self.write_size is not None:
                self.write_mask_and_array = factory.create(module_type="write_mask_and_array",
                                                           columns=self.num_cols,
                                                           word_size=self.word_size,
                                                           write_size=self.write_size,
                                                           port = self.port)
                self.add_mod(self.write_mask_and_array)
            else:
                self.write_mask_and_array = None

        else:
            self.write_driver_array = None
            self.write_mask_and_array = None

    def precompute_constants(self):
        """  Get some preliminary data ready """

        # The central bus is the column address (one hot) and row address (binary)
        if self.col_addr_size>0:
            self.num_col_addr_lines = 2**self.col_addr_size
        else:
            self.num_col_addr_lines = 0

        # A space for wells or jogging m2 between modules
        self.m2_gap = max(2 * drc("pwell_to_nwell") + drc("nwell_enclose_active"),
                          3 * self.m2_pitch)


        # create arrays of bitline and bitline_bar names for read,
        # write, or all ports
        self.bitcell = factory.create(module_type="bitcell")
        self.bl_names = self.bitcell.get_all_bl_names()
        self.br_names = self.bitcell.get_all_br_names()
        self.wl_names = self.bitcell.get_all_wl_names()
        # used for bl/br names
        self.precharge = factory.create(module_type="precharge",
                                        bitcell_bl=self.bl_names[0],
                                        bitcell_br=self.br_names[0])
        # We create a dummy here to get bl/br names to add those pins to this
        # module, which happens before we create the real precharge_array
        self.precharge_array = factory.create(module_type="precharge_array",
                                              columns=self.num_cols + 1,
                                              bitcell_bl=self.bl_names[self.port],
                                              bitcell_br=self.br_names[self.port])

    def create_precharge_array(self):
        """ Creating Precharge """
        if not self.precharge_array:
            self.precharge_array_inst = None
            return

        self.precharge_array_inst = self.add_inst(name="precharge_array{}".format(self.port),
                                                  mod=self.precharge_array)
        bl_name = self.get_bl_name(self.port)
        br_name = self.get_br_name(self.port)

        temp = []
        # Use left BLs for RBL
        if self.port==0:
            temp.append("rbl_bl")
            temp.append("rbl_br")
        for bit in range(self.num_cols):
            temp.append("{0}_{1}".format(bl_name, bit))
            temp.append("{0}_{1}".format(br_name, bit))

        # Use right BLs for RBL
        if self.port==1:
            temp.append("rbl_bl")
            temp.append("rbl_br")
        temp.extend(["p_en_bar", "vdd"])
        self.connect_inst(temp)

    def place_precharge_array(self, offset):
        """ Placing Precharge """

        self.precharge_array_inst.place(offset=offset, mirror="MX")

    def create_column_mux_array(self):
        """ Creating Column Mux when words_per_row > 1 . """

        self.column_mux_array_inst = self.add_inst(name="column_mux_array{}".format(self.port),
                                                   mod=self.column_mux_array)

        bl_name = self.get_bl_name(self.port)
        br_name = self.get_br_name(self.port)
        temp = []
        for col in range(self.num_cols):
            temp.append("{0}_{1}".format(bl_name, col))
            temp.append("{0}_{1}".format(br_name, col))

        for word in range(self.words_per_row):
            temp.append("sel_{}".format(word))
        for bit in range(self.word_size):
            temp.append("{0}_out_{1}".format(bl_name, bit))
            temp.append("{0}_out_{1}".format(br_name, bit))

        temp.append("gnd")
        self.connect_inst(temp)

    def place_column_mux_array(self, offset):
        """ Placing Column Mux when words_per_row > 1 . """
        if self.col_addr_size == 0:
            return

        self.column_mux_array_inst.place(offset=offset, mirror="MX")

    def create_sense_amp_array(self):
        """ Creating Sense amp  """
        self.sense_amp_array_inst = self.add_inst(name="sense_amp_array{}".format(self.port),
                                                  mod=self.sense_amp_array)

        bl_name = self.get_bl_name(self.port)
        br_name = self.get_br_name(self.port)
        temp = []
        for bit in range(self.word_size):
            temp.append("dout_{}".format(bit))
            if self.words_per_row == 1:
                temp.append("{0}_{1}".format(bl_name, bit))
                temp.append("{0}_{1}".format(br_name, bit))
            else:
                temp.append("{0}_out_{1}".format(bl_name, bit))
                temp.append("{0}_out_{1}".format(br_name, bit))

        temp.extend(["s_en", "vdd", "gnd"])
        self.connect_inst(temp)

    def place_sense_amp_array(self, offset):
        """ Placing Sense amp  """
        self.sense_amp_array_inst.place(offset=offset, mirror="MX")

    def create_write_driver_array(self):
        """ Creating Write Driver  """
        self.write_driver_array_inst = self.add_inst(name="write_driver_array{}".format(self.port),
                                                     mod=self.write_driver_array)
        bl_name = self.get_bl_name(self.port)
        br_name = self.get_br_name(self.port)

        temp = []
        for bit in range(self.word_size):
            temp.append("din_{}".format(bit))

        for bit in range(self.word_size):
            if (self.words_per_row == 1):
                temp.append("{0}_{1}".format(bl_name, bit))
                temp.append("{0}_{1}".format(br_name, bit))
            else:
                temp.append("{0}_out_{1}".format(bl_name, bit))
                temp.append("{0}_out_{1}".format(br_name, bit))

        if self.write_size is not None:
            for i in range(self.num_wmasks):
                temp.append("wdriver_sel_{}".format(i))
        else:
            temp.append("w_en")
        temp.extend(["vdd", "gnd"])

        self.connect_inst(temp)

    def place_write_driver_array(self, offset):
        """ Placing Write Driver  """
        self.write_driver_array_inst.place(offset=offset, mirror="MX")

    def create_write_mask_and_array(self):
        """ Creating Write Mask AND Array  """
        self.write_mask_and_array_inst = self.add_inst(name="write_mask_and_array{}".format(self.port),
                                                       mod=self.write_mask_and_array)

        temp = []
        for bit in range(self.num_wmasks):
            temp.append("bank_wmask_{}".format(bit))
        temp.extend(["w_en"])
        for bit in range(self.num_wmasks):
            temp.append("wdriver_sel_{}".format(bit))
        temp.extend(["vdd", "gnd"])
        self.connect_inst(temp)

    def place_write_mask_and_array(self, offset):
        """ Placing Write Mask AND array  """
        self.write_mask_and_array_inst.place(offset=offset, mirror="MX")

    def compute_instance_offsets(self):
        """
        Compute the empty instance offsets for port0 and port1 (if needed)
        """

        vertical_port_order = []
        vertical_port_order.append(self.precharge_array_inst)
        vertical_port_order.append(self.column_mux_array_inst)
        vertical_port_order.append(self.sense_amp_array_inst)
        vertical_port_order.append(self.write_driver_array_inst)
        vertical_port_order.append(self.write_mask_and_array_inst)

        # Add one column for the the RBL
        if self.port==0:
            x_offset = self.bitcell.width
        else:
            x_offset = 0

        vertical_port_offsets = 5 * [None]
        self.width = x_offset
        self.height = 0
        for i, p in enumerate(vertical_port_order):
            if p == None:
                continue
            self.height += (p.height + self.m2_gap)
            self.width = max(self.width, p.width)
            vertical_port_offsets[i] = vector(x_offset, self.height)

        # Reversed order
        self.write_mask_and_offset = vertical_port_offsets[4]
        self.write_driver_offset = vertical_port_offsets[3]
        self.sense_amp_offset = vertical_port_offsets[2]
        self.column_mux_offset = vertical_port_offsets[1]
        self.precharge_offset = vertical_port_offsets[0]
        # Shift the precharge left if port 0
        if self.precharge_offset and self.port == 0:
            self.precharge_offset -= vector(x_offset, 0)

    def place_instances(self):
        """ Place the instances. """

        # These are fixed in the order: write mask ANDs, write driver, sense amp, column mux, precharge,
        # even if the item is not used in a given port (it will be None then)
        if self.write_mask_and_offset:
            self.place_write_mask_and_array(self.write_mask_and_offset)
        if self.write_driver_offset:
            self.place_write_driver_array(self.write_driver_offset)
        if self.sense_amp_offset:
            self.place_sense_amp_array(self.sense_amp_offset)
        if self.precharge_offset:
            self.place_precharge_array(self.precharge_offset)
        if self.column_mux_offset:
            self.place_column_mux_array(self.column_mux_offset)

    def route_sense_amp_out(self, port):
        """ Add pins for the sense amp output """

        for bit in range(self.word_size):
            data_pin = self.sense_amp_array_inst.get_pin("data_{}".format(bit))
            self.add_layout_pin_rect_center(text="dout_{0}".format(bit),
                                            layer=data_pin.layer,
                                            offset=data_pin.center(),
                                            height=data_pin.height(),
                                            width=data_pin.width())

    def route_write_driver_in(self, port):
        """ Connecting write driver   """

        for row in range(self.word_size):
            data_name = "data_{}".format(row)
            din_name = "din_{}".format(row)
            self.copy_layout_pin(self.write_driver_array_inst, data_name, din_name)

    def route_write_mask_and_array_in(self, port):
        """ Add pins for the write mask and array input """

        for bit in range(self.num_wmasks):
            wmask_in_name = "wmask_in_{}".format(bit)
            bank_wmask_name = "bank_wmask_{}".format(bit)
            self.copy_layout_pin(self.write_mask_and_array_inst, wmask_in_name, bank_wmask_name)

    def route_write_mask_and_array_to_write_driver(self, port):
        """
        Routing of wdriver_sel_{} between write mask AND array and
        write driver array. Adds layout pin for write
        mask AND array output and via for write driver enable
        """

        wmask_inst = self.write_mask_and_array_inst
        wdriver_inst = self.write_driver_array_inst

        for bit in range(self.num_wmasks):
            # Bring write mask AND array output pin to port data level
            self.copy_layout_pin(wmask_inst, "wmask_out_{0}".format(bit), "wdriver_sel_{0}".format(bit))

            wmask_out_pin = wmask_inst.get_pin("wmask_out_{0}".format(bit))
            wdriver_en_pin = wdriver_inst.get_pin("en_{0}".format(bit))

            wmask_pos = wmask_out_pin.center()
            wdriver_pos = wdriver_en_pin.rc() - vector(self.m2_pitch, 0)
            mid_pos = vector(wdriver_pos.x, wmask_pos.y)


            # Add driver on mask output
            self.add_via_center(layers=self.m1_stack,
                                offset=wmask_pos)
            # Add via for the write driver array's enable input
            self.add_via_center(layers=self.m1_stack,
                                offset=wdriver_pos)

            # Route between write mask AND array and write driver array
            self.add_wire(self.m1_stack, [wmask_pos, mid_pos, wdriver_pos])

    def route_column_mux_to_precharge_array(self, port):
        """ Routing of BL and BR between col mux and precharge array """

        # Only do this if we have a column mux!
        if self.col_addr_size==0:
            return

        start_bit = 1 if self.port == 0 else 0

        self.connect_bitlines(inst1=self.column_mux_array_inst,
                              inst2=self.precharge_array_inst,
                              num_bits=self.num_cols,
                              inst2_start_bit=start_bit)

    def route_sense_amp_to_column_mux_or_precharge_array(self, port):
        """ Routing of BL and BR between sense_amp and column mux or precharge array """
        inst2 = self.sense_amp_array_inst

        if self.col_addr_size>0:
            # Sense amp is connected to the col mux
            inst1 = self.column_mux_array_inst
            inst1_bls_templ = "{inst}_out_{bit}"
            start_bit = 0
        else:
            # Sense amp is directly connected to the precharge array
            inst1 = self.precharge_array_inst
            inst1_bls_templ="{inst}_{bit}"

            if self.port==0:
                start_bit=1
            else:
                start_bit=0

        # This could be a channel route, but in some techs the bitlines
        # are too close together.
        self.channel_route_bitlines(inst1=inst1,
                                    inst1_bls_template=inst1_bls_templ,
                                    inst2=inst2,
                                    num_bits=self.word_size,
                                    inst1_start_bit=start_bit)

    def route_write_driver_to_column_mux_or_precharge_array(self, port):
        """ Routing of BL and BR between sense_amp and column mux or precharge array """
        inst2 = self.write_driver_array_inst

        if self.col_addr_size>0:
            # Write driver is connected to the col mux
            inst1 = self.column_mux_array_inst
            inst1_bls_templ = "{inst}_out_{bit}"
            start_bit = 0
        else:
            # Sense amp is directly connected to the precharge array
            inst1 = self.precharge_array_inst
            inst1_bls_templ="{inst}_{bit}"
            if self.port==0:
                start_bit=1
            else:
                start_bit=0

        # This could be a channel route, but in some techs the bitlines
        # are too close together.
        self.channel_route_bitlines(inst1=inst1, inst2=inst2,
                                    num_bits=self.word_size,
                                    inst1_bls_template=inst1_bls_templ,
                                    inst1_start_bit=start_bit)

    def route_write_driver_to_sense_amp(self, port):
        """ Routing of BL and BR between write driver and sense amp """

        inst1 = self.write_driver_array_inst
        inst2 = self.sense_amp_array_inst

        # This could be a channel route, but in some techs the bitlines
        # are too close together.
        self.connect_bitlines(inst1=inst1,
                              inst2=inst2,
                              num_bits=self.word_size)

    def route_bitline_pins(self):
        """ Add the bitline pins for the given port """

        # Connect one bitline to the RBL and offset the indices for the other BLs
        if self.port==0:
            self.copy_layout_pin(self.precharge_array_inst, "bl_0", "rbl_bl")
            self.copy_layout_pin(self.precharge_array_inst, "br_0", "rbl_br")
            bit_offset=1
        elif self.port==1:
            self.copy_layout_pin(self.precharge_array_inst, "bl_{}".format(self.num_cols), "rbl_bl")
            self.copy_layout_pin(self.precharge_array_inst, "br_{}".format(self.num_cols), "rbl_br")
            bit_offset=0
        else:
            bit_offset=0

        for bit in range(self.num_cols):
            if self.precharge_array_inst:
                self.copy_layout_pin(self.precharge_array_inst,
                                     "bl_{}".format(bit + bit_offset),
                                     "bl_{}".format(bit))
                self.copy_layout_pin(self.precharge_array_inst,
                                     "br_{}".format(bit + bit_offset),
                                     "br_{}".format(bit))
            else:
                debug.error("Didn't find precharge array.")

    def route_control_pins(self):
        """ Add the control pins: s_en, p_en_bar, w_en """
        if self.precharge_array_inst:
            self.copy_layout_pin(self.precharge_array_inst, "en_bar", "p_en_bar")
        if self.column_mux_array_inst:
            sel_names = ["sel_{}".format(x) for x in range(self.num_col_addr_lines)]
            for pin_name in sel_names:
                self.copy_layout_pin(self.column_mux_array_inst, pin_name)
        if self.sense_amp_array_inst:
            self.copy_layout_pin(self.sense_amp_array_inst, "en", "s_en")
        if self.write_driver_array_inst:
            if self.write_mask_and_array_inst:
                for bit in range(self.num_wmasks):
                    # Add write driver's en_{} pins
                    self.copy_layout_pin(self.write_driver_array_inst, "en_{}".format(bit), "wdriver_sel_{}".format(bit))
            else:
                self.copy_layout_pin(self.write_driver_array_inst, "en", "w_en")
        if self.write_mask_and_array_inst:
            self.copy_layout_pin(self.write_mask_and_array_inst, "en", "w_en")

    def _group_bitline_instances(self, inst1, inst2, num_bits,
                                 inst1_bls_template,
                                 inst1_start_bit,
                                 inst2_bls_template,
                                 inst2_start_bit):
        """
        Groups all the parameters into a named tuple and seperates them into
        top and bottom instances.
        """
        inst_group = namedtuple('InstanceGroup', ('inst', 'bls_template',
                                                  'bl_name', 'br_name', 'start_bit'))

        inst1_group = inst_group(inst1, inst1_bls_template,
                                 inst1.mod.get_bl_name(),
                                 inst1.mod.get_br_name(),
                                 inst1_start_bit)
        inst2_group = inst_group(inst2, inst2_bls_template,
                                 inst2.mod.get_bl_name(),
                                 inst2.mod.get_br_name(),
                                 inst2_start_bit)
        # determine top and bottom automatically.
        # since they don't overlap, we can just check the bottom y coordinate.
        if inst1.by() < inst2.by():
            bot_inst_group = inst1_group
            top_inst_group = inst2_group
        else:
            bot_inst_group = inst2_group
            top_inst_group = inst1_group

        return (bot_inst_group, top_inst_group)

    def _get_bitline_pins(self, inst_group, bit):
        """
        Extracts bl/br pins from an InstanceGroup based on the bit modifier.
        """
        full_bl_name = inst_group.bls_template.format(
            **{'inst': inst_group.bl_name,
               'bit': inst_group.start_bit + bit}
        )
        full_br_name = inst_group.bls_template.format(
            **{'inst': inst_group.br_name,
               'bit': inst_group.start_bit + bit}
        )
        return (inst_group.inst.get_pin(full_bl_name),
                inst_group.inst.get_pin(full_br_name))

    def channel_route_bitlines(self, inst1, inst2, num_bits,
                               inst1_bls_template="{inst}_{bit}",
                               inst1_start_bit=0,
                               inst2_bls_template="{inst}_{bit}",
                               inst2_start_bit=0):
        """
        Route the bl and br of two modules using the channel router.
        """

        bot_inst_group, top_inst_group = self._group_bitline_instances(inst1, inst2, num_bits,
                                                                       inst1_bls_template, inst1_start_bit,
                                                                       inst2_bls_template, inst2_start_bit)

        # Channel route each mux separately since we don't minimize the number
        # of tracks in teh channel router yet. If we did, we could route all the bits at once!
        offset = bot_inst_group.inst.ul() + vector(0, self.m1_nonpref_pitch)
        for bit in range(num_bits):
            bottom_names = self._get_bitline_pins(bot_inst_group, bit)
            top_names = self._get_bitline_pins(top_inst_group, bit)

<<<<<<< HEAD
            if bottom_names[0].layer == "m2":
                bitline_dirs = ("H", "V")
            elif bottom_names[0].layer == "m1":
                bitline_dirs = ("V", "H")

=======
>>>>>>> a1c7474f
            route_map = list(zip(bottom_names, top_names))
            self.create_horizontal_channel_route(route_map, offset, self.m1_stack)

    def connect_bitlines(self, inst1, inst2, num_bits,
                         inst1_bls_template="{inst}_{bit}",
                         inst1_start_bit=0,
                         inst2_bls_template="{inst}_{bit}",
                         inst2_start_bit=0):
        """
        Connect the bl and br of two modules.
        This assumes that they have sufficient space to create a jog
        in the middle between the two modules (if needed).
        """
<<<<<<< HEAD

        bot_inst_group, top_inst_group = self._group_bitline_instances(
            inst1, inst2, num_bits,
            inst1_bls_template, inst1_start_bit,
            inst2_bls_template, inst2_start_bit)
=======
        
        bot_inst_group, top_inst_group = self._group_bitline_instances(inst1, inst2, num_bits,
                                                                       inst1_bls_template, inst1_start_bit,
                                                                       inst2_bls_template, inst2_start_bit)
>>>>>>> a1c7474f

        for col in range(num_bits):
            bot_bl_pin, bot_br_pin = self._get_bitline_pins(bot_inst_group, col)
            top_bl_pin, top_br_pin = self._get_bitline_pins(top_inst_group, col)
            bot_bl, bot_br = bot_bl_pin.uc(), bot_br_pin.uc()
            top_bl, top_br = top_bl_pin.bc(), top_br_pin.bc()

<<<<<<< HEAD
            yoffset = 0.5 * (top_bl.y + bot_bl.y)
            self.add_path("m2", [bot_bl,
                                 vector(bot_bl.x, yoffset),
                                 vector(top_bl.x, yoffset),
                                 top_bl])
            self.add_path("m2", [bot_br,
                                 vector(bot_br.x, yoffset),
                                 vector(top_br.x, yoffset),
                                 top_br])

=======
            layer_pitch = getattr(self, "{}_pitch".format(top_bl_pin.layer))
            self.add_zjog(bot_bl_pin.layer, bot_bl, top_bl, "V", top_bl_pin.by() - layer_pitch)
            self.add_zjog(bot_br_pin.layer, bot_br, top_br, "V", top_bl_pin.by() - 2 * layer_pitch)
        
>>>>>>> a1c7474f
    def graph_exclude_precharge(self):
        """Precharge adds a loop between bitlines, can be excluded to reduce complexity"""
        if self.precharge_array_inst:
            self.graph_inst_exclude.add(self.precharge_array_inst)<|MERGE_RESOLUTION|>--- conflicted
+++ resolved
@@ -691,14 +691,6 @@
             bottom_names = self._get_bitline_pins(bot_inst_group, bit)
             top_names = self._get_bitline_pins(top_inst_group, bit)
 
-<<<<<<< HEAD
-            if bottom_names[0].layer == "m2":
-                bitline_dirs = ("H", "V")
-            elif bottom_names[0].layer == "m1":
-                bitline_dirs = ("V", "H")
-
-=======
->>>>>>> a1c7474f
             route_map = list(zip(bottom_names, top_names))
             self.create_horizontal_channel_route(route_map, offset, self.m1_stack)
 
@@ -712,18 +704,10 @@
         This assumes that they have sufficient space to create a jog
         in the middle between the two modules (if needed).
         """
-<<<<<<< HEAD
-
-        bot_inst_group, top_inst_group = self._group_bitline_instances(
-            inst1, inst2, num_bits,
-            inst1_bls_template, inst1_start_bit,
-            inst2_bls_template, inst2_start_bit)
-=======
-        
+
         bot_inst_group, top_inst_group = self._group_bitline_instances(inst1, inst2, num_bits,
                                                                        inst1_bls_template, inst1_start_bit,
                                                                        inst2_bls_template, inst2_start_bit)
->>>>>>> a1c7474f
 
         for col in range(num_bits):
             bot_bl_pin, bot_br_pin = self._get_bitline_pins(bot_inst_group, col)
@@ -731,23 +715,10 @@
             bot_bl, bot_br = bot_bl_pin.uc(), bot_br_pin.uc()
             top_bl, top_br = top_bl_pin.bc(), top_br_pin.bc()
 
-<<<<<<< HEAD
-            yoffset = 0.5 * (top_bl.y + bot_bl.y)
-            self.add_path("m2", [bot_bl,
-                                 vector(bot_bl.x, yoffset),
-                                 vector(top_bl.x, yoffset),
-                                 top_bl])
-            self.add_path("m2", [bot_br,
-                                 vector(bot_br.x, yoffset),
-                                 vector(top_br.x, yoffset),
-                                 top_br])
-
-=======
             layer_pitch = getattr(self, "{}_pitch".format(top_bl_pin.layer))
             self.add_zjog(bot_bl_pin.layer, bot_bl, top_bl, "V", top_bl_pin.by() - layer_pitch)
             self.add_zjog(bot_br_pin.layer, bot_br, top_br, "V", top_bl_pin.by() - 2 * layer_pitch)
-        
->>>>>>> a1c7474f
+
     def graph_exclude_precharge(self):
         """Precharge adds a loop between bitlines, can be excluded to reduce complexity"""
         if self.precharge_array_inst:
