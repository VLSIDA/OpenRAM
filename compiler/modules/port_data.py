# See LICENSE for licensing information.
#
# Copyright (c) 2016-2019 Regents of the University of California 
# All rights reserved.
#
import sys
from tech import drc, parameter
import debug
import design
from sram_factory import factory
from vector import vector

from globals import OPTS

class port_data(design.design):
    """
    Create the data port (column mux, sense amps, write driver, etc.) for the given port number.
    Port 0 always has the RBL on the left while port 1 is on the right.
    """

    def __init__(self, sram_config, port, name=""):
        
        sram_config.set_local_config(self)
        self.port = port
        if self.write_size is not None:
            self.num_wmasks = int(self.word_size/self.write_size)
        else:
            self.num_wmasks = 0
        
        if name == "":
            name = "port_data_{0}".format(self.port)
        design.design.__init__(self, name)
        debug.info(2, "create data port of size {0} with {1} words per row".format(self.word_size,self.words_per_row))

        self.create_netlist()
        if not OPTS.netlist_only:
            debug.check(len(self.all_ports)<=2,"Bank layout cannot handle more than two ports.")
            self.create_layout()
            self.add_boundary()


    def create_netlist(self):
        self.precompute_constants()
        self.add_pins()
        self.add_modules()
        self.create_instances()

    def create_instances(self):
        if self.precharge_array:
            self.create_precharge_array()
        else:
            self.precharge_array_inst = None

        if self.sense_amp_array:
            self.create_sense_amp_array()
        else:
            self.sense_amp_array_inst = None

        if self.write_driver_array:
            self.create_write_driver_array()
            if self.write_size is not None:
                self.create_write_mask_and_array()
            else:
                self.write_mask_and_array_inst = None
        else:
            self.write_driver_array_inst = None
            self.write_mask_and_array_inst = None

        if self.column_mux_array:
            self.create_column_mux_array()
        else:
            self.column_mux_array_inst = None
            
        
        
    def create_layout(self):
        self.compute_instance_offsets()
        self.place_instances()
        self.route_layout()
        self.DRC_LVS()

    def add_pins(self):
        """ Adding pins for port address module"""
        
        self.add_pin("rbl_bl","INOUT")
        self.add_pin("rbl_br","INOUT")
        for bit in range(self.num_cols):
            self.add_pin("{0}_{1}".format(self.bl_names[self.port], bit),"INOUT")
            self.add_pin("{0}_{1}".format(self.br_names[self.port], bit),"INOUT")
        if self.port in self.read_ports:
            for bit in range(self.word_size):
                self.add_pin("dout_{}".format(bit),"OUTPUT")
        if self.port in self.write_ports:
            for bit in range(self.word_size):
                self.add_pin("din_{}".format(bit),"INPUT")
        # Will be empty if no col addr lines
        sel_names = ["sel_{}".format(x) for x in range(self.num_col_addr_lines)]
        for pin_name in sel_names:
            self.add_pin(pin_name,"INPUT")
        if self.port in self.read_ports:
            self.add_pin("s_en", "INPUT")
        self.add_pin("p_en_bar", "INPUT")
        if self.port in self.write_ports:
            self.add_pin("w_en", "INPUT")
            for bit in range(self.num_wmasks):
                self.add_pin("bank_wmask_{}".format(bit),"INPUT")
        self.add_pin("vdd","POWER")
        self.add_pin("gnd","GROUND")

        
    def route_layout(self):
        """ Create routing among the modules """
        self.route_data_lines()
        self.route_layout_pins()
        self.route_supplies()

    def route_layout_pins(self):
        """ Add the pins """
        self.route_bitline_pins()
        self.route_control_pins()
        
    def route_data_lines(self):
        """ Route the bitlines depending on the port type rw, w, or r. """
        
        if self.port in self.readwrite_ports:
            # (write_mask_and ->) write_driver -> sense_amp -> (column_mux ->) precharge -> bitcell_array
            self.route_write_mask_and(self.port)
            self.route_write_mask_and_to_write_driver(self.port)
            self.route_write_driver_in(self.port)    
            self.route_sense_amp_out(self.port)
            self.route_write_driver_to_sense_amp(self.port)
            self.route_sense_amp_to_column_mux_or_precharge_array(self.port)
            self.route_column_mux_to_precharge_array(self.port)
        elif self.port in self.read_ports:
            # sense_amp -> (column_mux) -> precharge -> bitcell_array
            self.route_sense_amp_out(self.port)
            self.route_sense_amp_to_column_mux_or_precharge_array(self.port)
            self.route_column_mux_to_precharge_array(self.port)
        else:
            # (write_mask_and ->) write_driver -> (column_mux ->) precharge -> bitcell_array
            self.route_write_mask_and(self.port)
            self.route_write_mask_and_to_write_driver(self.port)
            self.route_write_driver_in(self.port)
            self.route_write_mask_and_to_write_driver(self.port)
            self.route_write_driver_to_column_mux_or_precharge_array(self.port)
            self.route_column_mux_to_precharge_array(self.port)            
        
    def route_supplies(self):
        """ Propagate all vdd/gnd pins up to this level for all modules """
        
        for inst in self.insts:
            self.copy_power_pins(inst,"vdd")
            self.copy_power_pins(inst,"gnd")
        
    def add_modules(self):

        # Extra column +1 is for RBL
        # Precharge will be shifted left if needed
        self.precharge_array = factory.create(module_type="precharge_array",
                                              columns=self.num_cols + 1,
                                              bitcell_bl=self.bl_names[self.port],
                                              bitcell_br=self.br_names[self.port])
        self.add_mod(self.precharge_array)

        if self.port in self.read_ports:
            self.sense_amp_array = factory.create(module_type="sense_amp_array",
                                                  word_size=self.word_size, 
                                                  words_per_row=self.words_per_row)
            self.add_mod(self.sense_amp_array)
        else:
            self.sense_amp_array = None
            

        if self.col_addr_size > 0:
            self.column_mux_array = factory.create(module_type="column_mux_array",
                                                   columns=self.num_cols, 
                                                   word_size=self.word_size,
                                                   bitcell_bl=self.bl_names[self.port],
                                                   bitcell_br=self.br_names[self.port])
            self.add_mod(self.column_mux_array)
        else:
            self.column_mux_array = None
                

        if self.port in self.write_ports:
            self.write_driver_array = factory.create(module_type="write_driver_array",
                                                     columns=self.num_cols,
                                                     word_size=self.word_size,
                                                     write_size=self.write_size)
            self.add_mod(self.write_driver_array)
            if self.write_size is not None:
                self.write_mask_and_array = factory.create(module_type="write_mask_and_array",
                                                           columns=self.num_cols,
                                                           word_size=self.word_size,
                                                           write_size=self.write_size)
                self.add_mod(self.write_mask_and_array)
            else:
                self.write_mask_and_array = None

        else:
            self.write_driver_array = None
            self.write_mask_and_array = None

    def precompute_constants(self):
        """  Get some preliminary data ready """

        # The central bus is the column address (one hot) and row address (binary)
        if self.col_addr_size>0:
            self.num_col_addr_lines = 2**self.col_addr_size
        else:
            self.num_col_addr_lines = 0            
        

        # A space for wells or jogging m2 between modules
        self.m2_gap = max(2*drc("pwell_to_nwell") + drc("well_enclosure_active"),
                          3*self.m2_pitch)


        # create arrays of bitline and bitline_bar names for read, write, or all ports
        self.bitcell = factory.create(module_type="bitcell") 
        self.bl_names = self.bitcell.get_all_bl_names()
        self.br_names = self.bitcell.get_all_br_names()
        self.wl_names = self.bitcell.get_all_wl_names()

    def create_precharge_array(self):
        """ Creating Precharge """
        if not self.precharge_array:
            self.precharge_array_inst = None
            return
        
        self.precharge_array_inst = self.add_inst(name="precharge_array{}".format(self.port),
                                                  mod=self.precharge_array)

        temp = []
        # Use left BLs for RBL
        if self.port==0:
            temp.append("rbl_bl")
            temp.append("rbl_br")
        for bit in range(self.num_cols):
            temp.append(self.bl_names[self.port]+"_{0}".format(bit))
            temp.append(self.br_names[self.port]+"_{0}".format(bit))
        # Use right BLs for RBL
        if self.port==1:
            temp.append("rbl_bl")
            temp.append("rbl_br")
        temp.extend(["p_en_bar", "vdd"])
        self.connect_inst(temp)

            
    def place_precharge_array(self, offset):
        """ Placing Precharge """
        
        self.precharge_array_inst.place(offset=offset, mirror="MX")

            
    def create_column_mux_array(self):
        """ Creating Column Mux when words_per_row > 1 . """
        
        self.column_mux_array_inst = self.add_inst(name="column_mux_array{}".format(self.port),
                                                   mod=self.column_mux_array)

        temp = []
        for col in range(self.num_cols):
            temp.append(self.bl_names[self.port]+"_{0}".format(col))
            temp.append(self.br_names[self.port]+"_{0}".format(col))
        for word in range(self.words_per_row):
            temp.append("sel_{}".format(word))
        for bit in range(self.word_size):
            temp.append(self.bl_names[self.port]+"_out_{0}".format(bit))
            temp.append(self.br_names[self.port]+"_out_{0}".format(bit))
        temp.append("gnd")
        self.connect_inst(temp)

            
    def place_column_mux_array(self, offset):
        """ Placing Column Mux when words_per_row > 1 . """
        if self.col_addr_size == 0:
            return
        
        self.column_mux_array_inst.place(offset=offset, mirror="MX")

            
    def create_sense_amp_array(self):
        """ Creating Sense amp  """
        self.sense_amp_array_inst = self.add_inst(name="sense_amp_array{}".format(self.port),
                                                  mod=self.sense_amp_array)

        temp = []
        for bit in range(self.word_size):
            temp.append("dout_{}".format(bit))
            if self.words_per_row == 1:
                temp.append(self.bl_names[self.port]+"_{0}".format(bit))
                temp.append(self.br_names[self.port]+"_{0}".format(bit))
            else:
                temp.append(self.bl_names[self.port]+"_out_{0}".format(bit))
                temp.append(self.br_names[self.port]+"_out_{0}".format(bit))
               
        temp.extend(["s_en", "vdd", "gnd"])
        self.connect_inst(temp)

            
    def place_sense_amp_array(self, offset):
        """ Placing Sense amp  """
        self.sense_amp_array_inst.place(offset=offset, mirror="MX")


    def create_write_driver_array(self):
        """ Creating Write Driver  """
        self.write_driver_array_inst = self.add_inst(name="write_driver_array{}".format(self.port),
                                                     mod=self.write_driver_array)

        temp = []
        for bit in range(self.word_size):
            temp.append("din_{}".format(bit))

        for bit in range(self.word_size):
            if (self.words_per_row == 1):
                temp.append(self.bl_names[self.port] + "_{0}".format(bit))
                temp.append(self.br_names[self.port] + "_{0}".format(bit))
            else:
                temp.append(self.bl_names[self.port] + "_out_{0}".format(bit))
                temp.append(self.br_names[self.port] + "_out_{0}".format(bit))

        if self.write_size is not None:
            for i in range(self.num_wmasks):
                temp.append("wdriver_sel_{}".format(i))
        else:
            temp.append("w_en")
        temp.extend(["vdd", "gnd"])

        self.connect_inst(temp)


    def place_write_driver_array(self, offset):
        """ Placing Write Driver  """
        self.write_driver_array_inst.place(offset=offset, mirror="MX")


    def create_write_mask_and_array(self):
        """ Creating Write Mask AND Array  """
        self.write_mask_and_array_inst = self.add_inst(name="write_mask_and_array{}".format(self.port),
                                                       mod=self.write_mask_and_array)

        temp = []
        for bit in range(self.num_wmasks):
            temp.append("bank_wmask_{}".format(bit))
        temp.extend(["w_en"])
        for bit in range(self.num_wmasks):
            temp.append("wdriver_sel_{}".format(bit))
        temp.extend(["vdd", "gnd"])
        self.connect_inst(temp)


    def place_write_mask_and_array(self, offset):
        """ Placing Write Mask AND array  """
        self.write_mask_and_array_inst.place(offset=offset, mirror="MX")


    def compute_instance_offsets(self):
        """
        Compute the empty instance offsets for port0 and port1 (if needed)
        """

        vertical_port_order = []
        vertical_port_order.append(self.precharge_array_inst)
        vertical_port_order.append(self.column_mux_array_inst)
        vertical_port_order.append(self.sense_amp_array_inst)
        vertical_port_order.append(self.write_driver_array_inst)
        vertical_port_order.append(self.write_mask_and_array_inst)

        # Add one column for the the RBL
<<<<<<< HEAD
        if self.has_rbl() and self.port == 0:
=======
        if self.port==0:
>>>>>>> e5618b88
            x_offset = self.bitcell.width
        else:
            x_offset = 0

        vertical_port_offsets = 5 * [None]
        self.width = x_offset
        self.height = 0
        for i, p in enumerate(vertical_port_order):
            if p == None:
                continue
            self.height += (p.height + self.m2_gap)
            self.width = max(self.width, p.width)
            vertical_port_offsets[i] = vector(x_offset, self.height)

        # Reversed order
        self.write_mask_and_offset = vertical_port_offsets[4]
        self.write_driver_offset = vertical_port_offsets[3]
        self.sense_amp_offset = vertical_port_offsets[2]
        self.column_mux_offset = vertical_port_offsets[1]
        self.precharge_offset = vertical_port_offsets[0]
        # Shift the precharge left if port 0
        if self.precharge_offset and self.port == 0:
            self.precharge_offset -= vector(x_offset, 0)

    def place_instances(self):
        """ Place the instances. """

        # These are fixed in the order: write mask ANDs, write driver, sense amp, column mux, precharge,
        # even if the item is not used in a given port (it will be None then)
        if self.write_mask_and_offset:
            self.place_write_mask_and_array(self.write_mask_and_offset)
        if self.write_driver_offset:
            self.place_write_driver_array(self.write_driver_offset)
        if self.sense_amp_offset:
            self.place_sense_amp_array(self.sense_amp_offset)
        if self.precharge_offset:
            self.place_precharge_array(self.precharge_offset)
        if self.column_mux_offset:
            self.place_column_mux_array(self.column_mux_offset)


    def route_sense_amp_out(self, port):
        """ Add pins for the sense amp output """
        
        for bit in range(self.word_size):
            data_pin = self.sense_amp_array_inst.get_pin("data_{}".format(bit))
            self.add_layout_pin_rect_center(text="dout_{0}".format(bit),
                                            layer=data_pin.layer, 
                                            offset=data_pin.center(),
                                            height=data_pin.height(),
                                            width=data_pin.width())


    def route_write_driver_in(self, port):
        """ Connecting write driver   """

        for row in range(self.word_size):
            data_name = "data_{}".format(row)
            din_name = "din_{}".format(row)
            self.copy_layout_pin(self.write_driver_array_inst, data_name, din_name)


    def route_write_mask_and(self, port):
        """ Add pins for the write mask and array output """

        # for bit in range(self.num_wmasks):
        #     wmask_out_name = "wmask_out_{}".format(bit)
        #     wdriver_sel_name = "wdriver_sel_{}".format(bit)
        #     self.copy_layout_pin(self.write_mask_and_array_inst, wmask_out_name, wdriver_sel_name)

        for bit in range(self.num_wmasks):
            wmask_in_name = "wmask_in_{}".format(bit)
            bank_wmask_name = "bank_wmask_{}".format(bit)
            self.copy_layout_pin(self.write_mask_and_array_inst, wmask_in_name, bank_wmask_name)

        for bit in range(self.num_wmasks):
            wdriver_sel_pin = self.write_mask_and_array_inst.get_pin("wmask_out_{}".format(bit))
            # self.add_layout_pin_rect_center(text="wdriver_sel_{0}".format(bit),
            #                                 layer=wdriver_sel_pin.layer,
            #                                 offset=wdriver_sel_pin.center(),
            #                                 height=wdriver_sel_pin.height(),
            #                                 width=wdriver_sel_pin.width())
            self.add_via_center(layers=("metal1", "via1", "metal2"),
                                offset=wdriver_sel_pin.center())
            self.add_layout_pin_rect_center(text="wdriver_sel_{0}".format(bit),
                                            layer="metal2",
                                            offset=wdriver_sel_pin.center())


    def route_column_mux_to_precharge_array(self, port):
        """ Routing of BL and BR between col mux and precharge array """

        # Only do this if we have a column mux!
        if self.col_addr_size==0:
            return
        
        inst1 = self.column_mux_array_inst
        inst2 = self.precharge_array_inst
        if self.port==0:
            self.connect_bitlines(inst1, inst2, self.num_cols, inst2_start_bit=1)
        else:
            self.connect_bitlines(inst1, inst2, self.num_cols)


    def route_sense_amp_to_column_mux_or_precharge_array(self, port):
        """ Routing of BL and BR between sense_amp and column mux or precharge array """
        inst2 = self.sense_amp_array_inst

        if self.col_addr_size>0:
            # Sense amp is connected to the col mux
            inst1 = self.column_mux_array_inst
            inst1_bl_name = "bl_out_{}"
            inst1_br_name = "br_out_{}"
            start_bit = 0
        else:
            # Sense amp is directly connected to the precharge array
            inst1 = self.precharge_array_inst
            inst1_bl_name = "bl_{}"
            inst1_br_name = "br_{}"
            if self.port==0:
                start_bit=1
            else:
                start_bit=0


        self.channel_route_bitlines(inst1=inst1, inst2=inst2, num_bits=self.word_size,
                                    inst1_bl_name=inst1_bl_name, inst1_br_name=inst1_br_name, inst1_start_bit=start_bit)


    def route_write_driver_to_column_mux_or_precharge_array(self, port):
        """ Routing of BL and BR between sense_amp and column mux or precharge array """
        inst2 = self.write_driver_array_inst
        
        if self.col_addr_size>0:
            # Write driver is connected to the col mux
            inst1 = self.column_mux_array_inst
            inst1_bl_name = "bl_out_{}"
            inst1_br_name = "br_out_{}"
            start_bit = 0
        else:
            # Sense amp is directly connected to the precharge array
            inst1 = self.precharge_array_inst
            inst1_bl_name = "bl_{}"
            inst1_br_name = "br_{}"
            if self.port==0:
                start_bit=1
            else:
                start_bit=0
            
        self.channel_route_bitlines(inst1=inst1, inst2=inst2, num_bits=self.word_size,
                                    inst1_bl_name=inst1_bl_name, inst1_br_name=inst1_br_name, inst1_start_bit=start_bit)


    def route_write_driver_to_sense_amp(self, port):
        """ Routing of BL and BR between write driver and sense amp """
        
        inst1 = self.write_driver_array_inst
        inst2 = self.sense_amp_array_inst

        # These should be pitch matched in the cell library,
        # but just in case, do a channel route.
        self.channel_route_bitlines(inst1=inst1, inst2=inst2, num_bits=self.word_size)


    def route_write_mask_and_to_write_driver(self,port):
        """ Routing of wdriver_sel_{} between write mask AND array and write driver array """
        inst1 = self.write_mask_and_array_inst
        inst2 = self.write_driver_array_inst

        for bit in range(self.num_wmasks):
            wdriver_sel_out_pin = inst1.get_pin("wmask_out_{}".format(bit))
            wdriver_sel_in_pin = inst2.get_pin("en_{}".format(bit))
            self.add_path("metal2", [wdriver_sel_out_pin.center(), wdriver_sel_in_pin.center()])



    def route_bitline_pins(self):
        """ Add the bitline pins for the given port """

        # Connect one bitline to the RBL and offset the indices for the other BLs
        if self.port==0:
            self.copy_layout_pin(self.precharge_array_inst, "bl_0", "rbl_bl")
            self.copy_layout_pin(self.precharge_array_inst, "br_0", "rbl_br")
            bit_offset=1
        elif self.port==1:
            self.copy_layout_pin(self.precharge_array_inst, "bl_{}".format(self.num_cols), "rbl_bl")
            self.copy_layout_pin(self.precharge_array_inst, "br_{}".format(self.num_cols), "rbl_br")
            bit_offset=0
        else:
            bit_offset=0

        for bit in range(self.num_cols):
            if self.precharge_array_inst:
                self.copy_layout_pin(self.precharge_array_inst, "bl_{}".format(bit+bit_offset), "bl_{}".format(bit))
                self.copy_layout_pin(self.precharge_array_inst, "br_{}".format(bit+bit_offset), "br_{}".format(bit))
            else:
                debug.error("Didn't find precharge array.")


    def route_control_pins(self):
        """ Add the control pins: s_en, p_en_bar, w_en """
        if self.precharge_array_inst:
            self.copy_layout_pin(self.precharge_array_inst, "en_bar", "p_en_bar")
        if self.column_mux_array_inst:
            sel_names = ["sel_{}".format(x) for x in range(self.num_col_addr_lines)]
            for pin_name in sel_names:
                self.copy_layout_pin(self.column_mux_array_inst, pin_name)
        if self.sense_amp_array_inst:
            self.copy_layout_pin(self.sense_amp_array_inst, "en", "s_en")
        if self.write_driver_array_inst:
            if self.write_mask_and_array_inst:
                for bit in range(self.num_wmasks):
                    wdriver_en_pin = self.write_driver_array_inst.get_pin("en_{}".format(bit))

                    # self.copy_layout_pin(self.write_driver_array_inst, "en_{}".format(bit), "wdriver_sel_{}".format(bit))
                    self.add_via_center(layers=("metal1", "via1", "metal2"),
                                        offset=wdriver_en_pin.center())
                    self.add_layout_pin_rect_center(text="wdriver_sel_{0}".format(bit),
                                                    layer="metal2",
                                                    offset=wdriver_en_pin.center())
            else:
                self.copy_layout_pin(self.write_driver_array_inst, "en", "w_en")
        if self.write_mask_and_array_inst:
            self.copy_layout_pin(self.write_mask_and_array_inst, "en", "w_en")
            
        
    def channel_route_bitlines(self, inst1, inst2, num_bits,
                               inst1_bl_name="bl_{}", inst1_br_name="br_{}", inst1_start_bit=0,
                               inst2_bl_name="bl_{}", inst2_br_name="br_{}", inst2_start_bit=0):
        """
        Route the bl and br of two modules using the channel router.
        """
        
        # determine top and bottom automatically.
        # since they don't overlap, we can just check the bottom y coordinate.
        if inst1.by() < inst2.by():
            (bottom_inst, bottom_bl_name, bottom_br_name, bottom_start_bit) = (inst1, inst1_bl_name, inst1_br_name, inst1_start_bit)
            (top_inst, top_bl_name, top_br_name, top_start_bit) = (inst2, inst2_bl_name, inst2_br_name, inst2_start_bit)
        else:
            (bottom_inst, bottom_bl_name, bottom_br_name, bottom_start_bit) = (inst2, inst2_bl_name, inst2_br_name, inst2_start_bit)
            (top_inst, top_bl_name, top_br_name, top_start_bit) = (inst1, inst1_bl_name, inst1_br_name, inst1_start_bit)


        # Channel route each mux separately since we don't minimize the number
        # of tracks in teh channel router yet. If we did, we could route all the bits at once!
        offset = bottom_inst.ul() + vector(0,self.m1_pitch)
        for bit in range(num_bits):
            bottom_names = [bottom_inst.get_pin(bottom_bl_name.format(bit+bottom_start_bit)), bottom_inst.get_pin(bottom_br_name.format(bit+bottom_start_bit))]
            top_names = [top_inst.get_pin(top_bl_name.format(bit+top_start_bit)), top_inst.get_pin(top_br_name.format(bit+top_start_bit))]
            route_map = list(zip(bottom_names, top_names))
            self.create_horizontal_channel_route(route_map, offset)
            

    def connect_bitlines(self, inst1, inst2, num_bits,
                         inst1_bl_name="bl_{}", inst1_br_name="br_{}", inst1_start_bit=0,
                         inst2_bl_name="bl_{}", inst2_br_name="br_{}", inst2_start_bit=0):

        """
        Connect the bl and br of two modules.
        This assumes that they have sufficient space to create a jog
        in the middle between the two modules (if needed).
        """
        
        # determine top and bottom automatically.
        # since they don't overlap, we can just check the bottom y coordinate.
        if inst1.by() < inst2.by():
            (bottom_inst, bottom_bl_name, bottom_br_name, bottom_start_bit) = (inst1, inst1_bl_name, inst1_br_name, inst1_start_bit)
            (top_inst, top_bl_name, top_br_name, top_start_bit) = (inst2, inst2_bl_name, inst2_br_name, inst2_start_bit)
        else:
            (bottom_inst, bottom_bl_name, bottom_br_name, bottom_start_bit) = (inst2, inst2_bl_name, inst2_br_name, inst2_start_bit)
            (top_inst, top_bl_name, top_br_name, top_start_bit) = (inst1, inst1_bl_name, inst1_br_name, inst1_start_bit)

        for col in range(num_bits):
            bottom_bl = bottom_inst.get_pin(bottom_bl_name.format(col+bottom_start_bit)).uc()
            bottom_br = bottom_inst.get_pin(bottom_br_name.format(col+bottom_start_bit)).uc()
            top_bl = top_inst.get_pin(top_bl_name.format(col+top_start_bit)).bc()
            top_br = top_inst.get_pin(top_br_name.format(col+top_start_bit)).bc()

            yoffset = 0.5*(top_bl.y+bottom_bl.y)
            self.add_path("metal2",[bottom_bl, vector(bottom_bl.x,yoffset),
                                    vector(top_bl.x,yoffset), top_bl])
            self.add_path("metal2",[bottom_br, vector(bottom_br.x,yoffset),
                                    vector(top_br.x,yoffset), top_br])
        
    def graph_exclude_precharge(self):
        """Precharge adds a loop between bitlines, can be excluded to reduce complexity"""
        if self.precharge_array_inst:
            self.graph_inst_exclude.add(self.precharge_array_inst)
<|MERGE_RESOLUTION|>--- conflicted
+++ resolved
@@ -369,11 +369,7 @@
         vertical_port_order.append(self.write_mask_and_array_inst)
 
         # Add one column for the the RBL
-<<<<<<< HEAD
-        if self.has_rbl() and self.port == 0:
-=======
         if self.port==0:
->>>>>>> e5618b88
             x_offset = self.bitcell.width
         else:
             x_offset = 0
