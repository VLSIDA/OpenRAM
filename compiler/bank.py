import sys
from tech import drc, parameter
import debug
import design
import math
from math import log,sqrt,ceil
from contact import contact
from pinv import pinv
from nand_2 import nand_2
from nor_2 import nor_2
from vector import vector
from globals import OPTS

class bank(design.design):
    """
    Dynamically generated a single Bank including bitcell array,
    hierarchical_decoder, precharge, column_mux, write driver and sense amplifiers.
    """

    def __init__(self, word_size, num_words, words_per_row, num_banks=1, name=""):

        mod_list = ["tri_gate", "bitcell", "decoder", "ms_flop_array", "wordline_driver",
                    "bitcell_array",   "sense_amp_array",    "precharge_array",
                    "column_mux_array","write_driver_array", "tri_gate_array"]
        for mod_name in mod_list:
            config_mod_name = getattr(OPTS.config, mod_name)
            class_file = reload(__import__(config_mod_name))
            mod_class = getattr(class_file , config_mod_name)
            setattr (self, "mod_"+mod_name, mod_class)

        self.bitcell_height = self.mod_bitcell.chars["height"]
        self.tri_gate_chars = self.mod_tri_gate.chars

        if name == "":
            self.name = "bank_{0}_{1}".format(word_size, num_words)
        else:
            self.name = name
        design.design.__init__(self, self.name)
        debug.info(2, "create sram of size {0} with {1} num of words".format(word_size,num_words))

        self.word_size = word_size
        self.num_words = num_words
        self.words_per_row = words_per_row
        self.num_banks = num_banks

        self.compute_sizes()
        self.add_pins()
        self.create_modules()
        self.add_modules()
        self.setup_layout_constraints()

        self.create_layout()
        self.DRC_LVS()

    def add_pins(self):
        """ Adding pins for Bank module"""
        for i in range(self.word_size):
            self.add_pin("DATA[{0}]".format(i))
        for i in range(self.addr_size):
            self.add_pin("ADDR[{0}]".format(i))

        if(self.num_banks > 1):
            self.add_pin("bank_select")
            self.add_pin("gated_s_en")
            self.add_pin("gated_w_en")
            self.add_pin("gated_tri_en_bar")
            self.add_pin("gated_tri_en")
            self.add_pin("gated_clk_bar")
            self.add_pin("gated_clk")
        else:
            self.add_pin("s_en")
            self.add_pin("w_en")
            self.add_pin("tri_en_bar")
            self.add_pin("tri_en")
            self.add_pin("clk_bar")
            self.add_pin("clk")
        self.add_pin("vdd")
        self.add_pin("gnd")

    def create_layout(self):
        """ Create routing amoung the modules """
        self.create_central_bus()
        self.route_pre_charge_to_bitcell_array()
        self.route_between_sense_amp_and_tri_gate()
        self.route_tri_gate_out()

        self.route_between_wordline_driver_and_bitcell_array()
        self.route_column_address_lines()
        self.route_msf_address_to_row_decoder()
        self.route_control_lines()
        if(self.num_banks > 1):
            self.route_bank_select_or2_gates()
        self.route_power_rail_vdd()
        self.route_power_rail_gnd()

        self.offset_all_coordinates()

    def add_modules(self):
        """ Add modules. The order should be maintained."""
        self.add_bitcell_array()
        self.add_precharge_array()
        self.add_column_mux_array()
        self.add_sense_amp_array()
        self.add_write_driver_array()
        self.add_msf_data_in()
        self.add_tri_gate_array()
        self.add_hierarchical_decoder()
        self.add_wordline_driver()
        self.add_msf_address()
        self.add_column_line_decoder()
        self.add_bank_select_or2_gates()

    def compute_sizes(self):
        """  Computes the required sizes to create the bank """

        self.num_cols = self.words_per_row*self.word_size
        self.num_rows = self.num_words / self.words_per_row

        self.row_addr_size = int(log(self.num_rows, 2))
        self.col_addr_size = int(log(self.words_per_row, 2))
        self.addr_size = self.col_addr_size + self.row_addr_size

        assert self.num_rows*self.num_cols, self.word_size*self.num_words
        assert self.addr_size, self.col_addr_size + self.row_addr_size

        self.power_rail_width = 10*drc["minwidth_metal1"]

        # Width for left gnd rail
        self.power_rail_width = 10*drc["minwidth_metal2"]
        self.left_gnd_rail_gap = 4*drc["minwidth_metal2"]

        # Number of control lines in the bus
        self.number_of_control_lines = 6

        self.num_central_bus = (2 * self.col_addr_size + self.row_addr_size 
                                    + self.number_of_control_lines)

        # bus gap is choosen 2 times the minimum width to eliminate drc between
        # contact on one bus and the adjacent bus
        self.width_central_bus = drc["minwidth_metal2"]
        self.gap_central_bus = 2*drc["metal2_to_metal2"]

        # Overall central bus gap. It includes all the column mux lines, 6
        # control lines, address flop to decoder lines and a GND power rail in M2
        central_bus_gap = ((self.gap_central_bus + self.width_central_bus)
                               *(self.num_central_bus + 2))
        self.overall_central_bus_gap = (central_bus_gap + self.power_rail_width 
                                        + self.left_gnd_rail_gap)

        self.start_of_right_central_bus = self.gap_central_bus
        control_gap = ((self.gap_central_bus + self.width_central_bus)
                             * self.number_of_control_lines)
        self.start_of_left_central_bus = (control_gap + self.power_rail_width
                                              + self.left_gnd_rail_gap 
                                              + self.start_of_right_central_bus)


        # Array for control lines
        self.control_bus = []
        self.control_signals = ["s_en", "w_en",
                                "clk_bar",
                                "tri_en", "tri_en_bar",
                                "clk"]
        self.gated_control_signals = ["gated_s_en", "gated_w_en",
                                      "gated_clk_bar",
                                      "gated_tri_en", "gated_tri_en_bar",
                                      "gated_clk"]

        # Array for bank address positions
        self.address_positions = []

        # Array for bank data positions
        self.data_positions = []

    def create_modules(self):
        """ Create all the modules using the class loader """
        self.bitcell_array = self.mod_bitcell_array(name="bitcell_array", 
                                              cols=self.num_cols,
                                              rows=self.num_rows)
        self.add_mod(self.bitcell_array)

        self.precharge_array = self.mod_precharge_array(name="precharge_array", 
                                                        columns=self.num_cols,
                                                        ptx_width=drc["minwidth_tx"])
        self.add_mod(self.precharge_array)

        if(self.col_addr_size > 0):
            self.column_mux_array = self.mod_column_mux_array(rows=self.num_rows,
                                                              columns=self.num_cols, 
                                                              word_size=self.word_size)
            self.add_mod(self.column_mux_array)


        self.sens_amp_array = self.mod_sense_amp_array(word_size=self.word_size, 
                                                       words_per_row=self.words_per_row)
        self.add_mod(self.sens_amp_array)

        self.write_driver_array = self.mod_write_driver_array(columns=self.num_cols,
                                                              word_size=self.word_size)
        self.add_mod(self.write_driver_array)

        self.decoder = self.mod_decoder(nand2_nmos_width=2*drc["minwidth_tx"],
                                        nand3_nmos_width=3*drc["minwidth_tx"], 
                                        rows=self.num_rows)
        self.add_mod(self.decoder)

        self.msf_address = self.mod_ms_flop_array(name="msf_address", 
                                                  array_type="address", 
                                                  columns=self.row_addr_size+self.col_addr_size, 
                                                  word_size=self.row_addr_size+self.col_addr_size)
        self.add_mod(self.msf_address)
        
        self.msf_data_in = self.mod_ms_flop_array(name="msf_data_in", 
                                                  array_type="data_in", 
                                                  columns=self.num_cols, 
                                                  word_size=self.word_size)
        self.add_mod(self.msf_data_in)
        
        self.msf_data_out = self.mod_ms_flop_array(name="msf_data_out", 
                                                   array_type="data_out", 
                                                   columns=self.num_cols, 
                                                   word_size=self.word_size)
        self.add_mod(self.msf_data_out)

        self.tri_gate_array = self.mod_tri_gate_array(columns=self.num_cols, 
                                                      word_size=self.word_size)
        self.add_mod(self.tri_gate_array)

        self.wordline_driver = self.mod_wordline_driver(name="wordline_driver", 
                                                        rows=self.num_rows)
        #self.wordline_driver.logic_effort_sizing(self.num_cols)
        self.add_mod(self.wordline_driver)

        self.inv = pinv(name="pinv",
                        nmos_width=drc["minwidth_tx"], 
                        beta=parameter["pinv_beta"], 
                        height=self.bitcell_height)
        self.add_mod(self.inv)
        
    # 4x Inverter
        self.inv4x = pinv(name="pinv4x",
                          nmos_width=4*drc["minwidth_tx"], 
                          beta=parameter["pinv_beta"], 
                          height=self.bitcell_height)
        self.add_mod(self.inv4x)

        self.NAND2 = nand_2(name="pnand2_x1", 
                            nmos_width=2*drc["minwidth_tx"], 
                            height=self.bitcell_height)
        self.add_mod(self.NAND2)

        self.NOR2 = nor_2(name="pnor2_x1",
                          nmos_width=drc["minwidth_tx"], 
                          height=self.bitcell_height)
        self.add_mod(self.NOR2)

        # These aren't for instantiating, but we use them to get the dimensions
        self.m1m2_via = contact(layer_stack=("metal1", "via1", "metal2"))

        # Vertical metal rail gap definition
        self.metal2_extend_contact = (self.m1m2_via.second_layer_height 
                                          - self.m1m2_via.contact_width) / 2
        self.gap_between_rails = self.metal2_extend_contact + drc["metal2_to_metal2"]
        self.gap_between_rail_offset = self.gap_between_rails + drc["minwidth_metal2"]
        self.via_shift = (self.m1m2_via.second_layer_width 
                              - self.m1m2_via.first_layer_width) / 2

    def add_bitcell_array(self):
        """ Adding Bitcell Array """

        self.module_offset = vector(0, 0)
        self.bitcell_array_position = self.module_offset
        self.add_inst(name="bitcell_array", 
                      mod=self.bitcell_array,
                      offset=self.module_offset)
        temp = []
        for i in range(self.num_cols):
            temp.append("bl[{0}]".format(i))
            temp.append("br[{0}]".format(i))
        for j in range(self.num_rows):
            temp.append("wl[{0}]".format(j))
        temp = temp + ["vdd", "gnd"]
        self.connect_inst(temp)

    def add_precharge_array(self):
        """ Adding Pre-charge """

        self.gap_between_precharge_and_bitcell = 5 * drc["minwidth_metal2"]

        y_off = self.bitcell_array.height + self.gap_between_precharge_and_bitcell
        self.precharge_array_position = vector(0, y_off)
        self.add_inst(name="precharge_array",
                      mod=self.precharge_array, 
                      offset=self.precharge_array_position)
        temp = []
        for i in range(self.num_cols):
            temp.append("bl[{0}]".format(i))
            temp.append("br[{0}]".format(i))
        temp = temp + ["clk_bar", "vdd"]
        self.connect_inst(temp)

    def add_column_mux_array(self):
        """ Adding Column Mux when words_per_row > 1 . """

        if(self.col_addr_size != 0):
            self.module_offset = vector(0, -self.column_mux_array.height)
            self.column_mux_array_position = self.module_offset 
            self.add_inst(name="column_mux_array",
                          mod=self.column_mux_array,
                          offset=self.column_mux_array_position)
            temp = []
            for i in range(self.num_cols):
                temp.append("bl[{0}]".format(i))
                temp.append("br[{0}]".format(i))
            for j in range(self.word_size):
                temp.append("bl_out[{0}]".format(
                    j*self.words_per_row))
                temp.append("br_out[{0}]".format(
                    j*self.words_per_row))
            for k in range(self.words_per_row):
                temp.append("sel[{0}]".format(k))
            temp.append("gnd")
            self.connect_inst(temp)

    def add_sense_amp_array(self):
        """ Adding Sense amp  """

        self.module_offset = vector(0, self.module_offset.y - self.sens_amp_array.height)
        self.sens_amp_array_position = self.module_offset 
        self.add_inst(name="sense_amp_array",
                      mod=self.sens_amp_array,
                      offset=self.sens_amp_array_position)
        temp = []
        if (self.words_per_row == 1):
            for j in range(self.word_size):
                temp.append("bl[{0}]".format(j*self.words_per_row))
                temp.append("br[{0}]".format(j*self.words_per_row))
        else:
            for j in range(self.word_size):
                temp.append("bl_out[{0}]".format(j*self.words_per_row))
                temp.append("br_out[{0}]".format(j*self.words_per_row))

        for i in range(self.word_size):
            temp.append("data_out[{0}]".format(i))
        temp = temp + ["s_en", "vdd", "gnd"]
        self.connect_inst(temp)

    def add_write_driver_array(self):
        """ Adding Write Driver  """

        self.module_offset = vector(0, self.module_offset.y - self.write_driver_array.height)
        self.write_driver_array_position = self.module_offset
        self.add_inst(name="write_driver_array", 
                      mod=self.write_driver_array, 
                      offset=self.write_driver_array_position)

        temp = []
        for i in range(self.word_size):
            temp.append("data_in[{0}]".format(i))
        if (self.words_per_row == 1):
            for j in range(self.word_size):
                temp.append("bl[{0}]".format(j*self.words_per_row))
                temp.append("br[{0}]".format(j*self.words_per_row))
        else:
            for j in range(self.word_size):
                temp.append("bl_out[{0}]".format(j*self.words_per_row))
                temp.append("br_out[{0}]".format(j*self.words_per_row))
        temp = temp + ["w_en", "vdd", "gnd"]
        self.connect_inst(temp)

    def add_msf_data_in(self):
        """ data_in flip_flop """

        self.module_offset = vector(0, self.module_offset.y - self.msf_data_in.height)
        self.ms_flop_data_in_offset = self.module_offset 
        self.add_inst(name="data_in_flop_array", 
                      mod=self.msf_data_in, 

                      offset=self.ms_flop_data_in_offset)

        temp = []
        for i in range(self.word_size):
            temp.append("DATA[{0}]".format(i))
        for i in range(self.word_size):
            temp.append("data_in[{0}]".format(i))
            temp.append("data_in_bar[{0}]".format(i))
        temp = temp + ["clk_bar", "vdd", "gnd"]
        self.connect_inst(temp)

    def add_tri_gate_array(self):
        """ data tri gate to drive the data bus """

        self.module_offset = vector(0, self.module_offset.y)
        self.tri_gate_array_offset = self.module_offset 
        self.add_inst(name="trigate_data_array", 
                      mod=self.tri_gate_array, 
                      offset=self.tri_gate_array_offset, 
                      mirror="MX")
        temp = []
        for i in range(self.word_size):
            temp.append("data_out[{0}]".format(i))
        for i in range(self.word_size):
            temp.append("DATA[{0}]".format(i))
        temp = temp + ["tri_en", "tri_en_bar", "vdd", "gnd"]
        self.connect_inst(temp)

    def add_hierarchical_decoder(self):
        """  Hierarchical Decoder  """

        """ creating space for address bus before we add Decoder. 
        The bus will be in between decoder and the main Memory array part
        This bus will route decoder input and column mux inputs. 
        For convenient the space is created first so that placement of decoder and address FFs gets easier.
        The wires are actually routed after we placed the stuffs on both side"""

        self.module_offset = vector(self.decoder.width + self.overall_central_bus_gap,
                                    self.decoder.predecoder_height).scale(-1, -1)
        self.decoder_position = self.module_offset 
        self.add_inst(name="address_decoder", 
                      mod=self.decoder, 
                      offset=self.decoder_position)

        temp = []
        for i in range(self.row_addr_size):
            temp.append("A[{0}]".format(i))
        for j in range(self.num_rows):
            temp.append("decode_out[{0}]".format(j))
        temp = temp + ["vdd", "gnd"]
        self.connect_inst(temp)

    def add_wordline_driver(self):
        """ Wordline Driver """

        x_off = self.decoder_position.x + self.decoder.row_decoder_width
        self.module_offset = vector(x_off, 0)
        self.wordline_driver_position = self.module_offset 
        self.add_inst(name="wordline_driver", 
                      mod=self.wordline_driver, 
                      offset=self.wordline_driver_position)

        temp = []
        for i in range(self.num_rows):
            temp.append("decode_out[{0}]".format(i))
        for i in range(self.num_rows):
            temp.append("wl[{0}]".format(i))

        if(self.num_banks > 1):
            temp.append("gated_clk")
        else:
            temp.append("clk")
        temp.append("vdd")
        temp.append("gnd")
        self.connect_inst(temp)

    def add_msf_address(self):
        """ Adding address Flip-flops """

        gap = max(drc["pwell_enclose_nwell"],
                  2*drc["minwidth_metal2"])

        self.module_offset = vector(-self.overall_central_bus_gap 
                                        - self.msf_address.height
                                        - 4*drc["minwidth_metal2"], 
                                    self.decoder_position.y - gap 
                                        - drc["minwidth_metal2"])
        self.msf_address_offset = self.module_offset 
        self.add_inst(name="address_flop_array", 
                      mod=self.msf_address, 
                      offset=self.msf_address_offset, 
                      mirror="R270")
        if(self.col_addr_size == 1):
            temp = []
            for i in range(self.row_addr_size):
                temp.append("ADDR[{0}]".format(i))
            temp.append("ADDR[{0}]".format(self.row_addr_size))

            for i in range(self.row_addr_size):
                temp.append("A[{0}]".format(i))
                temp.append("A_bar[{0}]".format(i))
            temp.append("sel[1]")
            temp.append("sel[0]")
            if(self.num_banks > 1):
                temp = temp + ["gated_clk", "vdd", "gnd"]
            else:
                temp = temp + ["clk", "vdd", "gnd"]
            self.connect_inst(temp)
        else:
            temp = []
            for i in range(self.row_addr_size + self.col_addr_size):
                temp.append("ADDR[{0}]".format(i))
            for i in range(self.row_addr_size + self.col_addr_size):
                temp.append("A[{0}]".format(i))
                temp.append("A_bar[{0}]".format(i))
            if(self.num_banks > 1):
                temp = temp + ["gated_clk", "vdd", "gnd"]
            else:
                temp = temp + ["clk", "vdd", "gnd"]
            self.connect_inst(temp)

        # update the min_point
        self.min_point = (self.msf_address_offset.y - self.msf_address.width
                              - 4*drc["minwidth_metal1"])

    def add_column_line_decoder(self):
        """ Create a 2:4 decoder to decode colum select lines if the col_addr_size = 4 """

        if(self.col_addr_size == 2):
            vertical_gap = max(drc["pwell_enclose_nwell"] + drc["minwidth_metal2"],
                               3 * drc["minwidth_metal2"] + 3 * drc["metal2_to_metal2"])
            self.col_decoder = self.decoder.pre2_4
            x_off = (self.gap_central_bus + self.width_central_bus 
                         + self.overall_central_bus_gap 
                         + self.col_decoder.width)
            y_off =(self.msf_address_offset.y - self.msf_address.width 
                        - self.col_decoder.height - vertical_gap)
            self.module_offset = vector(-x_off, y_off)
            self.col_decoder_position = self.module_offset
            self.add_inst(name="col_address_decoder", 
                          mod=self.decoder.pre2_4, 
                          offset=self.col_decoder_position)
            addr_index = self.row_addr_size
            temp = []
            for i in range(2):
                temp.append("A[{0}]".format(i + self.row_addr_size))
            for j in range(4):
                temp.append("sel[{0}]".format(j))
            temp = temp + ["vdd", "gnd"]
            self.connect_inst(temp)

            # update the min_point
            self.min_point = self.col_decoder_position.y

    def add_bank_select_or2_gates(self):
        """ Create an array of and gates to gate the control signals in case 
        of multiple banks are created in upper level SRAM module """
        
        if(self.num_banks > 1):
            # update the min_point
            self.min_point = (self.min_point - 3*drc["minwidth_metal1"]
                                  - self.number_of_control_lines * self.bitcell_height)
            xoffset_nor = (- self.start_of_left_central_bus - self.NOR2.width
                               - self.inv4x.width)
            xoffset_inv = xoffset_nor + self.NOR2.width
            self.bank_select_or_position = vector(xoffset_nor, self.min_point)

            # bank select inverter
            self.bank_select_inv_position = vector(self.bank_select_or_position.x
                                                       - 5 * drc["minwidth_metal2"]
                                                       - self.inv4x.width, 
                                                   self.min_point)
            self.add_inst(name="bank_select_inv", 
                          mod=self.inv4x, 
                          offset=self.bank_select_inv_position)
            self.connect_inst(["bank_select", "bank_select_bar", "vdd", "gnd"])

            for i in range(self.number_of_control_lines):
                # central control bus index
                # 5 = clk,4 = tri_en_bar,3 = tri_en,2 = clk_bar,1 = w_en,0 = s_en
                name_nor = "bank_selector_nor_{0}".format(i)
                name_inv = "bank_selector_inv_{0}".format(i)
                nor2_inv_connection_height = (self.inv4x.A_position.y 
                                                  - self.NOR2.Z_position.y 
                                                  + 0.5 * drc["minwidth_metal1"])

                if (i % 2):
                    y_offset = self.min_point + self.inv.height*(i + 1)
                    mod_dir = "MX"
                    # nor2 output to inv input
                    y_correct = (self.NOR2.Z_position.y + nor2_inv_connection_height
                                     - 0.5 * drc["minwidth_metal1"])
                else:
                    y_offset = self.min_point + self.inv.height*i
                    mod_dir = "R0"
                    # nor2 output to inv input
                    y_correct = 0.5 * drc["minwidth_metal1"] - self.NOR2.Z_position.y
                connection = vector(xoffset_inv, y_offset - y_correct)

                if i == 3:
                    self.add_inst(name=name_nor, 
                                  mod=self.NOR2, 
                                  offset=[xoffset_nor, y_offset], 
                                  mirror=mod_dir)
                    self.connect_inst(["gated_tri_en_bar",
                                       "bank_select_bar", 
                                       self.control_signals[i].format(i),
                                       "vdd",
                                       "gnd"])
                    # connect the metal1 layer to connect to the old inv output
                    offset = connection - vector(0, 0.5*drc["minwidth_metal1"])
                    self.add_rect(layer="metal1", 
                                  offset=offset, 
                                  width=self.inv4x.width, 
                                  height=drc["minwidth_metal1"])
                elif i == 5:
                    offset = [xoffset_nor, y_offset - self.NOR2.A_position.y 
                                  - 0.5*drc["minwidth_metal1"]]
                    self.add_rect(layer="metal1", 
                                  offset=offset, 
                                  width=self.NOR2.width + self.inv4x.width, 
                                  height=drc["minwidth_metal1"])
                else:
                    self.add_inst(name=name_nor, 
                                  mod=self.NOR2, 
                                  offset=[xoffset_nor, y_offset], 
                                  mirror=mod_dir)
                    self.connect_inst([self.gated_control_signals[i], 
                                       "bank_select_bar", 
                                       "net_block_nor_inv[{0}]".format(i),
                                       "vdd",
                                       "gnd"])

                    self.add_inst(name=name_inv, 
                                  mod=self.inv4x, 
                                  offset=[xoffset_inv, y_offset], 
                                  mirror=mod_dir)
                    self.connect_inst(["net_block_nor_inv[{0}]".format(i), 
                                       self.control_signals[i],
                                       "vdd",
                                       "gnd"])

            # nor2 output to inv input
            for i in range(self.number_of_control_lines -1) :
                nor2_inv_connection_height = (self.inv4x.A_position.y 
                                                  - self.NOR2.Z_position.y 
                                                  + 0.5 * drc["minwidth_metal1"])
                
                if (i % 2):
                    y_offset = self.min_point + self.inv.height * (i + 1)
                    mod_dir = "MX"
                    y_correct = (-self.NOR2.Z_position.y + 0.5 * drc["minwidth_metal1"] 
                                      - nor2_inv_connection_height)
                else:
                    y_offset = self.min_point + self.inv.height*i
                    mod_dir = "R0"
                    y_correct = self.NOR2.Z_position.y - 0.5 * drc["minwidth_metal1"]
                # nor2 output to inv input
                connection = vector(xoffset_inv, y_offset + y_correct)
                self.add_rect(layer="metal1", 
                              offset=connection, 
                              width=drc["minwidth_metal1"], 
                              height=nor2_inv_connection_height)

    def setup_layout_constraints(self):
        """ Calculating layout constraints, width, hwight etc """

        tri_gate_min_point = (self.tri_gate_array_offset.y - 6 * drc["minwidth_metal3"]
                                  - self.tri_gate_array.height) 

        self.min_point = min(tri_gate_min_point, self.min_point)
        self.max_point = self.precharge_array_position.y + self.precharge_array.height

        # VDD constraints
        gap_between_bitcell_array_and_vdd = 3 * drc["minwidth_metal1"]
        self.right_vdd_x_offset = self.bitcell_array.width + gap_between_bitcell_array_and_vdd
        self.right_vdd_position = vector(self.right_vdd_x_offset, self.min_point)
        self.add_layout_pin(text="vdd",
                            layer="metal1", 
                            offset=[self.right_vdd_x_offset, self.min_point], 
                            width=self.power_rail_width,
                            height=self.max_point - self.min_point)
        # the width of the metal rail is 10 times minwidth metal1 and the gap
        # from the edge of the decoder is another 2 times minwidth metal1

        self.left_vdd_x_offset = (- 14 * drc["minwidth_metal1"]
                                      + min(self.msf_address_offset.x, 
                                            self.decoder_position.x))
        self.left_vdd_position = vector(self.left_vdd_x_offset, self.min_point)
        self.add_layout_pin(text="vdd",
                            layer="metal1", 
                            offset=[self.left_vdd_x_offset, self.min_point], 
                            width=self.power_rail_width,
                            height=self.max_point - self.min_point)

        self.left_gnd_x_offset = (self.left_gnd_rail_gap / 2
                                      - self.start_of_left_central_bus)
        self.left_gnd_position = vector(self.left_gnd_x_offset, self.min_point)
        self.add_layout_pin(text="gnd",
                            layer="metal2", 
                            offset=self.left_gnd_position , 
                            width=self.power_rail_width,
                            height=self.max_point - self.min_point)

        # Height and Width of the entire bank
        self.height = self.max_point - self.min_point
        self.width = (self.right_vdd_x_offset - self.left_vdd_x_offset
                          + self.power_rail_width)

    def create_central_bus(self):
        """ Calculating the offset for placing VDD and GND power rails. 
        Here we determine the lowest point in the layout """
            
        """ central Control lines central line connection 2*col_addr_size 
         number of connections for the column mux and row_addr_size number 
         of connections for the row address""" 

        self.central_line_xoffset = []
        msf_to_central_line = (self.row_addr_size * self.msf_address.width 
                                   / (self.row_addr_size + self.col_addr_size))
        self.central_line_y_offset = self.msf_address_offset.y - msf_to_central_line
        self.central_line_height = self.max_point - self.min_point

        # Creating the central bus
        # Control lines
        for i in range(self.number_of_control_lines):
            x_offset = (i + 1) * (self.gap_central_bus + self.width_central_bus)
            x_offset = -x_offset - self.start_of_right_central_bus
            self.central_line_xoffset.append(x_offset)
            self.control_bus.append(x_offset)
            self.add_rect(layer="metal2",  
                          offset=[x_offset, self.min_point], 
                          width=self.width_central_bus, 
                          height=self.central_line_height)

        # column mux lines if there is column mux [2 or 4 lines]
        for i in range(2 * self.col_addr_size):
            x_offset = (i + 1) * (self.gap_central_bus + self.width_central_bus) 
            x_offset = -x_offset - self.start_of_left_central_bus
            self.central_line_xoffset.append(x_offset)
            self.add_rect(layer="metal2",  
                          offset=[x_offset, self.central_line_y_offset], 
                          width=self.width_central_bus, 
                          height=-self.central_line_y_offset - 4 * drc["minwidth_metal2"])

        # row adress lines
        for i in range(self.row_addr_size):
            x_offset = ((self.gap_central_bus + self.width_central_bus) 
                            * (i + 1 + 2*self.col_addr_size))
            x_offset = - x_offset -  self.start_of_left_central_bus
            self.central_line_xoffset.append(x_offset)    
            self.add_rect(layer="metal2",  
                          offset=[x_offset, self.central_line_y_offset], 
                          width=self.width_central_bus, 
                          height=-self.central_line_y_offset - 4*drc["minwidth_metal2"])

    def route_pre_charge_to_bitcell_array(self):
        """ Routing of BL and BR between pre-charge and bitcell array """
        for i in range(self.num_cols):
            BL_position = self.precharge_array_position + self.precharge_array.BL_positions[i]
            BR_position = self.precharge_array_position + self.precharge_array.BR_positions[i]
            correct = vector(0.5*drc["minwidth_metal2"],
                             self.gap_between_precharge_and_bitcell
                                 -self.precharge_array_position.y)
            # these two rectangles cannot be replaced with add_path. They are not connected together. 
            self.add_rect(layer="metal2", 
                          offset=BL_position.scale(1,0) - correct, 
                          width=drc["minwidth_metal2"], 
                          height=self.gap_between_precharge_and_bitcell)
            self.add_rect(layer="metal2", 
                          offset=BR_position.scale(1,0) - correct,
                          width=drc["minwidth_metal2"],
                          height=self.gap_between_precharge_and_bitcell)

    def route_between_sense_amp_and_tri_gate(self):
        """ Routing of sense amp output to tri_gate input """
        for i in range(self.word_size):
            # Connection of data_out of sense amp to data_ in of msf_data_out
            tri_gate_in_position = (self.tri_gate_array.tri_in_positions[i].scale(1,-1) 
                                        + self.tri_gate_array_offset)
            sa_data_out_position = (self.sens_amp_array_position
                                        + self.sens_amp_array.Data_out_positions[i])

            startY = (self.tri_gate_array_offset.y - self.tri_gate_array.height
                          - 2 * drc["minwidth_metal3"] 
                          + 0.5 * drc["minwidth_metal1"])
            start = vector(tri_gate_in_position.x - 3 * drc["minwidth_metal3"], 
                           startY)

            m3_min = vector([drc["minwidth_metal3"]] * 2)
            mid1 = (tri_gate_in_position.scale(1,0) 
                        + sa_data_out_position.scale(0,1) + m3_min.scale(-3, 1))
            mid2 = sa_data_out_position + m3_min.scale(0.5, 1)
            self.add_path("metal3", [start, mid1, mid2])

            mid3 = [tri_gate_in_position.x, startY]
            self.add_path("metal2", [start, mid3, tri_gate_in_position])

            offset = start - vector([0.5*drc["minwidth_metal3"]] * 2)
            self.add_via(("metal2", "via2", "metal3"),offset)

    def route_tri_gate_out(self):
        """ Metal 3 routing of tri_gate output data """
        for i in range(self.word_size):
            tri_gate_out_position = (self.tri_gate_array.DATA_positions[i].scale(1,-1)
                                        + self.tri_gate_array_offset)
            data_line_position = [tri_gate_out_position.x - 0.5 * drc["minwidth_metal3"], 
                                  self.min_point]
            # save data line position
            self.data_positions.append(data_line_position)
            self.add_via(("metal2", "via2", "metal3"), data_line_position)
            self.add_rect(layer="metal3", 
                          offset=data_line_position, 
                          width=drc["minwidth_metal3"], 
                          height=tri_gate_out_position.y - self.min_point)

    def route_between_wordline_driver_and_bitcell_array(self):
        """ Connecting Wordline driver output to Bitcell WL connection  """
        WL_horizontal_distance = (- self.wordline_driver.WL_positions[0].x
                                      - self.wordline_driver_position.x)
        via_shift = (self.m1m2_via.second_layer_width 
                         - self.m1m2_via.first_layer_width) / 2

        for i in range(self.num_rows):
            bitcell_WL_position = (self.bitcell_array.WL_positions[i] 
                                       + vector(0.5 * drc["minwidth_metal1"], 0))
            worldline_WL_position = (self.wordline_driver.WL_positions[i]
                                         + self.wordline_driver_position)
            worldline_decode_out_position = (self.wordline_driver.decode_out_positions[i]
                                                 + self.wordline_driver_position)
            decoder_decode_out_position = (self.decoder.decode_out_positions[i]
                                               + self.decoder_position)

            WL_vertical_distance = worldline_WL_position.y - bitcell_WL_position.y
            decode_out_height = abs(worldline_decode_out_position.y
                                        - decoder_decode_out_position.y) + drc["minwidth_metal1"]

            if(WL_vertical_distance > 0):
                y_dir = 1
            else:
                y_dir = -1
            WL_vertical_distance += 2 * y_dir * drc["minwidth_metal1"]
            self.add_rect(layer="metal1", 
                          offset=decoder_decode_out_position, 
                          width=drc["minwidth_metal1"],
                          height=y_dir * decode_out_height)

            mid = bitcell_WL_position - vector(WL_horizontal_distance, 0)
            target = bitcell_WL_position + vector(- WL_horizontal_distance,
                                                  WL_vertical_distance)
            self.add_path("metal1", [bitcell_WL_position, mid, target])

        # Connecting the vdd of the word line driver to the vdd of the bitcell array.
        power_rail_width = (self.bitcell_array.vdd_positions[0].x
                                - self.wordline_driver.vdd_positions[0].x 
                                - self.wordline_driver_position.x)
        for i, offset in enumerate(self.wordline_driver.vdd_positions):
            vdd_offset = self.wordline_driver_position + offset
            if(i % 2 == 0):
                self.add_rect(layer="metal1",  
                              offset=vdd_offset, 
                              width=power_rail_width, 
                              height=drc["minwidth_metal1"])

    def route_column_address_lines(self):
        """ Connecting the select lines of column mux to the address bus """
        for i in range(2*self.col_addr_size):
            line_index = i + self.number_of_control_lines
            col_addr_line_position = (self.column_mux_array.addr_line_positions[i]
                                          + self.column_mux_array_position) 
            
            contact_offset = [self.central_line_xoffset[line_index], 
                              col_addr_line_position.y]
            connection_width = (col_addr_line_position.x 
                                    - self.central_line_xoffset[line_index])
            self.add_via(layers=("metal1", "via1", "metal2"),
                         offset=contact_offset)
            self.add_rect(layer="metal1", 
                          offset=contact_offset,
                          width=connection_width, 
                          height=drc["minwidth_metal1"])

        # Take care of the column address decoder routing
        # If there is a 2:4 decoder for column select lines
        if(self.col_addr_size == 2):

            # The snake connection between last two address flop to the input
            # of the 2:4 column_mux line decoder

            for i in range(2):
                ff_index = i + self.row_addr_size
                current_dout = self.msf_address.dout_positions[ff_index]
                msf_row_addr_line_position = (current_dout.rotate_scale(1,-1)
                                                  + self.msf_address_offset)

                line_index = self.num_central_bus - 2 + i
                line_offset = self.central_line_xoffset[line_index]
                y_offset = (self.col_decoder_position.y + self.col_decoder.height
                                + (i + 1) * drc["metal2_to_metal2"]
                                + i * drc["minwidth_metal2"])

                gap = drc["minwidth_metal2"] + 2 * drc["metal2_to_metal2"]
                input_rail_x = self.col_decoder_position.x - (i + 1) * gap 
                A_position = (self.col_decoder_position 
                                  + self.col_decoder.A_positions[i])
                offset = [input_rail_x - 0.5 * drc["minwidth_metal2"], 
                          A_position.y]
                self.add_rect(layer="metal1",  
                              offset=offset, 
                              width=A_position.x - input_rail_x, 
                              height=drc["minwidth_metal1"])
                self.add_via(layers=("metal1", "via1", "metal2"),
                             offset=offset)

                source = msf_row_addr_line_position
                mid1 = [line_offset, msf_row_addr_line_position.y]
                mid2 = [line_offset, y_offset]
                mid3 = [input_rail_x, y_offset]
                target = [input_rail_x, self.col_decoder_position.y]
                self.add_path("metal2", [source, mid1, mid2, mid3, target])
                
            # connections between outputs of 2:4 decoder to the extension of
            # main address bus
            for i in range(4):
                line_index = i + self.number_of_control_lines
                x_offset = self.central_line_xoffset[line_index]
                y_offset = self.col_decoder_position.y
                contact_offset = vector(x_offset,y_offset)

                col_decoder_out_position =(self.col_decoder_position
                                            + self.col_decoder.decode_out_positions[i]
                                            + vector(0, 0.5 * drc["minwidth_metal1"])) 
                connection_width = (x_offset - col_decoder_out_position.x 
                                        + 0.5 * drc["minwidth_metal2"]) 
                mid1 = col_decoder_out_position + vector(connection_width,0)
                mid2 = col_decoder_out_position + vector(connection_width,
                                                         -self.central_line_y_offset)

                self.add_wire(layers=("metal1", "via1", "metal2"),
                              coordinates=[col_decoder_out_position,mid1,mid2],
                              offset=col_decoder_out_position)
                
        # if there are only two column select lines we just connect the dout_bar of the last FF 
        # to only select line and dout of that FF to the other select line
        elif(self.col_addr_size == 1):
            ff_index = self.row_addr_size
            base = self.msf_address_offset - vector(0, 0.5 * drc["minwidth_metal3"])
            dout_position = (self.msf_address.dout_positions[ff_index].rotate_scale(1,-1)
                                 + base)
            dout_bar_position = (self.msf_address.dout_bar_positions[ff_index].rotate_scale(1,-1)
                                     + base)

            y_offset = self.msf_address_offset.y - self.msf_address.width
            height = self.central_line_y_offset - y_offset

            for i in range(2):
                self.add_rect(layer="metal2",  
                              offset=[self.central_line_xoffset[i + self.number_of_control_lines],
                                      y_offset], 
                              width=self.width_central_bus, 
                              height=height)

            # dout connection to column select 1
            line_offset = self.central_line_xoffset[self.number_of_control_lines + 1]
            connection_width = line_offset - dout_position.x + drc["minwidth_metal2"]
            self.add_rect(layer="metal3",  
                          offset=dout_position,
                          width=connection_width, 
                          height=drc["minwidth_metal3"])
            # two m2m3_via contancts on both end
            self.add_via(layers=("metal2", "via2", "metal3"),
                         offset=[line_offset, 
                                 dout_position.y + drc["minwidth_metal3"]], 
                         mirror="R270")
            self.add_via(layers=("metal2", "via2", "metal3"),
                         offset=dout_position, 
                         mirror="R90")
            # dout_bar connection to column select 0
            line_offset = self.central_line_xoffset[self.number_of_control_lines]
            connection_width = line_offset - dout_bar_position.x + drc["minwidth_metal2"]
            self.add_rect(layer="metal3",  
                          offset=dout_bar_position,
                          width=connection_width, 
                          height=drc["minwidth_metal3"])
            # two m2m3_via contancts on both end
            self.add_via(layers=("metal2", "via2", "metal3"),
                         offset=[line_offset, dout_bar_position.y])
            self.add_via(layers=("metal2", "via2", "metal3"),
                         offset=(dout_bar_position 
                                     + vector(drc["minwidth_metal2"], 0)), 
                         mirror="R90")
            
    def route_msf_address_to_row_decoder(self):
        """ Routing the row address lines from the address ms-flop array to the row-decoder  """
        for i in range(self.row_addr_size):
            decoder_row_addr_line_position = (self.decoder_position
                                                  + self.decoder.A_positions[i])

            line_index = i + 2*self.col_addr_size + self.number_of_control_lines
            connection_width = (self.central_line_xoffset[line_index] + drc["minwidth_metal2"]
                                    - decoder_row_addr_line_position.x) 
            first_contact_offset = [self.central_line_xoffset[line_index], 
                                    decoder_row_addr_line_position.y]

            self.add_rect(layer="metal1", 
                          offset=decoder_row_addr_line_position,
                          width=connection_width, 
                          height=drc["minwidth_metal1"])
            self.add_via(layers=("metal1", "via1", "metal2"),
                         offset=first_contact_offset)

            # addres translation should take care of the 270 degree CCW  rotation
            # addres translation should take care of the 270 degree CCW  rotation
            msf_row_addr_line_position = (self.msf_address.dout_positions[i].rotate_scale(1,-1)
                                              + self.msf_address_offset
                                              - vector(0, 0.5 * drc["minwidth_metal3"]))
            connection_width = (self.central_line_xoffset[line_index] + drc["minwidth_metal2"]
                                    - msf_row_addr_line_position.x) 
            second_contact_offset = [self.central_line_xoffset[line_index], 
                                     msf_row_addr_line_position.y]

            self.add_rect(layer="metal3", 
                          offset=msf_row_addr_line_position,
                          width=connection_width, 
                          height=drc["minwidth_metal3"])
            self.add_via(layers=("metal2", "via2", "metal3"),
                          offset=second_contact_offset)
            self.add_via(layers=("metal2", "via2", "metal3"),
                          offset=msf_row_addr_line_position, 
                          mirror="R90")

        for i in range(self.addr_size):
            # Route msf address inputs
            msf_din_position = (self.msf_address.din_positions[i].rotate_scale(1,-1) 
                                    + self.msf_address_offset
                                    - vector(0, 0.5 * drc["minwidth_metal3"]))
            address_position = vector(self.left_vdd_x_offset, 
                                      msf_din_position.y)
            self.address_positions.append(address_position)
            self.add_rect(layer="metal3", 
                          offset=address_position, 
                          width=msf_din_position.x - self.left_vdd_x_offset, 
                          height=drc["minwidth_metal3"])

    def route_control_lines(self):
        """ Routing of control lines """
       # 5 = clk, 4 = tri_en_bar, 3 = tri_en, 2 = clk_bar, 1 = w_en, 0 = s_en

        self.clk_position = [self.central_line_xoffset[5], 0]
        self.tri_en_bar_position = [self.central_line_xoffset[4], 0]
        self.tri_en_position = [self.central_line_xoffset[3], 0]
        self.clk_bar_position = [self.central_line_xoffset[2], 0]
        self.w_en_position = [self.central_line_xoffset[1], 0]
        self.s_en_position = [self.central_line_xoffset[0], 0]

        right_hand_mapping = [2, 4, 3, 2, 1, 0]

        right_side = []
        right_side.append(self.ms_flop_data_in_offset
                              + self.msf_data_in.clk_positions[0]
                              - vector(0, 0.5 * drc["minwidth_metal1"]))
        right_side.append(self.tri_gate_array_offset
                              + vector(1,-1).scale(self.tri_gate_chars["en_bar"])
                              - vector(0, 0.5 * drc["minwidth_metal1"]))
        right_side.append(self.tri_gate_array_offset
                              + vector(1,-1).scale(self.tri_gate_chars["en"])
                              - vector(0, 0.5 * drc["minwidth_metal1"]))
        right_side.append(self.precharge_array_position
                              + self.precharge_array.pclk_position)
        right_side.append(self.write_driver_array_position
                              + self.write_driver_array.wen_positions[0])
        right_side.append(self.sens_amp_array_position 
                              + self.sens_amp_array.SCLK_positions[0])
  
        """ Routing control signals through the central bus.
        Connection of control signal input to the central bus is in metal1
        Connection from the central bus to the main control block crosses
        pre-decoder and this connections are in metal3"""

        control_line_offsets = []
        """ Connecting right hand side [sense amp. write_driver , tri state
        gates, ffs] to the central bus""" 
        
        for i in range(len(right_side)):
            bus_line_index = right_hand_mapping[i]

            x_offset = self.central_line_xoffset[bus_line_index]
            y_offset = self.tri_gate_array_offset.y
            height = self.central_line_y_offset - y_offset
            right_side_connection_width = right_side[i].x - self.central_line_xoffset[bus_line_index]
            right_side_contact_offset = [self.central_line_xoffset[bus_line_index],
                                         right_side[i].y]
            self.add_rect(layer="metal1", 
                          offset=right_side_contact_offset,
                          width=right_side_connection_width, 
                          height=drc["minwidth_metal1"])
            self.add_via(layers=("metal1", "via1", "metal2"),
                          offset=right_side_contact_offset)

            if(right_side[i].y > 0):
                self.add_rect(layer="metal2", 
                              offset=[self.central_line_xoffset[bus_line_index], 0], 
                              width=drc["minwidth_metal2"], 
                              height=right_side[i].y + 2*drc["minwidth_metal2"])

        """ CLK connection from central bus to MSF address
        should we move this somewhere else hard to find when modify""" 
        msf_address_clk_position = (self.msf_address_offset 
                                        + self.msf_address.clk_positions[0].rotate_scale(1,-1) 
                                        + vector(- 0.5 * drc["minwidth_metal1"], 
                                                 2 * drc["minwidth_metal2"]))
        clk_connection_position = (self.msf_address_offset 
                                       + vector(self.msf_address.clk_positions[0].y, 
                                                2 * drc["minwidth_metal3"]))

        connection_width = self.central_line_xoffset[5] - clk_connection_position.x
        self.add_via(layers=("metal1", "via1", "metal2"),
                      offset=msf_address_clk_position, 
                      mirror="R90")
        self.add_via(layers=("metal2", "via2", "metal3"),
                      offset=msf_address_clk_position, 
                      mirror="R90")

        mid_base = vector(msf_address_clk_position.x, clk_connection_position.y)
        mid1 = mid_base + vector(0, 0.5 * drc["minwidth_metal3"])
        mid2 = (mid_base + vector([0.5 * drc["minwidth_metal3"]] * 2) 
                   + vector(connection_width, 0))      
        self.add_path(layer="metal3",
                      coordinates=[msf_address_clk_position,mid1,mid2], 
                      width=drc["minwidth_metal3"])
       
        self.add_via(layers=("metal2", "via2", "metal3"),
                     offset=[self.central_line_xoffset[5], 
                             clk_connection_position.y])

        # Clk connection from central Bus to wordline_driver
        wl_clk_position = (self.wordline_driver_position 
                               + self.wordline_driver.clk_positions[0])
        connection_width = (self.central_line_xoffset[5] - wl_clk_position.x
                                + drc["minwidth_metal1"])
        y_off = self.max_point - 2.5 * drc["minwidth_metal1"]
        start = wl_clk_position + vector(0.5 * drc["minwidth_metal1"], 0)
        mid1 = [wl_clk_position.x, y_off]
        mid2 = mid1 + vector(connection_width, 0)
        self.add_path(layer="metal1",
                      coordinates=[wl_clk_position, mid1, mid2], 
                      width=drc["minwidth_metal1"],
                      offset=start)
        
        self.add_via(layers=("metal1", "via1", "metal2"),
                     offset=[self.central_line_xoffset[5], 
                             self.max_point - 3*drc["minwidth_metal1"]])

    def route_bank_select_or2_gates(self):
        """ Route array of or gates to gate the control signals in case 
            of multiple banks are created in upper level SRAM module """
        bank_select_line_xoffset = (self.bank_select_or_position.x 
                                        - 3*drc["minwidth_metal2"])
        self.add_rect(layer="metal2", 
                      offset=[bank_select_line_xoffset, 
                              self.bank_select_or_position.y], 
                      width=drc["minwidth_metal2"],  
                      height=self.number_of_control_lines*self.inv.height)
        
        # bank select inverter routing
        # output side
        start = self.bank_select_inv_position +  self.inv4x.Z_position
        end = self.bank_select_or_position + self.NOR2.B_position
        mid = vector(start.x, end.y)
        self.add_path("metal1", [start, mid, end])
        
        # input side
        start = self.bank_select_inv_position + self.inv4x.A_position
        end = vector(self.left_vdd_x_offset, start.y + 3 * drc["minwidth_metal3"])
        mid = vector(start.x, end.y)
        self.add_wire(("metal2", "via1", "metal1"), [start, mid, end])

        # save position
        self.bank_select_position = end - vector(0, 0.5 * drc["minwidth_metal2"])
        self.add_via(layers=("metal2", "via2", "metal3"),
                     offset=self.bank_select_position)

        x_offset = (self.bank_select_or_position.x + self.NOR2.width
                        + self.inv4x.width - drc["minwidth_metal1"])
        for i in range(self.number_of_control_lines):
            base = self.bank_select_or_position.y + self.inv.height * i
            if(i % 2):
                Z_y_offset = (base + self.inv.height - self.inv4x.Z_position.y 
                                - drc["minwidth_metal1"])
                B_y_offset = (base + self.inv.height - self.NOR2.B_position.y 
                              - 0.5 * drc["minwidth_metal1"])
                A_y_offset = (base + self.inv.height - self.NOR2.A_position.y 
                              - 0.5 * drc["minwidth_metal1"])
            else:
                Z_y_offset = (base + self.inv4x.Z_position.y)
                B_y_offset = (base + self.NOR2.B_position.y 
                                  - 0.5 * drc["minwidth_metal1"])
                A_y_offset = (base + self.NOR2.A_position.y  
                                  + 0.5 * drc["minwidth_metal1"]
                                  - self.m1m2_via.width)

            # output
            self.add_rect(layer="metal3", 
                          offset=[x_offset, Z_y_offset], 
                          width=self.central_line_xoffset[i] - x_offset,  
                          height=drc["minwidth_metal3"])
            self.add_via(layers=("metal1", "via1", "metal2"),
                          offset=[x_offset, Z_y_offset])
            self.add_via(layers=("metal2", "via2", "metal3"),
                          offset=[x_offset, Z_y_offset])
            self.add_via(layers=("metal2", "via2", "metal3"),
                          offset=[self.central_line_xoffset[i], Z_y_offset])

            # B_input
            if i != 5:
                self.add_rect(layer="metal1", 
                              offset=[bank_select_line_xoffset, B_y_offset], 
                              width=(self.bank_select_or_position.x 
                                         - bank_select_line_xoffset),  
                              height=drc["minwidth_metal1"])
                self.add_via(layers=("metal1", "via1", "metal2"),
                             offset=[bank_select_line_xoffset, B_y_offset])

            # A_input
            if i != 3:
                self.add_rect(layer="metal3", 
                              offset=[self.left_vdd_x_offset, A_y_offset], 
                              width=(self.bank_select_or_position.x
                                         - self.left_vdd_x_offset),  
                              height=drc["minwidth_metal3"])
                self.add_via(layers=("metal1", "via1", "metal2"),
                              offset=[self.bank_select_or_position.x
                                          + drc["minwidth_metal1"],
                                      A_y_offset], 
                              mirror="R90")
                self.add_via(layers=("metal2", "via2", "metal3"),
                             offset=[self.bank_select_or_position.x 
                                         + drc["minwidth_metal1"],
                                     A_y_offset], 
                             mirror="R90")
            else:
                # connect A to last A, both are tri_en_bar
                via_offset = vector(self.bank_select_or_position.x 
                                        + drc["minwidth_metal1"], 
                                    A_y_offset)
                self.add_via(layers=("metal1", "via1", "metal2"),
                             offset=via_offset,
                             mirror="R90")
                self.add_via(layers=("metal2", "via2", "metal3"),
                             offset=via_offset, 
                             mirror="R90")

                start = via_offset + vector(0, 0.5 * self.m1m2_via.width)
                mid = [self.left_vdd_x_offset - self.left_vdd_x_offset 
                           - drc["minwidth_metal2"] - drc["metal2_to_metal2"] 
                           + bank_select_line_xoffset,
                       start.y]
                correct_y = (2 * self.NOR2.A_position.y + drc["minwidth_metal1"]
                                 - self.m1m2_via.width)
                end = start +  vector(0, correct_y)
                self.add_wire(("metal3", "via2", "metal2"), [start, mid, end])

            # Save position
            setattr(self,"{0}_position".format(self.control_signals[i]),
                    [self.left_vdd_x_offset, A_y_offset])

    def route_power_rail_vdd(self):
        """ Routing of VDD for all modules """

        # RIGHT HAND SIDE VDD RAIL CONNECTIONS
        # Connecting Bitcell-array VDDs
        for i,offset in enumerate(self.bitcell_array.vdd_positions):
            if (i % 2 == 0):
                self.add_rect(layer="metal1", 
                              offset=offset - vector(0, 0.5 * drc["minwidth_metal1"]), 
                              width=self.right_vdd_x_offset - offset.x, 
                              height=drc["minwidth_metal1"])

        # Connecting Pre-charge VDD
        for offset in self.precharge_array.vdd_positions:
            self.add_rect(layer="metal1", 
                          offset=self.precharge_array_position + offset, 
                          width=(self.right_vdd_x_offset - offset.x
                                     - self.precharge_array_position.x), 
                          height=drc["minwidth_metal1"])

        # Connecting Sense Amp VDD
        for offset in self.sens_amp_array.vdd_positions:
            self.add_rect(layer="metal1", 
                          offset=self.sens_amp_array_position + offset, 
                          width=(self.right_vdd_x_offset - offset.x
                                    - self.sens_amp_array_position.x), 
                          height=drc["minwidth_metal1"])

        # Connecting Write Driver VDD
        for offset in self.write_driver_array.vdd_positions:
            self.add_rect(layer="metal1", 
                          offset=self.write_driver_array_position + offset, 
                          width=(self.right_vdd_x_offset - offset.x
                                    - self.write_driver_array_position.x), 
                          height=drc["minwidth_metal1"])

        # Connecting msf_data_in VDD
        for offset in self.msf_data_in.vdd_positions:
            self.add_rect(layer="metal1", 
                          offset=(self.ms_flop_data_in_offset + offset 
                                  -vector(0, 0.5 * drc["minwidth_metal1"])), 
                          width=self.right_vdd_x_offset \
                              - (self.ms_flop_data_in_offset.x + offset.x), 
                          height=drc["minwidth_metal1"])

        # Connecting tri_gate VDD
        for offset in self.tri_gate_array.vdd_positions:
            self.add_rect(layer="metal1", 
                          offset=(self.tri_gate_array_offset + offset.scale(1,-1) 
                                      - vector(0, 0.5 * drc["minwidth_metal1"])), 
                          width=(self.right_vdd_x_offset - offset.x
                                     - self.tri_gate_array_offset.x), 
                          height=drc["minwidth_metal1"])

        # LEFT HAND SIDE VDD RAIL CONNECTIONS

        # Connecting decoder VDD
        for i, offset in enumerate(self.decoder.vdd_positions):
            decoder_vdd_offset = self.decoder_position + offset
            if(i % 2 == 0):
                self.add_rect(layer="metal1",  
                              offset=decoder_vdd_offset,  
                              width=self.left_vdd_x_offset - decoder_vdd_offset.x, 
                              height=drc["minwidth_metal1"])

        # Connecting pre-decoder vdds
        for offset in self.decoder.pre_decoder_vdd_positions:
            preedecoder_vdd_offset = self.decoder_position + offset
            self.add_rect(layer="metal1",  
                          offset=[self.left_vdd_x_offset, 
                                  preedecoder_vdd_offset.y],  
                          width=preedecoder_vdd_offset.x - self.left_vdd_x_offset, 
                          height=drc["minwidth_metal1"])

        # Connecting column_decoder vdd [Its the 2:4 decoder]
        if(self.col_addr_size == 2):
            col_vdd_offset = self.col_decoder_position + self.col_decoder.vdd_position
            self.add_rect(layer="metal1",  
                          offset=[self.left_vdd_x_offset, 
                                  col_vdd_offset.y],  
                          width=col_vdd_offset.x - self.left_vdd_x_offset, 
                          height=drc["minwidth_metal1"])

        # Connecting address Flip-flop VDD
        for offset in self.msf_address.vdd_positions:
            ms_addres_gnd_y = (self.msf_address_offset.y - self.msf_address.width
                                   - 0.5 * drc["minwidth_metal1"])
            y_offset = ms_addres_gnd_y - 2.5*drc["minwidth_metal1"]
            vdd_connection = vector(self.left_vdd_x_offset, y_offset)
            mid1 = vdd_connection - vector(0, 0.5 * drc["minwidth_metal1"])
            mid2 = vector(self.msf_address_offset.x + offset.y,
                          mid1.y)
            mid3 = vector(mid2.x, ms_addres_gnd_y)
            self.add_path(layer="metal1",
                          coordinates=[mid1, mid2, mid3], 
                          width=drc["minwidth_metal1"],
                          offset = vdd_connection)

        # Connecting bank_select_and2_array vdd
        if(self.num_banks > 1):
            for i in range(self.number_of_control_lines):
                if(i % 2):
                    self.add_rect(layer="metal1", 
                                  offset=[self.left_vdd_x_offset,
                                          self.bank_select_or_position.y
                                              + i * self.inv.height
                                              - 0.5 * drc["minwidth_metal1"]], 
                                  width=(self.bank_select_or_position.x
                                             - self.left_vdd_x_offset),  
                                  height=drc["minwidth_metal1"])

    def route_power_rail_gnd(self):
        """ Routing of GND for all modules """
        # FIRST HORIZONTAL GND RAIL BETWEEN PRECHARGE AND BITCELL
        yoffset = self.bitcell_array.height + 2*drc["minwidth_metal1"]
        # Add gnd via
        self.add_via(layers=("metal1", "via1", "metal2"),
                     offset=[self.left_gnd_x_offset, yoffset],
                     size=(2,1))
        self.add_rect(layer="metal1",  
                      offset=[self.left_gnd_x_offset, yoffset],  
                      width=self.bitcell_array.width - self.left_gnd_x_offset, 
                      height=drc["minwidth_metal1"])

        for offset in self.bitcell_array.gnd_positions:
            #print self.bitcell_array.gnd_positions
            self.add_rect(layer="metal2", 
                          offset=[offset.x - 0.5*drc["minwidth_metal2"], 
                                  self.bitcell_array.height], 
                          width=drc["minwidth_metal2"], 
                          height= yoffset + drc["minwidth_metal1"] \
                              - self.bitcell_array.height)
            self.add_via(layers=("metal1", "via1", "metal2"),
                          offset=[offset.x + drc["minwidth_metal2"], yoffset], 
                          mirror="R90")
       
        # GND connectiontions for the left side of bitcell-array
        self.add_rect(layer="metal2",  
                      offset=[-drc["minwidth_metal2"], 0],
                      width=drc["minwidth_metal2"],  
                      height=yoffset + drc["minwidth_metal1"])
        self.add_via(layers=("metal1", "via1", "metal2"),
                     offset=[0, yoffset], 
                     mirror="R90")

        # LEFT HAND SIDE GND RAIL CONNECTIONS
        # Connections of Tri_gate GND to the left hand GND rail

        # This is only used to compute teh sizes below
        gnd_contact = contact(layer_stack=("metal1", "via1", "metal2"), 
                              dimensions=(2, 1))

        x_off = (self.left_gnd_x_offset + self.power_rail_width 
                                - gnd_contact.width)
        y_off = (self.tri_gate_array_offset.y - self.tri_gate_array.height 
                    - drc["minwidth_metal1"])
        tri_gate_gnd_offset = vector(x_off, y_off)
        self.add_rect(layer="metal1", 
                      offset=tri_gate_gnd_offset, 
                      width=(self.tri_gate_array_offset.x 
                                 + self.tri_gate_array.width 
                                 - tri_gate_gnd_offset.x), 
                      height=drc["minwidth_metal1"])
        # Add gnd via
        self.add_via(layers=("metal1", "via1", "metal2"),
                     offset=tri_gate_gnd_offset,
                     size=(2,1))

        for offset in self.tri_gate_array.gnd_positions:
            tri_gate_gnd_position = vector(self.tri_gate_array_offset.x + offset.x,            
                                           tri_gate_gnd_offset.y)
            offset = tri_gate_gnd_position - vector(0.5 * self.m1m2_via.width, 0)
            self.add_via(layers=("metal1", "via1", "metal2"),
                         offset=offset)

        # Connecting decoder GND
        for i,offset in enumerate(self.wordline_driver.gnd_positions):
            wordline_driver_gnd_offset = self.wordline_driver_position + offset
            even_row = (i % 2 == 0 and i != 0)
            last_row = (i == self.num_rows - 1)
            if even_row or last_row:
                if even_row:
                    correct = vector(0,0)
                # Connection of the last GND rail [The top most gnd of decoder]
                if last_row:
                    correct = vector(0, drc["minwidth_metal1"])
                self.add_rect(layer="metal2",  
                              offset=wordline_driver_gnd_offset - correct,
                              width=(self.left_gnd_x_offset 
                                         - wordline_driver_gnd_offset.x), 
                              height=drc["minwidth_metal2"])
                self.add_via(layers=("metal1", "via1", "metal2"),
                             offset=[self.wordline_driver_position.x 
                                         + self.wordline_driver.width 
                                         + 0.5*drc["minwidth_metal2"],
                                     wordline_driver_gnd_offset.y 
                                         - correct.y], 
                             mirror="R90")

        # Connecting Pre-decoder gnd rail
        for i in range(len(self.decoder.pre_decoder_gnd_positions)):
            offset = self.decoder.pre_decoder_gnd_positions[i]
            preedecoder_gnd_offset = self.decoder_position + offset
            self.add_rect(layer="metal1",  
                          offset=preedecoder_gnd_offset,  
                          width=self.left_gnd_x_offset - preedecoder_gnd_offset.x,
                          height=drc["minwidth_metal1"])
            # Add gnd via
            self.add_via(layers=("metal1", "via1", "metal2"),
                         offset=[self.left_gnd_x_offset, 
                                 preedecoder_gnd_offset.y + drc["minwidth_metal1"]], 
                         mirror="MX",
                         size=(2,1))

        # Connecting column_decoder gnd [Its the 2:4 decoder]
        if(self.col_addr_size == 2):
            col_gnd_offset = self.col_decoder_position + self.col_decoder.gnd_position
            self.add_rect(layer="metal1",  
                          offset=col_gnd_offset, 
                          width=self.left_gnd_x_offset - col_gnd_offset.x, 
                          height=drc["minwidth_metal1"])
            # Add gnd via
            self.add_via(layers=("metal1", "via1", "metal2"),
                         offset=[self.left_gnd_x_offset, col_gnd_offset.y],
                         size=(2,1))

        # Connecting address FF GND
        for offset in self.msf_address.gnd_positions:
            correct = vector(self.msf_address.height, 
                             - offset.x - 0.5*drc["minwidth_metal1"])
            ms_addres_gnd_offset = self.msf_address_offset + correct
            self.add_via(layers=("metal1", "via1", "metal2"),
                         offset=(ms_addres_gnd_offset  
                                     + vector(drc["minwidth_metal1"], 0)), 
                         mirror="R90")
            self.add_rect(layer="metal1",  
                          offset=ms_addres_gnd_offset,  
                          width=self.left_gnd_x_offset - ms_addres_gnd_offset.x, 
                          height=drc["minwidth_metal1"])
            # Add gnd via
            self.add_via(layers=("metal1", "via1", "metal2"),
                         offset=[self.left_gnd_x_offset, 
                                 ms_addres_gnd_offset.y],
                         size=(2,1))

        # Connecting bank_select_or2_array gnd
        if(self.num_banks > 1):
            self.bank_select_inv_position
            self.add_rect(layer="metal1", 
                          offset=(self.bank_select_inv_position
                                       + self.inv4x.gnd_position), 
                          width=(self.bank_select_or_position.x
                                     - self.bank_select_inv_position.x),  
                          height=drc["minwidth_metal1"])

            x_offset = (self.bank_select_or_position.x 
                            + self.NOR2.width + self.inv4x.width)
            for i in range(self.number_of_control_lines):
                if(i % 2 == 0):
                    y_offset = self.bank_select_or_position.y + i*self.inv.height \
                        - 0.5*drc["minwidth_metal1"]
                    #both M1 & M2 are horizontal, cannot be  replaced with wire
                    self.add_rect(layer="metal1", 
                                  offset=[x_offset,  y_offset], 
                                  width=drc["minwidth_metal1"],  
                                  height=drc["minwidth_metal1"])
                    self.add_rect(layer="metal2", 
                                  offset=[x_offset,  y_offset], 
                                  width=self.left_gnd_x_offset \
                                      - x_offset + self.power_rail_width,  
                                  height=drc["minwidth_metal2"])
                    self.add_via(layers=("metal1", "via1", "metal2"),
                                 offset=[x_offset + drc["minwidth_metal1"],  
                                         y_offset], 
                                 mirror="R90")

    def delay(self, slope):
        """ return  analytical delay of the bank"""
        msf_addr_delay = self.msf_address.delay(slope, 
                                                self.decoder.input_load())

        decoder_delay = self.decoder.delay(msf_addr_delay.slope,
                                           self.wordline_driver.input_load())

        word_driver_delay = self.wordline_driver.delay(decoder_delay.slope,
                                                       self.bitcell_array.input_load())

        bitcell_array_delay = self.bitcell_array.delay(word_driver_delay.slope)

        bl_t_data_out_delay = self.sens_amp_array.delay(bitcell_array_delay.slope,
                                                        self.bitcell_array.output_load())
        # output load of bitcell_array is set to be only small part of bl for sense amp.

        data_t_DATA_delay = self.tri_gate_array.delay(bl_t_data_out_delay.slope)

        result = msf_addr_delay + decoder_delay + word_driver_delay \
                 + bitcell_array_delay + bl_t_data_out_delay + data_t_DATA_delay
<<<<<<< HEAD
        print "total delay",result.delay
=======
>>>>>>> 34e180b9
        return result<|MERGE_RESOLUTION|>--- conflicted
+++ resolved
@@ -1539,8 +1539,4 @@
 
         result = msf_addr_delay + decoder_delay + word_driver_delay \
                  + bitcell_array_delay + bl_t_data_out_delay + data_t_DATA_delay
-<<<<<<< HEAD
-        print "total delay",result.delay
-=======
->>>>>>> 34e180b9
         return result