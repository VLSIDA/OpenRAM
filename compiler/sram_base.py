import sys
import datetime
import getpass
import debug
from importlib import reload
from math import log,sqrt,ceil
from vector import vector
from globals import OPTS, print_time

from design import design
    
class sram_base(design):
    """
    Dynamically generated SRAM by connecting banks to control logic. The
    number of banks should be 1 , 2 or 4
    """
    def __init__(self, sram_config, name):
        design.__init__(self, name)

        # This is used to compute the sizes of the SRAM
        # and must be loaded before netlist creation
        c = reload(__import__(OPTS.bitcell))
        self.mod_bitcell = getattr(c, OPTS.bitcell)
        self.bitcell = self.mod_bitcell()

        self.sram_config = sram_config
        self.sram_config.set_local_config(self)
        
<<<<<<< HEAD
        self.word_size = word_size
        self.num_words = num_words
        self.num_banks = num_banks

        self.total_write = OPTS.rw_ports + OPTS.w_ports
        self.total_read = OPTS.rw_ports + OPTS.r_ports
        self.total_ports = OPTS.rw_ports + OPTS.w_ports + OPTS.r_ports
        
=======
>>>>>>> 9d8d2b65
        self.bank_insts = []

    def compute_sizes(self):
        """  Computes the organization of the memory using bitcell size by trying to make it square."""

        debug.check(self.num_banks in [1,2,4], "Valid number of banks are 1 , 2 and 4.")

        self.num_words_per_bank = self.num_words/self.num_banks
        self.num_bits_per_bank = self.word_size*self.num_words_per_bank
        
        # If this was hard coded, don't dynamically compute it!
        if self.sram_config.words_per_row:
            self.words_per_row = self.sram_config.words_per_row
        else:
            # Compute the area of the bitcells and estimate a square bank (excluding auxiliary circuitry)
            self.bank_area = self.bitcell.width*self.bitcell.height*self.num_bits_per_bank
            self.bank_side_length = sqrt(self.bank_area)

            # Estimate the words per row given the height of the bitcell and the square side length
            self.tentative_num_cols = int(self.bank_side_length/self.bitcell.width)
            self.words_per_row = self.estimate_words_per_row(self.tentative_num_cols, self.word_size)

            # Estimate the number of rows given the tentative words per row
            self.tentative_num_rows = self.num_bits_per_bank / (self.words_per_row*self.word_size)
            self.words_per_row = self.amend_words_per_row(self.tentative_num_rows, self.words_per_row)
        
        # Fix the number of columns and rows
        self.num_cols = int(self.words_per_row*self.word_size)
        self.num_rows = int(self.num_words_per_bank/self.words_per_row)

        # Compute the address and bank sizes
        self.row_addr_size = int(log(self.num_rows, 2))
        self.col_addr_size = int(log(self.words_per_row, 2))
        self.bank_addr_size = self.col_addr_size + self.row_addr_size
        self.addr_size = self.bank_addr_size + int(log(self.num_banks, 2))

        self.sram_config.words_per_row = self.words_per_row
        debug.info(1,"Words per row: {}".format(self.words_per_row))

    def estimate_words_per_row(self,tentative_num_cols, word_size):
        """
        This provides a heuristic rounded estimate for the number of words
        per row.
        """

        if tentative_num_cols < 1.5*word_size:
            return 1
        elif tentative_num_cols > 3*word_size:
            return 4
        else:
            return 2

    def amend_words_per_row(self,tentative_num_rows, words_per_row):
        """
        This picks the number of words per row more accurately by limiting
        it to a minimum and maximum.
        """
        # Recompute the words per row given a hard max
        if(tentative_num_rows > 512):
            debug.check(tentative_num_rows*words_per_row <= 2048, "Number of words exceeds 2048")
            return int(words_per_row*tentative_num_rows/512)
        # Recompute the words per row given a hard min
        if(tentative_num_rows < 16):
            debug.check(tentative_num_rows*words_per_row >= 16, "Minimum number of rows is 16, but given {0}".format(tentative_num_rows))
            return int(words_per_row*tentative_num_rows/16)
            
        return words_per_row

    def add_pins(self):
        """ Add pins for entire SRAM. """
    
        for port in range(self.total_write):
            for bit in range(self.word_size):
                self.add_pin("DIN{0}[{1}]".format(port,bit),"INPUT")
                
        for port in range(self.total_ports):
            for bit in range(self.addr_size):
                self.add_pin("ADDR{0}[{1}]".format(port,bit),"INPUT")

        # These are used to create the physical pins too
        self.control_logic_inputs=self.control_logic.get_inputs()
        self.control_logic_outputs=self.control_logic.get_outputs()
        
        self.add_pin_list(self.control_logic_inputs,"INPUT")

        for port in range(self.total_read):
            for bit in range(self.word_size):
                self.add_pin("DOUT{0}[{1}]".format(port,bit),"OUTPUT")
        
        self.add_pin("vdd","POWER")
        self.add_pin("gnd","GROUND")


    def create_netlist(self):
        """ Netlist creation """

        # Must create the control logic before pins to get the pins
        self.add_modules()
        self.add_pins()
        
        # This is for the lib file if we don't create layout
        self.width=0
        self.height=0
        
    def create_layout(self):
        """ Layout creation """    
        self.place_modules()
        self.route()
        self.add_lvs_correspondence_points()
        
        self.offset_all_coordinates()
        
        highest_coord = self.find_highest_coords()
        self.width = highest_coord[0]
        self.height = highest_coord[1]
        
        self.DRC_LVS(final_verification=True)

        
    def compute_bus_sizes(self):
        """ Compute the independent bus widths shared between two and four bank SRAMs """
        
        # address size + control signals + one-hot bank select signals
        self.num_vertical_line = self.addr_size + self.control_size + log(self.num_banks,2) + 1
        # data bus size
        self.num_horizontal_line = self.word_size

        self.vertical_bus_width = self.m2_pitch*self.num_vertical_line
        # vertical bus height depends on 2 or 4 banks
        
        self.data_bus_height = self.m3_pitch*self.num_horizontal_line
        self.data_bus_width = 2*(self.bank.width + self.bank_to_bus_distance) + self.vertical_bus_width
        
        self.control_bus_height = self.m1_pitch*(self.control_size+2) 
        self.control_bus_width = self.bank.width + self.bank_to_bus_distance + self.vertical_bus_width
        
        self.supply_bus_height = self.m1_pitch*2 # 2 for vdd/gnd placed with control bus
        self.supply_bus_width = self.data_bus_width

        # Sanity check to ensure we can fit the control logic above a single bank (0.9 is a hack really)
        debug.check(self.bank.width + self.vertical_bus_width > 0.9*self.control_logic.width,
                    "Bank is too small compared to control logic.")
        
        
        
    def add_busses(self):
        """ Add the horizontal and vertical busses """
        # Vertical bus
        # The order of the control signals on the control bus:
        self.control_bus_names = ["clk_buf", "clk_buf_bar", "w_en0", "s_en0"]
        self.vert_control_bus_positions = self.create_vertical_bus(layer="metal2",
                                                                   pitch=self.m2_pitch,
                                                                   offset=self.vertical_bus_offset,
                                                                   names=self.control_bus_names,
                                                                   length=self.vertical_bus_height)

        self.addr_bus_names=["A[{}]".format(i) for i in range(self.addr_size)]
        self.vert_control_bus_positions.update(self.create_vertical_pin_bus(layer="metal2",
                                                                            pitch=self.m2_pitch,
                                                                            offset=self.addr_bus_offset,
                                                                            names=self.addr_bus_names,
                                                                            length=self.addr_bus_height))

        
        self.bank_sel_bus_names = ["bank_sel[{}]".format(i) for i in range(self.num_banks)]
        self.vert_control_bus_positions.update(self.create_vertical_pin_bus(layer="metal2",
                                                                            pitch=self.m2_pitch,
                                                                            offset=self.bank_sel_bus_offset,
                                                                            names=self.bank_sel_bus_names,
                                                                            length=self.vertical_bus_height))
        

        # Horizontal data bus
        self.data_bus_names = ["DATA[{}]".format(i) for i in range(self.word_size)]
        self.data_bus_positions = self.create_horizontal_pin_bus(layer="metal3",
                                                                 pitch=self.m3_pitch,
                                                                 offset=self.data_bus_offset,
                                                                 names=self.data_bus_names,
                                                                 length=self.data_bus_width)

        # Horizontal control logic bus
        # vdd/gnd in bus go along whole SRAM
        # FIXME: Fatten these wires?
        self.horz_control_bus_positions = self.create_horizontal_bus(layer="metal1",
                                                                     pitch=self.m1_pitch,
                                                                     offset=self.supply_bus_offset,
                                                                     names=["vdd"],
                                                                     length=self.supply_bus_width)
        # The gnd rail must not be the entire width since we protrude the right-most vdd rail up for
        # the decoder in 4-bank SRAMs
        self.horz_control_bus_positions.update(self.create_horizontal_bus(layer="metal1",
                                                                          pitch=self.m1_pitch,
                                                                          offset=self.supply_bus_offset+vector(0,self.m1_pitch),
                                                                          names=["gnd"],
                                                                          length=self.supply_bus_width))
        self.horz_control_bus_positions.update(self.create_horizontal_bus(layer="metal1",
                                                                          pitch=self.m1_pitch,
                                                                          offset=self.control_bus_offset,
                                                                          names=self.control_bus_names,
                                                                          length=self.control_bus_width))

        

        

    def route_vdd_gnd(self):
        """ Propagate all vdd/gnd pins up to this level for all modules """

        # These are the instances that every bank has
        top_instances = [self.bitcell_array_inst,
                         self.precharge_array_inst,
                         self.sense_amp_array_inst,
                         self.write_driver_array_inst,
                         self.tri_gate_array_inst,
                         self.row_decoder_inst,
                         self.wordline_driver_inst]
        # Add these if we use the part...
        if self.col_addr_size > 0:
            top_instances.append(self.col_decoder_inst)
            top_instances.append(self.col_mux_array_inst)
            
        if self.num_banks > 1:
            top_instances.append(self.bank_select_inst)

        
        for inst in top_instances:
            # Column mux has no vdd
            if self.col_addr_size==0 or (self.col_addr_size>0 and inst != self.col_mux_array_inst):
                self.copy_layout_pin(inst, "vdd")
            # Precharge has no gnd
            if inst != self.precharge_array_inst:
                self.copy_layout_pin(inst, "gnd")
        
        
    def add_multi_bank_modules(self):
        """ Create the multibank address flops and bank decoder """
        from dff_buf_array import dff_buf_array
        self.msb_address = dff_buf_array(name="msb_address",
                                         rows=1,
                                         columns=self.num_banks/2)
        self.add_mod(self.msb_address)

        if self.num_banks>2:
            self.msb_decoder = self.bank.decoder.pre2_4
            self.add_mod(self.msb_decoder)

    def add_modules(self):
        """ Create all the modules that will be used """
        
        c = reload(__import__(OPTS.control_logic))
        self.mod_control_logic = getattr(c, OPTS.control_logic)

        c = reload(__import__(OPTS.ms_flop))
        self.mod_ms_flop = getattr(c, OPTS.ms_flop)
        self.ms_flop = self.mod_ms_flop()

        
        from control_logic import control_logic
        # Create the control logic module
        self.control_logic = self.mod_control_logic(num_rows=self.num_rows)
        self.add_mod(self.control_logic)

        # Create the address and control flops (but not the clk)
        from dff_array import dff_array
        self.row_addr_dff = dff_array(name="row_addr_dff", rows=self.row_addr_size*self.total_ports, columns=1)
        self.add_mod(self.row_addr_dff)

        if self.col_addr_size > 0:
            self.col_addr_dff = dff_array(name="col_addr_dff", rows=1, columns=self.col_addr_size*self.total_ports)
            self.add_mod(self.col_addr_dff)
        else:
            self.col_addr_dff = None

        self.data_dff = dff_array(name="data_dff", rows=1, columns=self.word_size*self.total_ports)
        self.add_mod(self.data_dff)
        
        # Create the bank module (up to four are instantiated)
        from bank import bank
        self.bank = bank(self.sram_config,
                         name="bank")
        self.add_mod(self.bank)

        # Create bank decoder
        if(self.num_banks > 1):
            self.add_multi_bank_modules()

        self.bank_count = 0

        self.supply_rail_width = self.bank.supply_rail_width
        self.supply_rail_pitch = self.bank.supply_rail_pitch



    def create_bank(self,bank_num):
        """ Create a bank  """      
        self.bank_insts.append(self.add_inst(name="bank{0}".format(bank_num),
                                             mod=self.bank))

        temp = []
        for port in range(self.total_read):
            for bit in range(self.word_size):
                temp.append("DOUT{0}[{1}]".format(port,bit))
        for port in range(self.total_write):
            for bit in range(self.word_size):
                temp.append("BANK_DIN{0}[{1}]".format(port,bit))
        for port in range(self.total_ports):
            for bit in range(self.bank_addr_size):
                temp.append("A{0}[{1}]".format(port,bit))
        if(self.num_banks > 1):
            for port in range(self.total_ports):
                temp.append("bank_sel{0}[{1}]".format(port,bank_num))
        for port in range(self.total_read):
            temp.append("s_en{0}".format(port))
        for port in range(self.total_write):
            temp.append("w_en{0}".format(port))
        temp.extend(["clk_buf_bar","clk_buf" , "vdd", "gnd"])
        self.connect_inst(temp)

        return self.bank_insts[-1]


    def place_bank(self, bank_inst, position, x_flip, y_flip):
        """ Place a bank at the given position with orientations """

        # x_flip ==  1 --> no flip in x_axis
        # x_flip == -1 --> flip in x_axis
        # y_flip ==  1 --> no flip in y_axis
        # y_flip == -1 --> flip in y_axis

        # x_flip and y_flip are used for position translation

        if x_flip == -1 and y_flip == -1:
            bank_rotation = 180
        else:
            bank_rotation = 0

        if x_flip == y_flip:
            bank_mirror = "R0"
        elif x_flip == -1:
            bank_mirror = "MX"
        elif y_flip == -1:
            bank_mirror = "MY"
        else:
            bank_mirror = "R0"
            
        bank_inst.place(offset=position,
                        mirror=bank_mirror,
                        rotate=bank_rotation)

        return bank_inst

    
    def create_row_addr_dff(self):
        """ Add all address flops for the main decoder """
        inst = self.add_inst(name="row_address",
                             mod=self.row_addr_dff)
                
        # inputs, outputs/output/bar
        inputs = []
        outputs = []
        for k in range(self.total_ports):
            for i in range(self.row_addr_size):
                inputs.append("ADDR{}[{}]".format(k,i+self.col_addr_size))
                outputs.append("A{}[{}]".format(k,i+self.col_addr_size))

        self.connect_inst(inputs + outputs + ["clk_buf", "vdd", "gnd"])
        return inst
        
    def create_col_addr_dff(self):
        """ Add and place all address flops for the column decoder """
        inst = self.add_inst(name="col_address",
                             mod=self.col_addr_dff)
              
        # inputs, outputs/output/bar
        inputs = []
        outputs = []
        for k in range(self.total_ports):
            for i in range(self.col_addr_size):
                inputs.append("ADDR{}[{}]".format(k,i))
                outputs.append("A{}[{}]".format(k,i))

        self.connect_inst(inputs + outputs + ["clk_buf", "vdd", "gnd"])
        return inst
    
    def create_data_dff(self):
        """ Add and place all data flops """
        inst = self.add_inst(name="data_dff",
                             mod=self.data_dff)
              
        # inputs, outputs/output/bar
        inputs = []
        outputs = []
        for k in range(self.total_write):
            for i in range(self.word_size):
                inputs.append("DIN{}[{}]".format(k,i))
                outputs.append("BANK_DIN{}[{}]".format(k,i))

        self.connect_inst(inputs + outputs + ["clk_buf", "vdd", "gnd"])
        return inst
        
    def create_control_logic(self):
        """ Add and place control logic """
        inst = self.add_inst(name="control",
                             mod=self.control_logic)
              
        self.connect_inst(self.control_logic_inputs + self.control_logic_outputs + ["vdd", "gnd"])
        return inst
        
        





    def connect_rail_from_left_m2m3(self, src_pin, dest_pin):
        """ Helper routine to connect an unrotated/mirrored oriented instance to the rails """
        in_pos = src_pin.rc()
        out_pos = dest_pin.center()
        self.add_wire(("metal3","via2","metal2"),[in_pos, vector(out_pos.x,in_pos.y),out_pos])
        self.add_via_center(layers=("metal2","via2","metal3"),
                            offset=src_pin.rc(),
                            rotate=90)
        
    def connect_rail_from_left_m2m1(self, src_pin, dest_pin):
        """ Helper routine to connect an unrotated/mirrored oriented instance to the rails """
        in_pos = src_pin.rc()
        out_pos = vector(dest_pin.cx(), in_pos.y)
        self.add_wire(("metal2","via1","metal1"),[in_pos, out_pos, out_pos - vector(0,self.m2_pitch)])

        

    def sp_write(self, sp_name):
        # Write the entire spice of the object to the file
        ############################################################
        # Spice circuit
        ############################################################
        sp = open(sp_name, 'w')

        sp.write("**************************************************\n")
        sp.write("* OpenRAM generated memory.\n")
        sp.write("* Words: {}\n".format(self.num_words))
        sp.write("* Data bits: {}\n".format(self.word_size))
        sp.write("* Banks: {}\n".format(self.num_banks))
        sp.write("* Column mux: {}:1\n".format(self.words_per_row))
        sp.write("**************************************************\n")        
        # This causes unit test mismatch
        # sp.write("* Created: {0}\n".format(datetime.datetime.now()))
        # sp.write("* User: {0}\n".format(getpass.getuser()))
        # sp.write(".global {0} {1}\n".format(spice["vdd_name"], 
        #                                     spice["gnd_name"]))
        usedMODS = list()
        self.sp_write_file(sp, usedMODS)
        del usedMODS
        sp.close()

    def analytical_delay(self,slew,load):
        """ LH and HL are the same in analytical model. """
        return self.bank.analytical_delay(slew,load)

        <|MERGE_RESOLUTION|>--- conflicted
+++ resolved
@@ -26,17 +26,6 @@
         self.sram_config = sram_config
         self.sram_config.set_local_config(self)
         
-<<<<<<< HEAD
-        self.word_size = word_size
-        self.num_words = num_words
-        self.num_banks = num_banks
-
-        self.total_write = OPTS.rw_ports + OPTS.w_ports
-        self.total_read = OPTS.rw_ports + OPTS.r_ports
-        self.total_ports = OPTS.rw_ports + OPTS.w_ports + OPTS.r_ports
-        
-=======
->>>>>>> 9d8d2b65
         self.bank_insts = []
 
     def compute_sizes(self):
