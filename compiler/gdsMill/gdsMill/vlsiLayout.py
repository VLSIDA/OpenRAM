from .gdsPrimitives import *
from datetime import *
#from mpmath import matrix
from numpy import matrix
#import gdsPrimitives
import debug

class VlsiLayout:
    """Class represent a hierarchical layout"""

    def __init__(self, name=None, units=(0.001,1e-9), libraryName = "DEFAULT.DB", gdsVersion=5):
        #keep a list of all the structures in this layout
        self.units = units
        #print(units)
        modDate = datetime.now()
        self.structures=dict()
        self.layerNumbersInUse = []
        self.debug = False
        if name:
            self.rootStructureName=name
            #create the ROOT structure
            self.structures[self.rootStructureName] = GdsStructure()
            self.structures[self.rootStructureName].name = name
            self.structures[self.rootStructureName].createDate = (modDate.year,
                                                                  modDate.month,
                                                                  modDate.day,
                                                                  modDate.hour,
                                                                  modDate.minute,
                                                                  modDate.second)
            self.structures[self.rootStructureName].modDate = (modDate.year,
                                                               modDate.month,
                                                               modDate.day,
                                                               modDate.hour,
                                                               modDate.minute,
                                                               modDate.second)
        
        self.info = dict()  #information gathered from the GDSII header
        self.info['units']=self.units
        self.info['dates']=(modDate.year,
                            modDate.month,
                            modDate.day,
                            modDate.hour,
                            modDate.minute,
                            modDate.second,
                            modDate.year,
                            modDate.month,
                            modDate.day,
                            modDate.hour,
                            modDate.minute,
                            modDate.second)
        self.info['libraryName']=libraryName
        self.info['gdsVersion']=gdsVersion
        
        self.xyTree = [] #This will contain a list of all structure names
                        #expanded to include srefs / arefs separately.
                        #each structure will have an X,Y,offset, and rotate associated
                        #with it.  Populate via traverseTheHierarchy method.
        
        #temp variables used in delegate functions
        self.tempCoordinates=None
        self.tempPassFail = True

    def rotatedCoordinates(self,coordinatesToRotate,rotateAngle):
        #helper method to rotate a list of coordinates
        angle=math.radians(float(0))
        if(rotateAngle):
            angle = math.radians(float(repr(rotateAngle)))        

        coordinatesRotate = []    #this will hold the rotated values        
        for coordinate in coordinatesToRotate:
            newX = coordinate[0]*math.cos(angle) - coordinate[1]*math.sin(angle)
            newY = coordinate[0]*math.sin(angle) + coordinate[1]*math.cos(angle)
            coordinatesRotate.extend((newX,newY))
        return coordinatesRotate
    
    def rename(self,newName):
        #make sure the newName is a multiple of 2 characters
        if(len(newName)%2 == 1):
            #pad with a zero
            newName = newName + '\x00'
        #take the root structure and copy it to a new structure with the new name
        self.structures[newName] = self.structures[self.rootStructureName]
        self.structures[newName].name = newName
        #and delete the old root
        del self.structures[self.rootStructureName]
        self.rootStructureName = newName
        #repopulate the 2d map so drawing occurs correctly
        del self.xyTree[:]
        self.populateCoordinateMap()

    def newLayout(self,newName):
        #if (newName == "" | newName == 0):
        #   print("ERROR: vlsiLayout.py:newLayout  newName is null")

        #make sure the newName is a multiple of 2 characters
        #if(len(newName)%2 == 1):
            #pad with a zero
            #newName = newName + '\x00'
        #take the root structure and copy it to a new structure with the new name
        #self.structures[newName] = self.structures[self.rootStructureName]

        modDate = datetime.now()

        self.structures[newName] = GdsStructure()
        self.structures[newName].name = newName



        self.rootStructureName = newName

        self.rootStructureName=newName

        #create the ROOT structure
        self.structures[self.rootStructureName] = GdsStructure()
        #self.structures[self.rootStructureName].name = name
        self.structures[self.rootStructureName].createDate = (modDate.year,
                                                                  modDate.month,
                                                                  modDate.day,
                                                                  modDate.hour,
                                                                  modDate.minute,
                                                                  modDate.second)
        self.structures[self.rootStructureName].modDate = (modDate.year,
                                                               modDate.month,
                                                               modDate.day,
                                                               modDate.hour,
                                                               modDate.minute,
                                                               modDate.second)
        
             
        #repopulate the 2d map so drawing occurs correctly
        self.prepareForWrite()

    def prepareForWrite(self):
        del self.xyTree[:]
        self.populateCoordinateMap()

    def deduceHierarchy(self):
        """ First, find the root of the tree.
        Then go through and get the name of every structure.
        Then, go through and find which structure is not
        contained by any other structure. this is the root."""
        structureNames=[]
        for name in self.structures:
            structureNames.append(name)
            
        for name in self.structures:
            if(len(self.structures[name].srefs)>0): #does this structure reference any others?
                for sref in self.structures[name].srefs: #go through each reference
                    if sref.sName in structureNames: #and compare to our list
                        structureNames.remove(sref.sName)

        self.rootStructureName = structureNames[0]

    def traverseTheHierarchy(self, startingStructureName=None, delegateFunction = None, 
                             transformPath = [], rotateAngle = 0, transFlags = [0,0,0], coordinates = (0,0)):
        #since this is a recursive function, must deal with the default
        #parameters explicitly        
        if startingStructureName == None:
            startingStructureName = self.rootStructureName            

        #set up the rotation matrix        
        if(rotateAngle == None or rotateAngle == ""):
            angle = 0
        else:
<<<<<<< HEAD
            # MRG: Added negative to make CCW rotate 8/29/18
            angle = math.radians(-1.0*float(rotateAngle))
=======
            angle = math.radians(float(rotateAngle))
>>>>>>> 95a86885
        mRotate = matrix([[math.cos(angle),-math.sin(angle),0.0],
                          [math.sin(angle),math.cos(angle),0.0],
                          [0.0,0.0,1.0]])
        #set up the translation matrix
        translateX = float(coordinates[0])
        translateY = float(coordinates[1])
        mTranslate = matrix([[1.0,0.0,translateX],[0.0,1.0,translateY],[0.0,0.0,1.0]])
        #set up the scale matrix (handles mirror X)
        scaleX = 1.0
        if(transFlags[0]):
            scaleY = -1.0
        else:
            scaleY = 1.0
        mScale = matrix([[scaleX,0.0,0.0],[0.0,scaleY,0.0],[0.0,0.0,1.0]])
        
        #we need to keep track of all transforms in the hierarchy
        #when we add an element to the xy tree, we apply all transforms from the bottom up
        transformPath.append((mRotate,mScale,mTranslate))
        if delegateFunction != None:
            delegateFunction(startingStructureName, transformPath)
        #starting with a particular structure, we will recursively traverse the tree
        #********might have to set the recursion level deeper for big layouts!
        if(len(self.structures[startingStructureName].srefs)>0): #does this structure reference any others?
            #if so, go through each and call this function again
            #if not, return back to the caller (caller can be this function)            
            for sref in self.structures[startingStructureName].srefs:
                #here, we are going to modify the sref coordinates based on the parent objects rotation                
                self.traverseTheHierarchy(startingStructureName = sref.sName,                                    
                                          delegateFunction = delegateFunction,
                                          transformPath = transformPath,
                                          rotateAngle = sref.rotateAngle,
                                          transFlags = sref.transFlags,
                                          coordinates = sref.coordinates)
            #MUST HANDLE AREFs HERE AS WELL
        #when we return, drop the last transform from the transformPath
        del transformPath[-1]
        return
    
    def initialize(self):
        self.deduceHierarchy()
        #self.traverseTheHierarchy()
        self.populateCoordinateMap()    
    
    def populateCoordinateMap(self):
        def addToXyTree(startingStructureName = None,transformPath = None):
        #print("populateCoordinateMap")
            uVector = matrix([1.0,0.0,0.0]).transpose()  #start with normal basis vectors
            vVector = matrix([0.0,1.0,0.0]).transpose()
            origin = matrix([0.0,0.0,1.0]).transpose() #and an origin (Z component is 1.0 to indicate position instead of vector)
            #make a copy of all the transforms and reverse it            
            reverseTransformPath = transformPath[:]
            if len(reverseTransformPath) > 1:
                reverseTransformPath.reverse()               
            #now go through each transform and apply them to our basis and origin in succession
            for transform in reverseTransformPath:
                origin = transform[0] * origin  #rotate
                uVector = transform[0] * uVector  #rotate
                vVector = transform[0] * vVector  #rotate
                origin = transform[1] * origin  #scale
                uVector = transform[1] * uVector  #scale
                vVector = transform[1] * vVector  #scale
                origin = transform[2] * origin  #translate
                #we don't need to do a translation on the basis vectors            
                #uVector = transform[2] * uVector  #translate
                #vVector = transform[2] * vVector  #translate
            #populate the xyTree with each structureName and coordinate space                
            self.xyTree.append((startingStructureName,origin,uVector,vVector))
        self.traverseTheHierarchy(delegateFunction = addToXyTree)
        
    def microns(self,userUnits):
        """Utility function to convert user units to microns"""
        userUnit = self.units[1]/self.units[0]
        userUnitsPerMicron = userUnit / (userunit)
        layoutUnitsPerMicron = userUnitsPerMicron / self.units[0]
        return userUnits / layoutUnitsPerMicron
        
    def userUnits(self,microns):
        """Utility function to convert microns to user units"""
        userUnit = self.units[1]/self.units[0]
        #userUnitsPerMicron = userUnit / 1e-6
        userUnitsPerMicron = userUnit / (userUnit)
        layoutUnitsPerMicron = userUnitsPerMicron / self.units[0]
        #print("userUnit:",userUnit,"userUnitsPerMicron",userUnitsPerMicron,"layoutUnitsPerMicron",layoutUnitsPerMicron,[microns,microns*layoutUnitsPerMicron])
        return round(microns*layoutUnitsPerMicron,0)

    def changeRoot(self,newRoot, create=False):
        """
        Method to change the root pointer to another layout.
        """

        if self.debug:
            debug.info(0,"DEBUG:  GdsMill vlsiLayout: changeRoot: %s "%newRoot)
    
        # Determine if newRoot exists
        #  layoutToAdd (default) or nameOfLayout
        if (newRoot == 0 | ((newRoot not in self.structures) & ~create)):
            print("ERROR:  vlsiLayout.changeRoot: Name of new root [%s] not found and create flag is false"%newRoot)
            exit(1)
        else:
            if ((newRoot not in self.structures) & create):
                self.newLayout(newRoot)
            self.rootStructureName = newRoot


    
    def addInstance(self,layoutToAdd,nameOfLayout=0,offsetInMicrons=(0,0),mirror=None,rotate=None):
        """
        Method to insert one layout into another at a particular offset.
        """
        offsetInLayoutUnits = (self.userUnits(offsetInMicrons[0]),self.userUnits(offsetInMicrons[1]))
        if self.debug==1: 
            debug.info(0,"DEBUG:  GdsMill vlsiLayout: addInstance: type %s, nameOfLayout "%type(layoutToAdd),nameOfLayout)



        # Determine if we are instantiating the root design of 
        #  layoutToAdd (default) or nameOfLayout
        if nameOfLayout == 0:
            StructureFound = True
            StructureName = layoutToAdd.rootStructureName
        else:
            StructureName = nameOfLayout #layoutToAdd
            StructureFound = False
            for structure in layoutToAdd.structures:
                if StructureName in structure: 
                    if self.debug:
                        debug.info(1,"DEBUG:  Structure %s Found"%StructureName)
                    StructureFound = True



        # If layoutToAdd is a unique object (not this), then copy heirarchy, 
        #  otherwise, if it is a text name of an internal structure, use it.

        if layoutToAdd != self:
            #first, we need to combine the structure dictionaries from both layouts
            for structure in layoutToAdd.structures:
                if structure not in self.structures:
                    self.structures[structure]=layoutToAdd.structures[structure]
            #also combine the "layers in use" list
            for layerNumber in layoutToAdd.layerNumbersInUse:
                if layerNumber not in self.layerNumbersInUse:
<<<<<<< HEAD
                    self.layerNumbersInUse.append(layerNumber)
=======
                    self.layerNumbersInUse += [layerNumber]
>>>>>>> 95a86885

    #   if debug: print("DEBUG: vlsilayout: Using %d layers")


        #add a reference to the new layout structure in this layout's root
        layoutToAddSref = GdsSref()
        layoutToAddSref.sName = StructureName
        layoutToAddSref.coordinates = offsetInLayoutUnits

        if mirror or rotate:
<<<<<<< HEAD
            # This is NOT the same as the order in the GDS spec!
            # It gets written out in gds2writer in the right order though.
            # transFlags = (mirror around x-axis, rotation, magnification)
=======
            # transFlags = (mirror around x-axis, magnification, rotation)
>>>>>>> 95a86885
            # If magnification or rotation is true, it is the flags are then
            # followed by an amount in the record
            if mirror=="R90":
                rotate = 90.0
            if mirror=="R180":
                rotate = 180.0
            if mirror=="R270":
                rotate = 270.0
                
            layoutToAddSref.transFlags = [0,0,0]
            if rotate:
<<<<<<< HEAD
                layoutToAddSref.transFlags = [0,1,0]
=======
                layoutToAddSref.transFlags = [0,0,1]
>>>>>>> 95a86885
                layoutToAddSref.rotateAngle = rotate
            if mirror == "x" or mirror == "MX":
                layoutToAddSref.transFlags = [1,0,0]
            if mirror == "y" or mirror == "MY": #NOTE: "MY" option will override specified rotate angle
<<<<<<< HEAD
                layoutToAddSref.transFlags = [1,1,0]
                #layoutToAddSref.transFlags = [1,0,0]
                layoutToAddSref.rotateAngle = 180.0
            if mirror == "xy" or mirror == "XY": #NOTE: "XY" option will override specified rotate angle
                layoutToAddSref.transFlags = [0,1,0]
=======
                layoutToAddSref.transFlags = [1,0,1]
                layoutToAddSref.rotateAngle = 180.0
            if mirror == "xy" or mirror == "XY": #NOTE: "XY" option will override specified rotate angle
                layoutToAddSref.transFlags = [0,0,1]
>>>>>>> 95a86885
                layoutToAddSref.rotateAngle = 180.0

        #add the sref to the root structure
        self.structures[self.rootStructureName].srefs.append(layoutToAddSref)
        
    def addBox(self,layerNumber=0, purposeNumber=None, offsetInMicrons=(0,0), width=1.0, height=1.0,center=False):
        """
        Method to add a box to a layout
        """
        offsetInLayoutUnits = (self.userUnits(offsetInMicrons[0]),self.userUnits(offsetInMicrons[1]))
        #print("addBox:offsetInLayoutUnits",offsetInLayoutUnits)
        widthInLayoutUnits = self.userUnits(width)
        heightInLayoutUnits = self.userUnits(height)
        #print("offsetInLayoutUnits",widthInLayoutUnits,"heightInLayoutUnits",heightInLayoutUnits)
        if not center:
            coordinates=[offsetInLayoutUnits,
                         (offsetInLayoutUnits[0]+widthInLayoutUnits,offsetInLayoutUnits[1]),
                         (offsetInLayoutUnits[0]+widthInLayoutUnits,offsetInLayoutUnits[1]+heightInLayoutUnits),
                         (offsetInLayoutUnits[0],offsetInLayoutUnits[1]+heightInLayoutUnits),
                         offsetInLayoutUnits]
        else:
            startPoint = (offsetInLayoutUnits[0]-widthInLayoutUnits/2.0, offsetInLayoutUnits[1]-heightInLayoutUnits/2.0) 
            coordinates=[startPoint,
                         (startPoint[0]+widthInLayoutUnits,startPoint[1]),
                         (startPoint[0]+widthInLayoutUnits,startPoint[1]+heightInLayoutUnits),
                         (startPoint[0],startPoint[1]+heightInLayoutUnits),
                         startPoint]

        boundaryToAdd = GdsBoundary()
        boundaryToAdd.drawingLayer = layerNumber
        boundaryToAdd.dataType = 0
        boundaryToAdd.coordinates = coordinates
        boundaryToAdd.purposeLayer = purposeNumber
        #add the sref to the root structure
        self.structures[self.rootStructureName].boundaries.append(boundaryToAdd)
    
    def addPath(self, layerNumber=0, purposeNumber = None, coordinates=[(0,0)], width=1.0):
        """
        Method to add a path to a layout
        """
        widthInLayoutUnits = self.userUnits(width)
        layoutUnitCoordinates = []
        #first convert to proper units
        for coordinate in coordinates:
            cX = self.userUnits(coordinate[0])
            cY = self.userUnits(coordinate[1])
            layoutUnitCoordinates.append((cX,cY))
        pathToAdd = GdsPath()
        pathToAdd.drawingLayer=layerNumber
        pathToAdd.purposeLayer = purposeNumber
        pathToAdd.pathWidth=widthInLayoutUnits
        pathToAdd.coordinates=layoutUnitCoordinates
        #add the sref to the root structure
        self.structures[self.rootStructureName].paths.append(pathToAdd)
        
    def addText(self, text, layerNumber=0, purposeNumber = None, offsetInMicrons=(0,0), magnification=0.1, rotate = None):
        offsetInLayoutUnits = (self.userUnits(offsetInMicrons[0]),self.userUnits(offsetInMicrons[1]))
        textToAdd = GdsText()
        textToAdd.drawingLayer = layerNumber
        textToAdd.purposeLayer = purposeNumber
        textToAdd.dataType = 0
        textToAdd.coordinates = [offsetInLayoutUnits]
        textToAdd.transFlags = [0,0,0]  
        if(len(text)%2 == 1):
            text = text + '\x00'
        textToAdd.textString = text
        textToAdd.transFlags[1] = 1
        textToAdd.magFactor = magnification
        if rotate:
            textToAdd.transFlags[2] = 1 
            textToAdd.rotateAngle = rotate
        #add the sref to the root structure
        self.structures[self.rootStructureName].texts.append(textToAdd)
            
    def isBounded(self,testPoint,startPoint,endPoint):
        #these arguments are touples of (x,y) coordinates
        if testPoint == None:
            return 0
        if(testPoint[0]<=max(endPoint[0],startPoint[0]) and \
           testPoint[0]>=min(endPoint[0],startPoint[0]) and \
           testPoint[1]<=max(endPoint[1],startPoint[1]) and \
           testPoint[1]>=min(endPoint[1],startPoint[1])):
            return 1
        else:
            return 0
        
    def intersectionPoint(self,startPoint1,endPoint1,startPoint2,endPoint2):
        if((endPoint1[0]-startPoint1[0])!=0 and (endPoint2[0]-startPoint2[0])!=0):
            pSlope = (endPoint1[1]-startPoint1[1])/(endPoint1[0]-startPoint1[0])
            pIntercept = startPoint1[1]-pSlope*startPoint1[0]
            qSlope = (endPoint2[1]-startPoint2[1])/(endPoint2[0]-startPoint2[0])
            qIntercept = startPoint2[1]-qSlope*startPoint2[0]
            if(pSlope!=qSlope):
                newX=(qIntercept-pIntercept)/(pSlope-qSlope)
                newY=pSlope*newX+pIntercept
            else:
                #parallel lines can't intersect
                newX=None
                newY=None
        elif((endPoint1[0]-startPoint1[0])==0 and (endPoint2[0]-startPoint2[0])==0):
            #two vertical lines cannot intersect
            newX = None
            newY = None
        elif((endPoint1[0]-startPoint1[0])==0 and (endPoint2[0]-startPoint2[0])!=0):
            qSlope = (endPoint2[1]-startPoint2[1])/(endPoint2[0]-startPoint2[0])
            qIntercept = startPoint2[1]-qSlope*startPoint2[0]        
            newX=endPoint1[0]
            newY=qSlope*newX+qIntercept
        elif((endPoint1[0]-startPoint1[0])!=0 and (endPoint2[0]-startPoint2[0])==0):
            pSlope = (endPoint1[1]-startPoint1[1])/(endPoint1[0]-startPoint1[0])
            pIntercept = startPoint1[1]-pSlope*startPoint1[0]
            newX=endPoint2[0]
            newY=pSlope*newX+pIntercept
        return (newX,newY)
        
    def isCollinear(self,testPoint,point1,point2):
        slope1 = (testPoint[1]-point1[1])/(testPoint[0]-point1[0])
        slope2 = (point2[1]-point1[1])/(point2[0]-point1[0])
        if slope1 == slope2:
            return True
        return False
    
    def doShapesIntersect(self,shape1Coordinates, shape2Coordinates):
        """
        Utility function to determine if 2 arbitrary shapes intersect.
        We define intersection by taking pairs of points in each shape (assuming they are in order)
        and seeing if any of the lines formed by these pais intersect.
        """
        for shape1Index in range(0,len(shape1Coordinates)-1):
            for shape2Index in range(0,len(shape2Coordinates)-1):
                startPoint1 = shape1Coordinates[shape1Index]
                endPoint1 = shape1Coordinates[shape1Index+1]
                startPoint2 = shape2Coordinates[shape2Index]
                endPoint2 = shape2Coordinates[shape2Index+1]
                intersect = self.intersectionPoint(startPoint1,endPoint1,startPoint2,endPoint2)
                if(self.isBounded(intersect,startPoint1,endPoint1) and self.isBounded(intersect,startPoint2,endPoint2)):
                    return True  #these shapes overlap!
        return False #these shapes are ok
    
    def isPointInsideOfBox(self,pointCoordinates,boxCoordinates):
        leftBound = boxCoordinates[0][0]
        rightBound = boxCoordinates[0][0]
        topBound = boxCoordinates[0][1]
        bottomBound = boxCoordinates[0][1]
        for point in boxCoordinates:
            if point[0]<leftBound:
                leftBound = point[0]
            if point[0]>rightBound:
                rightBound = point[0]
            if point[1]<bottomBound:
                bottomBound = point[1]
            if point[1]>topBound:
                topBound = point[1]
        if(pointCoordinates[0]>rightBound or
           pointCoordinates[0]<leftBound or
           pointCoordinates[1]>topBound or
           pointCoordinates[1]<bottomBound):
            return False
        return True
    
    def isShapeInsideOfBox(self,shapeCoordinates, boxCoordinates):
        #go through every point in the shape to test if they are all inside the box
        for point in shapeCoordinates:
            if not self.isPointInsideOfBox(point,boxCoordinates):
                return False
        return True
        
                
    def fillAreaDensity(self, layerToFill = 0, offsetInMicrons = (0,0), coverageWidth = 100.0, coverageHeight = 100.0,
                        minSpacing = 0.22, blockSize = 1.0):
        effectiveBlock = blockSize+minSpacing
        widthInBlocks = int(coverageWidth/effectiveBlock)
        heightInBlocks = int(coverageHeight/effectiveBlock)
        passFailRecord = []

        print("Filling layer:",layerToFill)
        def isThisBlockOk(startingStructureName,coordinates,rotateAngle=None):
            #go through every boundary and check
            for boundary in self.structures[startingStructureName].boundaries:
                #only test shapes on the same layer
                if(boundary.drawingLayer == layerToFill):
                    #remap coordinates
                    shiftedBoundaryCoordinates = []
                    for shapeCoordinate in boundary.rotatedCoordinates(rotateAngle):
                        shiftedBoundaryCoordinates.append((shapeCoordinate[0]+coordinates[0],shapeCoordinate[1]+coordinates[1]))
                    joint = self.doShapesIntersect(self.tempCoordinates, shiftedBoundaryCoordinates)
                    if joint:
                        self.tempPassFail = False                    
                    common = self.isShapeInsideOfBox(shiftedBoundaryCoordinates,self.tempCoordinates)
                    if common:
                        self.tempPassFail = False
            for path in self.structures[startingStructureName].paths:
                #only test shapes on the same layer
                if(path.drawingLayer == layerToFill):
                    #remap coordinates
                    shiftedBoundaryCoordinates = []
                    for shapeCoordinate in path.equivalentBoundaryCoordinates(rotateAngle):
                        shiftedBoundaryCoordinates.append((shapeCoordinate[0]+coordinates[0],shapeCoordinate[1]+coordinates[1]))
                    joint = self.doShapesIntersect(self.tempCoordinates, shiftedBoundaryCoordinates)
                    if joint:
                        self.tempPassFail = False                    
                    common = self.isShapeInsideOfBox(shiftedBoundaryCoordinates,self.tempCoordinates)
                    if common:
                        self.tempPassFail = False
        
        for yIndex in range(0,heightInBlocks):
            for xIndex in range(0,widthInBlocks):
                percentDone = (float((yIndex*heightInBlocks)+xIndex) / (heightInBlocks*widthInBlocks))*100
                blockX = (xIndex*effectiveBlock)+offsetInMicrons[0]
                blockY = (yIndex*effectiveBlock)+offsetInMicrons[1]
                self.tempCoordinates=[(self.userUnits(blockX-minSpacing),self.userUnits(blockY-minSpacing)),
                    (self.userUnits(blockX-minSpacing),self.userUnits(blockY+effectiveBlock)),
                    (self.userUnits(blockX+effectiveBlock),self.userUnits(blockY+effectiveBlock)),
                    (self.userUnits(blockX+effectiveBlock),self.userUnits(blockY-minSpacing)),
                    (self.userUnits(blockX-minSpacing),self.userUnits(blockY-minSpacing))]
                self.tempPassFail = True
                #go through the hierarchy and see if the block will fit
                self.traverseTheHierarchy(delegateFunction = isThisBlockOk)
                #if its bad, this global tempPassFail will be false
                #if true, we can add the block
                passFailRecord.append(self.tempPassFail)
            print("Percent Complete:"+str(percentDone))

                
        passFailIndex=0
        for yIndex in range(0,heightInBlocks):
            for xIndex in range(0,widthInBlocks):
                blockX = (xIndex*effectiveBlock)+offsetInMicrons[0]
                blockY = (yIndex*effectiveBlock)+offsetInMicrons[1]
                if passFailRecord[passFailIndex]:
                    self.addBox(layerToFill, (blockX,blockY), width=blockSize, height=blockSize)
                passFailIndex += 1
        print("Done\n\n")

    def getLayoutBorder(self,borderlayer):
        cellSizeMicron=None
        for boundary in self.structures[self.rootStructureName].boundaries:
            if boundary.drawingLayer==borderlayer:
                if self.debug:
                    debug.info(1,"Find border "+str(boundary.coordinates))
                left_bottom=boundary.coordinates[0]
                right_top=boundary.coordinates[2]
                cellSize=[right_top[0]-left_bottom[0],right_top[1]-left_bottom[1]]
                cellSizeMicron=[cellSize[0]*self.units[0],cellSize[1]*self.units[0]]
        if not(cellSizeMicron):
            print("Error: "+str(self.rootStructureName)+".cell_size information not found yet")
        return cellSizeMicron

    def measureSize(self,startStructure):
        self.rootStructureName=startStructure
        self.populateCoordinateMap()
        cellBoundary = [None, None, None, None]
        for TreeUnit in self.xyTree:
            cellBoundary=self.measureSizeInStructure(TreeUnit,cellBoundary)
        cellSize=[cellBoundary[2]-cellBoundary[0],cellBoundary[3]-cellBoundary[1]]
        cellSizeMicron=[cellSize[0]*self.units[0],cellSize[1]*self.units[0]]
        return cellSizeMicron

    def measureBoundary(self,startStructure):
        self.rootStructureName=startStructure
        self.populateCoordinateMap()
        cellBoundary = [None, None, None, None]
        for TreeUnit in self.xyTree:
            cellBoundary=self.measureSizeInStructure(TreeUnit,cellBoundary)
        return [[self.units[0]*cellBoundary[0],self.units[0]*cellBoundary[1]],
                [self.units[0]*cellBoundary[2],self.units[0]*cellBoundary[3]]]
    
<<<<<<< HEAD
    def measureSizeInStructure(self,structure,cellBoundary):
        (structureName,structureOrigin,structureuVector,structurevVector)=structure
        for boundary in self.structures[str(structureName)].boundaries:
=======
    def measureSizeInStructure(self,Structure,cellBoundary):
        StructureName=Structure[0]
        StructureOrigin=[Structure[1][0],Structure[1][1]]
        StructureuVector=[Structure[2][0],Structure[2][1],Structure[2][2]]
        StructurevVector=[Structure[3][0],Structure[3][1],Structure[3][2]]
        
        for boundary in self.structures[str(StructureName)].boundaries:
>>>>>>> 95a86885
            left_bottom=boundary.coordinates[0]
            right_top=boundary.coordinates[2]
            thisBoundary=[left_bottom[0],left_bottom[1],right_top[0],right_top[1]]
            thisBoundary=self.transformRectangle(thisBoundary,structureuVector,structurevVector)
            thisBoundary=[thisBoundary[0]+structureOrigin[0],thisBoundary[1]+structureOrigin[1],
            thisBoundary[2]+structureOrigin[0],thisBoundary[3]+structureOrigin[1]]
            cellBoundary=self.updateBoundary(thisBoundary,cellBoundary)
        return cellBoundary
        
    def updateBoundary(self,thisBoundary,cellBoundary):
        [left_bott_X,left_bott_Y,right_top_X,right_top_Y]=thisBoundary
        if cellBoundary==[None,None,None,None]:
            cellBoundary=thisBoundary
        else:
            if cellBoundary[0]>left_bott_X:
                cellBoundary[0]=left_bott_X
            if cellBoundary[1]>left_bott_Y:
                cellBoundary[1]=left_bott_Y
            if cellBoundary[2]<right_top_X:
                cellBoundary[2]=right_top_X
            if cellBoundary[3]<right_top_Y:
                cellBoundary[3]=right_top_Y
        return cellBoundary


    def getLabelDBInfo(self,label_name):
        """
        Return the coordinates in DB units and layer of all matching labels
        """
        label_list = []
        label_layer = None
        label_coordinate = [None, None]

        # Why must this be the last one found? It breaks if we return the first.
        for Text in self.structures[self.rootStructureName].texts:
            if Text.textString == label_name or Text.textString == label_name+"\x00":
                label_layer = Text.drawingLayer
                label_coordinate = Text.coordinates[0]
                if label_layer!=None:
                    label_list.append((label_coordinate,label_layer))

        debug.check(len(label_list)>0,"Did not find labels {0}.".format(label_name))
        return label_list


    def getLabelInfo(self,label_name):
        """
        Return the coordinates in USER units and layer of a label
        """
        label_list=self.getLabelDBInfo(label_name)
        new_list=[]
        for label in label_list:
            (label_coordinate,label_layer)=label
            user_coordinates = [x*self.units[0] for x in label_coordinate]
            new_list.append(user_coordinates,label_layer)
        return new_list
    
    def getPinShapeByLocLayer(self, coordinate, layer):
        """
        Return the largest enclosing rectangle on a layer and at a location.
        Coordinates should be in USER units.
        """
        db_coordinate = [x/self.units[0] for x in coordinate]
        return self.getPinShapeByDBLocLayer(db_coordinate, layer)

    def getPinShapeByDBLocLayer(self, coordinate, layer):
        """
        Return the largest enclosing rectangle on a layer and at a location.
        Coordinates should be in DB units.
        """
        pin_boundaries=self.getAllPinShapesInStructureList(coordinate, layer)

        if len(pin_boundaries) == 0:
            debug.warning("Did not find pin on layer {0} at coordinate {1}".format(layer, coordinate))
            
        # sort the boundaries, return the max area pin boundary
        pin_boundaries.sort(key=boundaryArea,reverse=True)
        pin_boundary=pin_boundaries[0]

        # Convert to USER units
        pin_boundary=[pin_boundary[0]*self.units[0],pin_boundary[1]*self.units[0],
                      pin_boundary[2]*self.units[0],pin_boundary[3]*self.units[0]]
        
        # Make a name if we don't have the pin name
        return ["p"+str(coordinate)+"_"+str(layer), layer, pin_boundary]

    def getAllPinShapesByLocLayer(self, coordinate, layer):
        """
        Return ALL the enclosing rectangles on the same layer
        at the given coordinate. Coordinates should be in USER units.
        """
        db_coordinate = [int(x/self.units[0]) for x in coordinate]
        return self.getAllPinShapesByDBLocLayer(db_coordinate, layer)

    def getAllPinShapesByDBLocLayer(self, coordinate, layer):
        """
        Return ALL the enclosing rectangles on the same layer
        at the given coordinate. Input coordinates should be in DB units.
        Returns user unit shapes.
        """
        pin_boundaries=self.getAllPinShapesInStructureList(coordinate, layer)

        # Convert to user units
        new_boundaries = []
        for pin_boundary in pin_boundaries:
            new_boundaries.append([pin_boundary[0]*self.units[0],pin_boundary[1]*self.units[0],
                                   pin_boundary[2]*self.units[0],pin_boundary[3]*self.units[0]])

        return new_boundaries
    
    def getPinShapeByLabel(self,label_name):
        """
        Search for a pin label and return the largest enclosing rectangle
        on the same layer as the pin label.
        """
        label_list=self.getLabelDBInfo(label_name)
        shape_list=[]
        for label in label_list:
            (label_coordinate,label_layer)=label
            shape = self.getPinShapeByDBLocLayer(label_coordinate, label_layer)
            shape_list.append(shape)
        return shape_list

    def getAllPinShapesByLabel(self,label_name):
        """
        Search for a pin label and return ALL the enclosing rectangles on the same layer
        as the pin label.
        """
        
        label_list=self.getLabelDBInfo(label_name)
        shape_list=[]
        for label in label_list:
            (label_coordinate,label_layer)=label
            shape_list.extend(self.getAllPinShapesByDBLocLayer(label_coordinate, label_layer))
        return shape_list
    
    def getAllPinShapesInStructureList(self,coordinates,layer):
        """
        Given a coordinate, search for enclosing structures on the given layer.
        Return all pin shapes.
        """
        boundaries = []
        for TreeUnit in self.xyTree:
            boundaries.extend(self.getPinInStructure(coordinates,layer,TreeUnit))

        return boundaries


    def getPinInStructure(self,coordinates,layer,structure):
        """ 
        Go through all the shapes in a structure and return the list of shapes
        that the label coordinates are inside.
        """

        (structureName,structureOrigin,structureuVector,structurevVector)=structure
        boundaries = []
        for boundary in self.structures[str(structureName)].boundaries:
            # Pin enclosures only work on rectangular pins so ignore any non rectangle
            # This may report not finding pins, but the user should fix this by adding a rectangle.
            if len(boundary.coordinates)!=5:
                continue
            if layer==boundary.drawingLayer:
                left_bottom=boundary.coordinates[0]
                right_top=boundary.coordinates[2]
                # Rectangle is [leftx, bottomy, rightx, topy].
                boundaryRect=[left_bottom[0],left_bottom[1],right_top[0],right_top[1]]
                boundaryRect=self.transformRectangle(boundaryRect,structureuVector,structurevVector)
                boundaryRect=[boundaryRect[0]+structureOrigin[0].item(),boundaryRect[1]+structureOrigin[1].item(),
                              boundaryRect[2]+structureOrigin[0].item(),boundaryRect[3]+structureOrigin[1].item()]

                if self.labelInRectangle(coordinates,boundaryRect):
                    boundaries.append(boundaryRect)
                    
        return boundaries


    def getAllShapesInStructureList(self,layer):
        """
        Return all pin shapes on a given layer.
        """
        boundaries = []
        for TreeUnit in self.xyTree:
            #print(TreeUnit[0])
<<<<<<< HEAD
            boundaries.extend(self.getShapesInStructure(layer,TreeUnit))
=======
            boundaries += self.getShapesInStructure(layer,TreeUnit)
>>>>>>> 95a86885

        # Remove duplicates without defining a hash
        # (could be sped up by creating hash and using list(set())
        new_boundaries = []
        for boundary in boundaries:
            if boundary not in new_boundaries:
                new_boundaries.append(boundary)
                
        # Convert to user units
        boundaries = []
        for boundary in new_boundaries:
            boundaries.append([boundary[0]*self.units[0],boundary[1]*self.units[0],
                               boundary[2]*self.units[0],boundary[3]*self.units[0]])
                
        return boundaries


    def getShapesInStructure(self,layer,structure):
        """ 
        Go through all the shapes in a structure and return the list of shapes.
        """

<<<<<<< HEAD
        (structureName,structureOrigin,structureuVector,structurevVector)=structure
        boundaries = []
=======
        # check if this is a rectangle
        structureName=structure[0]
        structureOrigin=[structure[1][0],structure[1][1]]
        structureuVector=[structure[2][0],structure[2][1],structure[2][2]]
        structurevVector=[structure[3][0],structure[3][1],structure[3][2]]

        boundaries = []
        
>>>>>>> 95a86885
        for boundary in self.structures[str(structureName)].boundaries:
            # Pin enclosures only work on rectangular pins so ignore any non rectangle
            # This may report not finding pins, but the user should fix this by adding a rectangle.
            if len(boundary.coordinates)!=5:
                continue
            if layer==boundary.drawingLayer:
                left_bottom=boundary.coordinates[0]
                right_top=boundary.coordinates[2]
                # Rectangle is [leftx, bottomy, rightx, topy].
                boundaryRect=[left_bottom[0],left_bottom[1],right_top[0],right_top[1]]
                boundaryRect=self.transformRectangle(boundaryRect,structureuVector,structurevVector)
                boundaryRect=[boundaryRect[0]+structureOrigin[0].item(),boundaryRect[1]+structureOrigin[1].item(),
                              boundaryRect[2]+structureOrigin[0].item(),boundaryRect[3]+structureOrigin[1].item()]
                
                boundaries.append(boundaryRect)
                    
        return boundaries
    
    def transformRectangle(self,originalRectangle,uVector,vVector):
        """
        Transforms the four coordinates of a rectangle in space
        and recomputes the left, bottom, right, top values.
        """
        leftBottom=[originalRectangle[0],originalRectangle[1]]
        leftBottom=self.transformCoordinate(leftBottom,uVector,vVector)

        rightTop=[originalRectangle[2],originalRectangle[3]]
        rightTop=self.transformCoordinate(rightTop,uVector,vVector)

        left=min(leftBottom[0],rightTop[0])
        bottom=min(leftBottom[1],rightTop[1])
        right=max(leftBottom[0],rightTop[0])
        top=max(leftBottom[1],rightTop[1])

        newRectangle = [left,bottom,right,top]
        return newRectangle

    def transformCoordinate(self,coordinate,uVector,vVector):
        """
        Rotate a coordinate in space.
        """
        x=coordinate[0]*uVector[0].item()+coordinate[1]*uVector[1].item()
        y=coordinate[1]*vVector[1].item()+coordinate[0]*vVector[0].item()
        transformCoordinate=[x,y]

        return transformCoordinate


    def labelInRectangle(self,coordinate,rectangle):
        """
        Checks if a coordinate is within a given rectangle. Rectangle is [leftx, bottomy, rightx, topy].
        """
        coordinate_In_Rectangle_x_range=(coordinate[0]>=int(rectangle[0]))&(coordinate[0]<=int(rectangle[2]))
        coordinate_In_Rectangle_y_range=(coordinate[1]>=int(rectangle[1]))&(coordinate[1]<=int(rectangle[3]))
        if coordinate_In_Rectangle_x_range & coordinate_In_Rectangle_y_range:
            return True
        else:
            return False

    
def boundaryArea(A):
    """
    Returns boundary area for sorting.
    """
    area_A=(A[2]-A[0])*(A[3]-A[1])
    return area_A


    <|MERGE_RESOLUTION|>--- conflicted
+++ resolved
@@ -162,12 +162,8 @@
         if(rotateAngle == None or rotateAngle == ""):
             angle = 0
         else:
-<<<<<<< HEAD
             # MRG: Added negative to make CCW rotate 8/29/18
             angle = math.radians(-1.0*float(rotateAngle))
-=======
-            angle = math.radians(float(rotateAngle))
->>>>>>> 95a86885
         mRotate = matrix([[math.cos(angle),-math.sin(angle),0.0],
                           [math.sin(angle),math.cos(angle),0.0],
                           [0.0,0.0,1.0]])
@@ -310,14 +306,7 @@
             #also combine the "layers in use" list
             for layerNumber in layoutToAdd.layerNumbersInUse:
                 if layerNumber not in self.layerNumbersInUse:
-<<<<<<< HEAD
                     self.layerNumbersInUse.append(layerNumber)
-=======
-                    self.layerNumbersInUse += [layerNumber]
->>>>>>> 95a86885
-
-    #   if debug: print("DEBUG: vlsilayout: Using %d layers")
-
 
         #add a reference to the new layout structure in this layout's root
         layoutToAddSref = GdsSref()
@@ -325,13 +314,9 @@
         layoutToAddSref.coordinates = offsetInLayoutUnits
 
         if mirror or rotate:
-<<<<<<< HEAD
             # This is NOT the same as the order in the GDS spec!
             # It gets written out in gds2writer in the right order though.
             # transFlags = (mirror around x-axis, rotation, magnification)
-=======
-            # transFlags = (mirror around x-axis, magnification, rotation)
->>>>>>> 95a86885
             # If magnification or rotation is true, it is the flags are then
             # followed by an amount in the record
             if mirror=="R90":
@@ -343,27 +328,15 @@
                 
             layoutToAddSref.transFlags = [0,0,0]
             if rotate:
-<<<<<<< HEAD
                 layoutToAddSref.transFlags = [0,1,0]
-=======
-                layoutToAddSref.transFlags = [0,0,1]
->>>>>>> 95a86885
                 layoutToAddSref.rotateAngle = rotate
             if mirror == "x" or mirror == "MX":
                 layoutToAddSref.transFlags = [1,0,0]
             if mirror == "y" or mirror == "MY": #NOTE: "MY" option will override specified rotate angle
-<<<<<<< HEAD
                 layoutToAddSref.transFlags = [1,1,0]
-                #layoutToAddSref.transFlags = [1,0,0]
                 layoutToAddSref.rotateAngle = 180.0
             if mirror == "xy" or mirror == "XY": #NOTE: "XY" option will override specified rotate angle
                 layoutToAddSref.transFlags = [0,1,0]
-=======
-                layoutToAddSref.transFlags = [1,0,1]
-                layoutToAddSref.rotateAngle = 180.0
-            if mirror == "xy" or mirror == "XY": #NOTE: "XY" option will override specified rotate angle
-                layoutToAddSref.transFlags = [0,0,1]
->>>>>>> 95a86885
                 layoutToAddSref.rotateAngle = 180.0
 
         #add the sref to the root structure
@@ -631,19 +604,9 @@
         return [[self.units[0]*cellBoundary[0],self.units[0]*cellBoundary[1]],
                 [self.units[0]*cellBoundary[2],self.units[0]*cellBoundary[3]]]
     
-<<<<<<< HEAD
     def measureSizeInStructure(self,structure,cellBoundary):
         (structureName,structureOrigin,structureuVector,structurevVector)=structure
         for boundary in self.structures[str(structureName)].boundaries:
-=======
-    def measureSizeInStructure(self,Structure,cellBoundary):
-        StructureName=Structure[0]
-        StructureOrigin=[Structure[1][0],Structure[1][1]]
-        StructureuVector=[Structure[2][0],Structure[2][1],Structure[2][2]]
-        StructurevVector=[Structure[3][0],Structure[3][1],Structure[3][2]]
-        
-        for boundary in self.structures[str(StructureName)].boundaries:
->>>>>>> 95a86885
             left_bottom=boundary.coordinates[0]
             right_top=boundary.coordinates[2]
             thisBoundary=[left_bottom[0],left_bottom[1],right_top[0],right_top[1]]
@@ -827,11 +790,7 @@
         boundaries = []
         for TreeUnit in self.xyTree:
             #print(TreeUnit[0])
-<<<<<<< HEAD
             boundaries.extend(self.getShapesInStructure(layer,TreeUnit))
-=======
-            boundaries += self.getShapesInStructure(layer,TreeUnit)
->>>>>>> 95a86885
 
         # Remove duplicates without defining a hash
         # (could be sped up by creating hash and using list(set())
@@ -854,19 +813,8 @@
         Go through all the shapes in a structure and return the list of shapes.
         """
 
-<<<<<<< HEAD
         (structureName,structureOrigin,structureuVector,structurevVector)=structure
         boundaries = []
-=======
-        # check if this is a rectangle
-        structureName=structure[0]
-        structureOrigin=[structure[1][0],structure[1][1]]
-        structureuVector=[structure[2][0],structure[2][1],structure[2][2]]
-        structurevVector=[structure[3][0],structure[3][1],structure[3][2]]
-
-        boundaries = []
-        
->>>>>>> 95a86885
         for boundary in self.structures[str(structureName)].boundaries:
             # Pin enclosures only work on rectangular pins so ignore any non rectangle
             # This may report not finding pins, but the user should fix this by adding a rectangle.
