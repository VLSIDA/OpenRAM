--- conflicted
+++ resolved
@@ -107,14 +107,7 @@
         # be decided in the layout later.
         area_sd = 2.5 * self.poly_width * self.tx_width
         perimeter_sd = 2 * self.poly_width + 2 * self.tx_width
-<<<<<<< HEAD
-
-
         if OPTS.tech_name == "s8":
-            print("here {0}".format(self.name))
-=======
-        if OPTS.tech_name == "s8":
->>>>>>> ebb1a7be
             # s8 technology is in microns
             main_str = "M{{0}} {{1}} {0} m={1} w={2} l={3} ".format(spice[self.tx_type],
                                                                       self.mults,
