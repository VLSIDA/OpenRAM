--- conflicted
+++ resolved
@@ -8,16 +8,4 @@
 temperatures = [ 25 ]
 
 output_path = "temp"
-<<<<<<< HEAD
-output_name = "sram_{0}_{1}_{2}_{3}".format(word_size,num_words,num_banks,tech_name)
-
-#Setting for multiport
-# netlist_only = True
-# bitcell = "pbitcell"
-# replica_bitcell="replica_pbitcell"
-# num_rw_ports = 1
-# num_r_ports = 1
-# num_w_ports = 0
-=======
-output_name = "sram_{0}_{1}_{2}".format(word_size,num_words,tech_name)
->>>>>>> afba54a2
+output_name = "sram_{0}_{1}_{2}".format(word_size,num_words,tech_name)