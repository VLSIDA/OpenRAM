import contact
import design
import debug
from tech import drc, parameter, spice
from ptx import ptx
from vector import vector
from math import ceil
from globals import OPTS

class pinv(design.design):
    """
    This module generates gds of a parametrically sized inverter.
    This model use ptx to generate a inverter within a cetrain height.
    The inverter's cell_height should be the same as the 6t library cell.
    """
    c = reload(__import__(OPTS.config.bitcell))
    bitcell = getattr(c, OPTS.config.bitcell)

    unique_id = 1
    
    def __init__(self, nmos_width=1, beta=3, height=bitcell.chars["height"], route_output=True):
        """Constructor : Creates a cell for a simple inverter"""
        name = "pinv{0}".format(pinv.unique_id)
        pinv.unique_id += 1
        design.design.__init__(self, name)
        debug.info(2, "create pinv structure {0} with size of {1}".format(name, nmos_width))

        self.nmos_width = nmos_width
        self.beta = beta
        self.height = height
        self.route_output = route_output

        self.add_pins()
        self.create_layout()
        self.DRC_LVS()

    def add_pins(self):
        """Adds pins for spice netlist processing"""
        self.add_pin_list(["A", "Z", "vdd", "gnd"])

    def create_layout(self):
        """Calls all functions related to the generation of the layout(gds)"""

        # These aren't for instantiating, but we use them to get the dimensions
        self.poly_contact = contact.contact(("poly", "contact", "metal1"))
        self.m1m2_via = contact.contact(("metal1", "via1", "metal2"))

        self.determine_tx_mults()
        self.create_ptx()
        self.setup_layout_constants()
        self.add_rails()
        self.add_ptx()

        # These aren't for instantiating, but we use them to get the dimensions
        self.nwell_contact = contact.contact(layer_stack=("active", "contact", "metal1"),
                                             dimensions=(1, self.pmos.num_of_tacts))
        self.pwell_contact = contact.contact(layer_stack=("active", "contact", "metal1"),
                                             dimensions=(1, self.nmos.num_of_tacts))

        self.extend_wells()
        self.extend_active()
        self.add_well_contacts()
        self.connect_well_contacts()
        self.connect_rails()
        self.connect_tx()
        self.route_pins()
        self.setup_layout_offsets()

    def determine_tx_mults(self):
        """Determines the number of fingers needed to achieve same size with a height constraint"""
        # check minimum distance between well
        minwidth_poly_contact = drc["minwidth_contact"] \
                                + 2 * drc["poly_enclosure_contact"]

        # this should be 2*poly extension beyond active?
        minwidth_box_poly = 2 * drc["minwidth_poly"] \
                            + drc["poly_to_poly"]
        well_to_well = max(drc["pwell_enclose_nwell"],
                           minwidth_poly_contact,
                           minwidth_box_poly)

        # determine both mos enclosure sizes
        bot_mos_enclosure = 2 * (drc["well_enclosure_active"])
        top_mos_enclosure = 2 * max(drc["well_enclosure_active"],
                                    drc["metal1_to_metal1"] + 0.5 * drc["minwidth_metal1"])

        self.nmos_size = parameter["min_tx_size"]
        self.pmos_size = parameter["min_tx_size"] * self.beta

        # use multi finger if the cell is not big enough
        if self.nmos_size <= self.nmos_width:
            self.tx_mults = int(ceil(self.nmos_width / self.nmos_size))
        else:
            self.tx_mults = 1

    def create_ptx(self):
        """Intiializes a ptx object"""
        self.nmos = ptx(width=self.nmos_size,
                        mults=self.tx_mults,
                        tx_type="nmos")
        self.nmos.connect_fingered_poly()
        self.nmos.connect_fingered_active()
        self.add_mod(self.nmos)
        self.pmos = ptx(width=self.pmos_size,
                        mults=self.tx_mults,
                        tx_type="pmos")
        self.pmos.connect_fingered_poly()
        self.pmos.connect_fingered_active()
        self.add_mod(self.pmos)

    def setup_layout_constants(self):
        """Sets up constant variables"""
        # the well width is determined the multi-finger PMOS device width plus
        # the well contact width and enclosure
        self.well_width = self.pmos.active_position.x \
                                  + self.pmos.active_width \
                                  + drc["active_to_body_active"] \
                                  + self.pmos.active_contact.width \
                                  + drc["well_enclosure_active"]
        self.width = self.well_width

    def add_rails(self):
        """Adds vdd/gnd rails to the layout"""
        rail_width = self.width
        rail_height = self.rail_height = drc["minwidth_metal1"]

        self.gnd_position = vector(0, - 0.5 * drc["minwidth_metal1"])  # for tiling purposes
        self.add_layout_pin(text="gnd",
                      layer="metal1",
                      offset=self.gnd_position,
                      width=rail_width,
                      height=rail_height)

        self.vdd_position = vector(0, self.height - 0.5 * drc["minwidth_metal1"])
        self.add_layout_pin(text="vdd",
                      layer="metal1",
                      offset=self.vdd_position,
                      width=rail_width,
                      height=rail_height)

    def add_ptx(self):
        """Adds pmos and nmos to the layout"""
        # determines the spacing between the edge and nmos (rail to active
        # metal or poly_to_poly spacing)
        edge_to_nmos = max(drc["metal1_to_metal1"] \
                           - self.nmos.active_contact_positions[0].y,
                           0.5 * drc["poly_to_poly"] \
                           - 0.5 * drc["minwidth_metal1"] \
                           - self.nmos.poly_positions[0].y)
        self.nmos_position = vector(0, 0.5 * drc["minwidth_metal1"] + edge_to_nmos)
        offset = self.nmos_position + vector(0,self.nmos.height)
        self.add_inst(name="pinv_nmos",
                      mod=self.nmos,
                      offset=offset,
                      mirror="MX")
        self.connect_inst(["Z", "A", "gnd", "gnd"])

        # determines the spacing between the edge and pmos
        edge_to_pmos = max(drc["metal1_to_metal1"] \
                           - self.pmos.active_contact_positions[0].y,
                           0.5 * drc["poly_to_poly"] \
                           - 0.5 * drc["minwidth_metal1"] \
                           - self.pmos.poly_positions[0].y)
        self.pmos_position = vector(0,
                                    self.height - 0.5 * drc["minwidth_metal1"]
                                    - edge_to_pmos - self.pmos.height)
        self.add_inst(name="pinv_pmos",
                      mod=self.pmos,
                      offset=self.pmos_position)
        self.connect_inst(["Z", "A", "vdd", "vdd"])

    def extend_wells(self):
        """Extends the n/p wells to cover whole layout"""
        nmos_top_yposition = self.nmos_position.y + self.nmos.height
        # calculates the length between the pmos and nmos
        middle_length = self.pmos_position.y - nmos_top_yposition
        # calculate the middle point between the pmos and nmos
        middle_yposition = nmos_top_yposition + 0.5 * middle_length

        self.nwell_position = vector(0, middle_yposition)
        self.nwell_height = self.height - middle_yposition
        self.add_rect(layer="nwell",
                      offset=self.nwell_position,
                      width=self.well_width,
                      height=self.nwell_height)
        self.add_rect(layer="vtg",
                      offset=self.nwell_position,
                      width=self.well_width,
                      height=self.nwell_height)

        self.pwell_position = vector(0, 0)
        self.pwell_height = middle_yposition
        self.add_rect(layer="pwell",
                      offset=self.pwell_position, width=self.well_width,
                      height=self.pwell_height)
        self.add_rect(layer="vtg",
                      offset=self.pwell_position,
                      width=self.well_width,
                      height=self.pwell_height)

    def extend_active(self):
        """Extends the active area for n/p mos for the addition of the n/p well taps"""
        # calculates the new active width that includes the well_taps
        self.active_width = self.pmos.active_width \
                          + drc["active_to_body_active"] \
                          + self.pmos.active_contact.width

        # Calculates the coordinates of the bottom left corner of active area
        # of the pmos
        offset = self.pmos_position + self.pmos.active_position
        self.add_rect(layer="active",
                      offset=offset,
                      width=self.active_width,
                      height=self.pmos.active_height)

        # Determines where the active of the well portion starts to add the
        # implant
        offset = offset + vector(self.pmos.active_width,0)
        implant_width = self.active_width - self.pmos.active_width
        self.add_rect(layer="nimplant",
                      offset=offset,
                      width=implant_width,
                      height=self.pmos.active_height)

        # Calculates the coordinates of the bottom left corner of active area
        # of the nmos
        offset = self.nmos_position + self.nmos.active_position
        self.add_rect(layer="active",
                      offset=offset,
                      width=self.active_width,
                      height=self.nmos.active_height)

        # Determines where the active of the well portion starts to add the
        # implant
        offset = offset + vector(self.pmos.active_width,0)
        implant_width = self.active_width - self.nmos.active_width
        self.add_rect(layer="pimplant",
                      offset=offset,
                      width=implant_width,
                      height=self.nmos.active_height)

    def connect_poly(self):
        """Connects the poly from nmos to pmos (as well if it is multi-fingered)"""
        # Calculates the y-coordinate of the top of the poly of the nmos
        nmos_top_poly_yposition = self.nmos_position.y \
                                  + self.nmos.height \
                                  - self.nmos.poly_positions[0].y

        poly_length = self.pmos_position.y + self.pmos.poly_positions[0].y \
                      - nmos_top_poly_yposition
        for position in self.pmos.poly_positions:
            offset = [position.x, nmos_top_poly_yposition]
            self.add_rect(layer="poly",
                          offset=offset,
                          width=drc["minwidth_poly"],
                          height=poly_length)

    def connect_drains(self):
        """Connects the drains of the nmos/pmos together"""
        # Determines the top y-coordinate of the nmos drain metal layer
        yoffset = self.nmos.height \
                  - 0.5 * drc["minwidth_metal1"] \
                  - self.nmos.active_contact_positions[0].y
        drain_length = self.height - yoffset + drc["minwidth_metal1"] \
                       - (self.pmos.height
                          - self.pmos.active_contact_positions[0].y)
        for position in self.pmos.active_contact_positions[1:][::2]:
            offset = [position.x + self.pmos.active_contact.second_layer_position.x,
                      yoffset]
            self.drain_position = vector(offset)
            self.add_rect(layer="metal1",
                          offset=offset,
                          width=self.nmos.active_contact.second_layer_width,
                          height=drain_length)

    def route_input_gate(self):
        """Routes the input gate to the left side of the cell for access"""

        xoffset = self.pmos.poly_positions[0].x
        # Determines the y-coordinate of where to place the gate input poly pin
        # (middle in between the pmos and nmos)
        yoffset = self.nmos.height + (self.height 
                     - self.pmos.height - self.nmos.height
                     - self.poly_contact.width) / 2
        offset = [xoffset, yoffset]
        self.add_contact(layers=("poly", "contact", "metal1"),
                      offset=offset,
                      rotate=90)

        # Determines the poly coordinate to connect to the poly contact
        offset = offset - self.poly_contact.first_layer_position.rotate_scale(1,0)
        self.add_rect(layer="poly",
                      offset=offset,
                      width=self.poly_contact.first_layer_position.y + drc["minwidth_poly"],
                      height=self.poly_contact.first_layer_width)

        input_length = self.pmos.poly_positions[0].x \
                       - self.poly_contact.height
        # Determine the y-coordinate for the placement of the metal1 via
        self.input_position = vector(0, .5*(self.height - drc["minwidth_metal1"] 
                                            + self.nmos.height - self.pmos.height))
        self.add_layout_pin(text="A",
                      layer="metal1",
                      offset=self.input_position,
                      width=input_length,
                      height=drc["minwidth_metal1"])

    def route_output_drain(self):
        """Routes the output (drain) to the right side of the cell for access"""
        # Determines the y-coordinate of the output metal1 via pin
        offset = vector(self.drain_position.x 
                        + self.nmos.active_contact.second_layer_width, 
                        self.input_position.y)
        output_length = self.width - offset.x
        if self.route_output == True:
            self.output_position = offset + vector(output_length,0)
            self.add_rect(layer="metal1",
                          offset=offset,
                          width=output_length,
                          height=drc["minwidth_metal1"])
        else:
            self.output_position = offset
        self.add_label(text="Z",
                       layer="metal1",
                       offset=offset)

    def add_well_contacts(self):
        """Adds n/p well taps to the layout"""
        layer_stack = ("active", "contact", "metal1")
        # Same y-positions of the drain/source metals as the n/p mos
        well_contact_offset = vector(self.pmos.active_position.x 
                                         + self.active_width 
                                         - self.nwell_contact.width,
                                     self.pmos.active_contact_positions[0].y)
        self.nwell_contact_position = self.pmos_position + well_contact_offset
        self.nwell_contact=self.add_contact(layer_stack,self.nwell_contact_position,(1,self.pmos.num_of_tacts))

        well_contact_offset = vector(self.nmos.active_position.x 
                                               + self.active_width 
                                               - self.pwell_contact.width,
                                     self.nmos.active_contact_positions[0].y)
        self.pwell_contact_position = self.nmos_position + well_contact_offset
        self.pwell_contact=self.add_contact(layer_stack,self.pwell_contact_position,(1,self.nmos.num_of_tacts))

    def connect_well_contacts(self):
        """Connects the well taps to its respective power rails"""
        # calculates the length needed to connect the nwell_tap to vdd
        nwell_tap_length = self.height \
                           - 0.5 * drc["minwidth_metal1"] \
                           - self.nwell_contact_position.y
        # obtains the position for the metal 1 layer in the nwell_tap
        offset = self.nwell_contact_position + \
                 self.nwell_contact.second_layer_position.scale(1,0)
        self.add_rect(layer="metal1",
                      offset=offset, width=self.nwell_contact.second_layer_width,
                      height=nwell_tap_length)

        pwell_tap_length = self.pwell_contact_position.y \
                           + 0.5 * drc["minwidth_metal1"]
        offset = [self.pwell_contact_position.x
                  + self.pwell_contact.second_layer_position.x,
                  0.5 * drc["minwidth_metal1"]]
        self.add_rect(layer="metal1",
                      offset=offset,
                      width=self.pwell_contact.second_layer_width,
                      height=pwell_tap_length)

    def connect_rails(self):
        """Connects the n/p mos to its respective power rails"""
        if self.tx_mults != 1:
            return
        # corrects offset to obtain real coordinates of the layer in question
        # in a contact object
        correct = vector(self.nmos.active_contact.width 
                          - self.nmos.active_contact.width,
                         - drc["minwidth_metal1"]).scale(.5,.5)    
        # nmos position of the source metals
        noffset = self.nmos_position + self.nmos.active_contact_positions[0] + correct
        offset = [self.nmos.active_contact.second_layer_position.x + noffset.x,
                0.5 * drc["minwidth_metal1"]]
        self.add_rect(layer="metal1", offset=offset, 
                      width=self.nmos.active_contact.second_layer_width,
                      height=noffset.y)
        # corrects offset to obtain real coordinates of the layer in question
        # in a contact object
        correct = vector(self.pmos.active_contact.width
                         - self.pmos.active_contact.width,
                         self.pmos.active_contact.second_layer_height).scale(.5,1)
        # pmos position of the source metals
        offset = self.pmos_position + self.pmos.active_contact_positions[0]\
               + correct + self.pmos.active_contact.second_layer_position
        temp_height = self.height - offset.y - 0.5 * drc["minwidth_metal1"]
        self.add_rect(layer="metal1",
                      offset=offset,
                      width=self.pmos.active_contact.second_layer_width,
                      height=temp_height)

    def connect_tx(self):
        self.connect_poly()
        self.connect_drains()

    def route_pins(self):
        self.route_input_gate()
        self.route_output_drain()

    def setup_layout_offsets(self):
        self.A_position = self.input_position
        self.Z_position = self.output_position

    def input_load(self):
        return ((self.nmos_size+self.pmos_size)/parameter["min_tx_size"])*spice["min_tx_gate_c"]

    def delay(self, slew, load=0.0):
        from tech import spice
<<<<<<< HEAD
        r = spice["min_tx_r"]/(self.nmos_width/parameter["min_tx_size"])
        c_para = spice["min_tx_c_para"]*(self.nmos_width/parameter["min_tx_size"])#ff
        return self.cal_delay_with_rc(r = r, c =  c_para+load, slope =slope)
=======
        r = spice["min_tx_r"]/(self.nmos_size/parameter["min_tx_size"])
        c_para = spice["min_tx_drain_c"]*(self.nmos_size/parameter["min_tx_size"])#ff
        return self.cal_delay_with_rc(r = r, c =  c_para+load, slew = slew)
>>>>>>> 7ec20a72
<|MERGE_RESOLUTION|>--- conflicted
+++ resolved
@@ -412,12 +412,6 @@
 
     def delay(self, slew, load=0.0):
         from tech import spice
-<<<<<<< HEAD
-        r = spice["min_tx_r"]/(self.nmos_width/parameter["min_tx_size"])
-        c_para = spice["min_tx_c_para"]*(self.nmos_width/parameter["min_tx_size"])#ff
-        return self.cal_delay_with_rc(r = r, c =  c_para+load, slope =slope)
-=======
         r = spice["min_tx_r"]/(self.nmos_size/parameter["min_tx_size"])
         c_para = spice["min_tx_drain_c"]*(self.nmos_size/parameter["min_tx_size"])#ff
-        return self.cal_delay_with_rc(r = r, c =  c_para+load, slew = slew)
->>>>>>> 7ec20a72
+        return self.cal_delay_with_rc(r = r, c =  c_para+load, slew = slew)