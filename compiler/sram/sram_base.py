# See LICENSE for licensing information.
#
# Copyright (c) 2016-2021 Regents of the University of California and The Board
# of Regents for the Oklahoma Agricultural and Mechanical College
# (acting for and on behalf of Oklahoma State University)
# All rights reserved.
#
import datetime
import debug
from math import log, ceil
from importlib import reload
from vector import vector
from globals import OPTS, print_time
from design import design
from verilog import verilog
from lef import lef
from sram_factory import factory
from tech import spice, layer


class sram_base(design, verilog, lef):
    """
    Dynamically generated SRAM by connecting banks to control logic. The
    number of banks should be 1 , 2 or 4
    """
    def __init__(self, name, sram_config):
        design.__init__(self, name)
        lef.__init__(self, ["m1", "m2", "m3", "m4"])
        verilog.__init__(self)

        self.sram_config = sram_config
        sram_config.set_local_config(self)

        self.bank_insts = []

        if self.write_size:
            self.num_wmasks = int(ceil(self.word_size / self.write_size))
        else:
            self.num_wmasks = 0

        if not self.num_spare_cols:
            self.num_spare_cols = 0

<<<<<<< HEAD
        # For assigning only once the bbox
        self.bbox = None
=======
        try:
            from tech import power_grid
            self.supply_stack = power_grid
        except ImportError:
            # if no power_grid is specified by tech we use sensible defaults
            # Route a M3/M4 grid
            self.supply_stack = self.m3_stack
>>>>>>> a1cb2087

    def add_pins(self):
        """ Add pins for entire SRAM. """

        for port in self.write_ports:
            for bit in range(self.word_size + self.num_spare_cols):
                self.add_pin("din{0}[{1}]".format(port, bit), "INPUT")

        for port in self.all_ports:
            for bit in range(self.addr_size):
                self.add_pin("addr{0}[{1}]".format(port, bit), "INPUT")

        # These are used to create the physical pins
        self.control_logic_inputs = []
        self.control_logic_outputs = []
        for port in self.all_ports:
            if port in self.readwrite_ports:
                self.control_logic_inputs.append(self.control_logic_rw.get_inputs())
                self.control_logic_outputs.append(self.control_logic_rw.get_outputs())
            elif port in self.write_ports:
                self.control_logic_inputs.append(self.control_logic_w.get_inputs())
                self.control_logic_outputs.append(self.control_logic_w.get_outputs())
            else:
                self.control_logic_inputs.append(self.control_logic_r.get_inputs())
                self.control_logic_outputs.append(self.control_logic_r.get_outputs())

        for port in self.all_ports:
            self.add_pin("csb{}".format(port), "INPUT")
        for port in self.readwrite_ports:
            self.add_pin("web{}".format(port), "INPUT")
        for port in self.all_ports:
            self.add_pin("clk{}".format(port), "INPUT")
        # add the optional write mask pins
        for port in self.write_ports:
            for bit in range(self.num_wmasks):
                self.add_pin("wmask{0}[{1}]".format(port, bit), "INPUT")
            for bit in range(self.num_spare_cols):
                self.add_pin("spare_wen{0}[{1}]".format(port, bit), "INPUT")
        for port in self.read_ports:
            for bit in range(self.word_size + self.num_spare_cols):
                self.add_pin("dout{0}[{1}]".format(port, bit), "OUTPUT")

        # Standard supply and ground names
        try:
            self.vdd_name = spice["power"]
        except KeyError:
            self.vdd_name = "vdd"
        try:
            self.gnd_name = spice["ground"]
        except KeyError:
            self.gnd_name = "gnd"

        self.add_pin(self.vdd_name, "POWER")
        self.add_pin(self.gnd_name, "GROUND")
        self.ext_supplies = [self.vdd_name, self.gnd_name]
        self.ext_supply = {"vdd" : self.vdd_name, "gnd" : self.gnd_name}

    def add_global_pex_labels(self):
        """
        Add pex labels at the sram level for spice analysis
        """



        # add pex labels for bitcells
        for bank_num in range(len(self.bank_insts)):
            bank = self.bank_insts[bank_num]
            pex_data = bank.reverse_transformation_bitcell(self.bitcell.name)

            bank_offset = pex_data[0] # offset bank relative to sram
            Q_offset = pex_data[1] # offset of storage relative to bank
            Q_bar_offset = pex_data[2] # offset of storage relative to bank
            bl_offsets = pex_data[3]
            br_offsets = pex_data[4]
            bl_meta = pex_data[5]
            br_meta = pex_data[6]

            bl = []
            br = []

            storage_layer_name = "m1"
            bitline_layer_name = self.bitcell.get_pin("bl").layer

            for cell in range(len(bank_offset)):
                Q = [bank_offset[cell][0] + Q_offset[cell][0],
                     bank_offset[cell][1] + Q_offset[cell][1]]
                Q_bar = [bank_offset[cell][0] + Q_bar_offset[cell][0],
                         bank_offset[cell][1] + Q_bar_offset[cell][1]]
                OPTS.words_per_row = self.words_per_row
                row = int(cell % (OPTS.num_words / self.words_per_row))
                col = int(cell / (OPTS.num_words))
                self.add_layout_pin_rect_center("bitcell_Q_b{}_r{}_c{}".format(bank_num,
                                                                               row,
                                                                               col),
                                                                               storage_layer_name,
                                                                               Q)
                self.add_layout_pin_rect_center("bitcell_Q_bar_b{}_r{}_c{}".format(bank_num,
                                                                                   row,
                                                                                   col),
                                                                                   storage_layer_name,
                                                                                   Q_bar)

            for cell in range(len(bl_offsets)):
                col = bl_meta[cell][0][2]
                for bitline in range(len(bl_offsets[cell])):
                    bitline_location = [float(bank_offset[cell][0]) + bl_offsets[cell][bitline][0],
                                        float(bank_offset[cell][1]) + bl_offsets[cell][bitline][1]]
                    bl.append([bitline_location, bl_meta[cell][bitline][3], col])

            for cell in range(len(br_offsets)):
                col = br_meta[cell][0][2]
                for bitline in range(len(br_offsets[cell])):
                    bitline_location = [float(bank_offset[cell][0]) + br_offsets[cell][bitline][0],
                                        float(bank_offset[cell][1]) + br_offsets[cell][bitline][1]]
                    br.append([bitline_location, br_meta[cell][bitline][3], col])

            for i in range(len(bl)):
                self.add_layout_pin_rect_center("bl{0}_{1}".format(bl[i][1], bl[i][2]),
                                                bitline_layer_name, bl[i][0])

            for i in range(len(br)):
                self.add_layout_pin_rect_center("br{0}_{1}".format(br[i][1], br[i][2]),
                                                bitline_layer_name, br[i][0])

        # add pex labels for control logic
        for i in range(len(self.control_logic_insts)):
            instance = self.control_logic_insts[i]
            control_logic_offset = instance.offset
            for output in instance.mod.output_list:
                pin = instance.mod.get_pin(output)
                pin.transform([0, 0], instance.mirror, instance.rotate)
                offset = [control_logic_offset[0] + pin.center()[0],
                          control_logic_offset[1] + pin.center()[1]]
                self.add_layout_pin_rect_center("{0}{1}".format(pin.name, i),
                                                storage_layer_name,
                                                offset)

    def create_netlist(self):
        """ Netlist creation """

        start_time = datetime.datetime.now()

        # Must create the control logic before pins to get the pins
        self.add_modules()
        self.add_pins()
        self.create_modules()

        # This is for the lib file if we don't create layout
        self.width=0
        self.height=0

        if not OPTS.is_unit_test:
            print_time("Submodules", datetime.datetime.now(), start_time)

    def create_layout(self):
        """ Layout creation """
        start_time = datetime.datetime.now()
        self.place_instances()
        if not OPTS.is_unit_test:
            print_time("Placement", datetime.datetime.now(), start_time)

        start_time = datetime.datetime.now()
        self.route_layout()

        if not OPTS.is_unit_test:
            print_time("Routing", datetime.datetime.now(), start_time)

        self.add_lvs_correspondence_points()

        self.offset_all_coordinates()

        highest_coord = self.find_highest_coords()
        self.width = highest_coord[0]
        self.height = highest_coord[1]
        if OPTS.use_pex and OPTS.pex_exe[0] != "calibre":
            debug.info(2, "adding global pex labels")
            self.add_global_pex_labels()
        self.add_boundary(ll=vector(0, 0),
                          ur=vector(self.width, self.height))

        start_time = datetime.datetime.now()
        if not OPTS.is_unit_test:
            # We only enable final verification if we have routed the design
            # Only run this if not a unit test, because unit test will also verify it.
            self.DRC_LVS(final_verification=OPTS.route_supplies, force_check=OPTS.check_lvsdrc)
            print_time("Verification", datetime.datetime.now(), start_time)

    def create_modules(self):
        debug.error("Must override pure virtual function.", -1)

    def route_supplies(self, bbox=None):
        """ Route the supply grid and connect the pins to them. """

        # Copy the pins to the top level
        # This will either be used to route or left unconnected.
        for pin_name in ["vdd", "gnd"]:
            for inst in self.insts:
                self.copy_power_pins(inst, pin_name, self.ext_supply[pin_name])
        
        if not OPTS.route_supplies:
            # Do not route the power supply (leave as must-connect pins)
            return
        elif OPTS.route_supplies == "grid":
            from supply_grid_router import supply_grid_router as router
        else:
            from supply_tree_router import supply_tree_router as router
<<<<<<< HEAD
            
        rtr=router(grid_stack, self, None, self.bbox) # Use a possible bbox here
        rtr.route()

        # Find the lowest leftest pin for vdd and gnd
        # NOTE: Not necessary if the route_supplies is "grid"
        if OPTS.route_supplies == "grid":
            return
        for pin_name in ["vdd", "gnd"]:
            # Copy the pin shape(s) to rectangles
            for pin in self.get_pins(pin_name):
=======
        rtr=router(layers=self.supply_stack,
                   design=self,
                   bbox=bbox,
                   pin_type=OPTS.supply_pin_type)

        rtr.route()

        if OPTS.supply_pin_type in ["left", "right", "top", "bottom", "ring"]:
            # Find the lowest leftest pin for vdd and gnd
            for pin_name in ["vdd", "gnd"]:
                # Copy the pin shape(s) to rectangles
                for pin in self.get_pins(pin_name):
                    self.add_rect(pin.layer,
                                  pin.ll(),
                                  pin.width(),
                                  pin.height())

                # Remove the pin shape(s)
                self.remove_layout_pin(pin_name)

                # Get new pins
                pins = rtr.get_new_pins(pin_name)
                for pin in pins:
                    self.add_layout_pin(self.ext_supply[pin_name],
                                        pin.layer,
                                        pin.ll(),
                                        pin.width(),
                                        pin.height())
            
        elif OPTS.route_supplies and OPTS.supply_pin_type == "single":
            # Update these as we may have routed outside the region (perimeter pins)
            lowest_coord = self.find_lowest_coords()
        
            # Find the lowest leftest pin for vdd and gnd
            for pin_name in ["vdd", "gnd"]:
                # Copy the pin shape(s) to rectangles
                for pin in self.get_pins(pin_name):
                    self.add_rect(pin.layer,
                                  pin.ll(),
                                  pin.width(),
                                  pin.height())

                # Remove the pin shape(s)
                self.remove_layout_pin(pin_name)

                # Get the lowest, leftest pin
                pin = rtr.get_ll_pin(pin_name)

                pin_width = 2 * getattr(self, "{}_width".format(pin.layer))

                # Add it as an IO pin to the perimeter
                route_width = pin.rx() - lowest_coord.x
                pin_offset = vector(lowest_coord.x, pin.by())
>>>>>>> a1cb2087
                self.add_rect(pin.layer,
                              pin_offset,
                              route_width,
                              pin.height())

                self.add_layout_pin(self.ext_supply[pin_name],
                                    pin.layer,
                                    pin_offset,
                                    pin_width,
                                    pin.height())
        else:
            # Grid is left with many top level pins
            pass

    def route_escape_pins(self, bbox):
        """
        Add the top-level pins for a single bank SRAM with control.
        """

        # List of pin to new pin name
        pins_to_route = []
        for port in self.all_ports:
            # Connect the control pins as inputs
            for signal in self.control_logic_inputs[port]:
                if signal.startswith("rbl"):
                    continue
                if signal=="clk":
                    pins_to_route.append("{0}{1}".format(signal, port))
                else:
                    pins_to_route.append("{0}{1}".format(signal, port))
                    
            if port in self.write_ports:
                for bit in range(self.word_size + self.num_spare_cols):
                    pins_to_route.append("din{0}[{1}]".format(port, bit))

            if port in self.readwrite_ports or port in self.read_ports:
                for bit in range(self.word_size + self.num_spare_cols):
                    pins_to_route.append("dout{0}[{1}]".format(port, bit))

            for bit in range(self.col_addr_size):
                pins_to_route.append("addr{0}[{1}]".format(port, bit))

            for bit in range(self.row_addr_size):
                pins_to_route.append("addr{0}[{1}]".format(port, bit + self.col_addr_size))

            if port in self.write_ports:
                if self.write_size:
                    for bit in range(self.num_wmasks):
                        pins_to_route.append("wmask{0}[{1}]".format(port, bit))

            if port in self.write_ports:
                for bit in range(self.num_spare_cols):
                    pins_to_route.append("spare_wen{0}[{1}]".format(port, bit))

        from signal_escape_router import signal_escape_router as router
        rtr=router(layers=self.m3_stack,
                   design=self,
                   bbox=bbox)
        rtr.escape_route(pins_to_route)
        self.bbox = (rtr.ll, rtr.ur) # Capture the bbox after done with the escape routes, as can increase

    def compute_bus_sizes(self):
        """ Compute the independent bus widths shared between two and four bank SRAMs """

        # address size + control signals + one-hot bank select signals
        self.num_vertical_line = self.addr_size + self.control_size + log(self.num_banks, 2) + 1
        # data bus size
        self.num_horizontal_line = self.word_size

        self.vertical_bus_width = self.m2_pitch * self.num_vertical_line
        # vertical bus height depends on 2 or 4 banks

        self.data_bus_height = self.m3_pitch * self.num_horizontal_line
        self.data_bus_width = 2 * (self.bank.width + self.bank_to_bus_distance) + self.vertical_bus_width

        self.control_bus_height = self.m1_pitch * (self.control_size + 2)
        self.control_bus_width = self.bank.width + self.bank_to_bus_distance + self.vertical_bus_width

        self.supply_bus_height = self.m1_pitch * 2 # 2 for vdd/gnd placed with control bus
        self.supply_bus_width = self.data_bus_width

        # Sanity check to ensure we can fit the control logic above a single bank (0.9 is a hack really)
        debug.check(self.bank.width + self.vertical_bus_width > 0.9 * self.control_logic.width,
                    "Bank is too small compared to control logic.")

    def add_busses(self):
        """ Add the horizontal and vertical busses """
        # Vertical bus
        # The order of the control signals on the control bus:
        self.control_bus_names = []
        for port in self.all_ports:
            self.control_bus_names[port] = ["clk_buf{}".format(port)]
            wen = "w_en{}".format(port)
            sen = "s_en{}".format(port)
            pen = "p_en_bar{}".format(port)
            if self.port_id[port] == "r":
                self.control_bus_names[port].extend([sen, pen])
            elif self.port_id[port] == "w":
                self.control_bus_names[port].extend([wen, pen])
            else:
                self.control_bus_names[port].extend([sen, wen, pen])
            self.vert_control_bus_positions = self.create_vertical_bus(layer="m2",
                                                                       pitch=self.m2_pitch,
                                                                       offset=self.vertical_bus_offset,
                                                                       names=self.control_bus_names[port],
                                                                       length=self.vertical_bus_height)

            self.addr_bus_names=["A{0}[{1}]".format(port, i) for i in range(self.addr_size)]
            self.vert_control_bus_positions.update(self.create_vertical_pin_bus(layer="m2",
                                                                                pitch=self.m2_pitch,
                                                                                offset=self.addr_bus_offset,
                                                                                names=self.addr_bus_names,
                                                                                length=self.addr_bus_height))

            self.bank_sel_bus_names = ["bank_sel{0}_{1}".format(port, i) for i in range(self.num_banks)]
            self.vert_control_bus_positions.update(self.create_vertical_pin_bus(layer="m2",
                                                                                pitch=self.m2_pitch,
                                                                                offset=self.bank_sel_bus_offset,
                                                                                names=self.bank_sel_bus_names,
                                                                                length=self.vertical_bus_height))

            # Horizontal data bus
            self.data_bus_names = ["DATA{0}[{1}]".format(port, i) for i in range(self.word_size)]
            self.data_bus_positions = self.create_horizontal_pin_bus(layer="m3",
                                                                     pitch=self.m3_pitch,
                                                                     offset=self.data_bus_offset,
                                                                     names=self.data_bus_names,
                                                                     length=self.data_bus_width)

            # Horizontal control logic bus
            # vdd/gnd in bus go along whole SRAM
            # FIXME: Fatten these wires?
            self.horz_control_bus_positions = self.create_horizontal_bus(layer="m1",
                                                                         pitch=self.m1_pitch,
                                                                         offset=self.supply_bus_offset,
                                                                         names=["vdd"],
                                                                         length=self.supply_bus_width)
            # The gnd rail must not be the entire width since we protrude the right-most vdd rail up for
            # the decoder in 4-bank SRAMs
            self.horz_control_bus_positions.update(self.create_horizontal_bus(layer="m1",
                                                                              pitch=self.m1_pitch,
                                                                              offset=self.supply_bus_offset + vector(0, self.m1_pitch),
                                                                              names=["gnd"],
                                                                              length=self.supply_bus_width))
            self.horz_control_bus_positions.update(self.create_horizontal_bus(layer="m1",
                                                                              pitch=self.m1_pitch,
                                                                              offset=self.control_bus_offset,
                                                                              names=self.control_bus_names[port],
                                                                              length=self.control_bus_width))

    def add_multi_bank_modules(self):
        """ Create the multibank address flops and bank decoder """
        from dff_buf_array import dff_buf_array
        self.msb_address = dff_buf_array(name="msb_address",
                                         rows=1,
                                         columns=self.num_banks / 2)
        self.add_mod(self.msb_address)

        if self.num_banks>2:
            self.msb_decoder = self.bank.decoder.pre2_4
            self.add_mod(self.msb_decoder)

    def add_modules(self):
        self.bitcell = factory.create(module_type=OPTS.bitcell)
        self.dff = factory.create(module_type="dff")

        # Create the bank module (up to four are instantiated)
        self.bank = factory.create("bank", sram_config=self.sram_config, module_name="bank")
        self.add_mod(self.bank)

        self.num_spare_cols = self.bank.num_spare_cols

        # Create the address and control flops (but not the clk)
        self.row_addr_dff = factory.create("dff_array", module_name="row_addr_dff", rows=self.row_addr_size, columns=1)
        self.add_mod(self.row_addr_dff)

        if self.col_addr_size > 0:
            self.col_addr_dff = factory.create("dff_array", module_name="col_addr_dff", rows=1, columns=self.col_addr_size)
            self.add_mod(self.col_addr_dff)
        else:
            self.col_addr_dff = None

        self.data_dff = factory.create("dff_array", module_name="data_dff", rows=1, columns=self.word_size + self.num_spare_cols)
        self.add_mod(self.data_dff)

        if self.write_size:
            self.wmask_dff = factory.create("dff_array", module_name="wmask_dff", rows=1, columns=self.num_wmasks)
            self.add_mod(self.wmask_dff)

        if self.num_spare_cols:
            self.spare_wen_dff = factory.create("dff_array", module_name="spare_wen_dff", rows=1, columns=self.num_spare_cols)
            self.add_mod(self.spare_wen_dff)

        # Create bank decoder
        if(self.num_banks > 1):
            self.add_multi_bank_modules()

        self.bank_count = 0

        c = reload(__import__(OPTS.control_logic))
        self.mod_control_logic = getattr(c, OPTS.control_logic)

        # Create the control logic module for each port type
        if len(self.readwrite_ports)>0:
            self.control_logic_rw = self.mod_control_logic(num_rows=self.num_rows,
                                                           words_per_row=self.words_per_row,
                                                           word_size=self.word_size,
                                                           spare_columns=self.num_spare_cols,
                                                           sram=self,
                                                           port_type="rw")
            self.add_mod(self.control_logic_rw)
        if len(self.writeonly_ports)>0:
            self.control_logic_w = self.mod_control_logic(num_rows=self.num_rows,
                                                          words_per_row=self.words_per_row,
                                                          word_size=self.word_size,
                                                          spare_columns=self.num_spare_cols,
                                                          sram=self,
                                                          port_type="w")
            self.add_mod(self.control_logic_w)
        if len(self.readonly_ports)>0:
            self.control_logic_r = self.mod_control_logic(num_rows=self.num_rows,
                                                          words_per_row=self.words_per_row,
                                                          word_size=self.word_size,
                                                          spare_columns=self.num_spare_cols,
                                                          sram=self,
                                                          port_type="r")
            self.add_mod(self.control_logic_r)

    def create_bank(self, bank_num):
        """ Create a bank  """
        self.bank_insts.append(self.add_inst(name="bank{0}".format(bank_num),
                                             mod=self.bank))

        temp = []
        for port in self.read_ports:
            for bit in range(self.word_size + self.num_spare_cols):
                temp.append("dout{0}[{1}]".format(port, bit))
        for port in self.all_ports:
            temp.append("rbl_bl{0}".format(port))
        for port in self.write_ports:
            for bit in range(self.word_size + self.num_spare_cols):
                temp.append("bank_din{0}[{1}]".format(port, bit))
        for port in self.all_ports:
            for bit in range(self.bank_addr_size):
                temp.append("a{0}[{1}]".format(port, bit))
        if(self.num_banks > 1):
            for port in self.all_ports:
                temp.append("bank_sel{0}[{1}]".format(port, bank_num))
        for port in self.read_ports:
            temp.append("s_en{0}".format(port))
        for port in self.all_ports:
            temp.append("p_en_bar{0}".format(port))
        for port in self.write_ports:
            temp.append("w_en{0}".format(port))
            for bit in range(self.num_wmasks):
                temp.append("bank_wmask{}[{}]".format(port, bit))
            for bit in range(self.num_spare_cols):
                temp.append("bank_spare_wen{0}[{1}]".format(port, bit))
        for port in self.all_ports:
            temp.append("wl_en{0}".format(port))
        temp.extend(self.ext_supplies)
        self.connect_inst(temp)

        return self.bank_insts[-1]

    def place_bank(self, bank_inst, position, x_flip, y_flip):
        """ Place a bank at the given position with orientations """

        # x_flip ==  1 --> no flip in x_axis
        # x_flip == -1 --> flip in x_axis
        # y_flip ==  1 --> no flip in y_axis
        # y_flip == -1 --> flip in y_axis

        # x_flip and y_flip are used for position translation

        if x_flip == -1 and y_flip == -1:
            bank_rotation = 180
        else:
            bank_rotation = 0

        if x_flip == y_flip:
            bank_mirror = "R0"
        elif x_flip == -1:
            bank_mirror = "MX"
        elif y_flip == -1:
            bank_mirror = "MY"
        else:
            bank_mirror = "R0"

        bank_inst.place(offset=position,
                        mirror=bank_mirror,
                        rotate=bank_rotation)

        return bank_inst

    def create_row_addr_dff(self):
        """ Add all address flops for the main decoder """
        insts = []
        for port in self.all_ports:
            insts.append(self.add_inst(name="row_address{}".format(port),
                                       mod=self.row_addr_dff))

            # inputs, outputs/output/bar
            inputs = []
            outputs = []
            for bit in range(self.row_addr_size):
                inputs.append("addr{}[{}]".format(port, bit + self.col_addr_size))
                outputs.append("a{}[{}]".format(port, bit + self.col_addr_size))

            self.connect_inst(inputs + outputs + ["clk_buf{}".format(port)] + self.ext_supplies)

        return insts

    def create_col_addr_dff(self):
        """ Add and place all address flops for the column decoder """
        insts = []
        for port in self.all_ports:
            insts.append(self.add_inst(name="col_address{}".format(port),
                                       mod=self.col_addr_dff))

            # inputs, outputs/output/bar
            inputs = []
            outputs = []
            for bit in range(self.col_addr_size):
                inputs.append("addr{}[{}]".format(port, bit))
                outputs.append("a{}[{}]".format(port, bit))

            self.connect_inst(inputs + outputs + ["clk_buf{}".format(port)] + self.ext_supplies)

        return insts

    def create_data_dff(self):
        """ Add and place all data flops """
        insts = []
        for port in self.all_ports:
            if port in self.write_ports:
                insts.append(self.add_inst(name="data_dff{}".format(port),
                                           mod=self.data_dff))
            else:
                insts.append(None)
                continue

            # inputs, outputs/output/bar
            inputs = []
            outputs = []
            for bit in range(self.word_size + self.num_spare_cols):
                inputs.append("din{}[{}]".format(port, bit))
                outputs.append("bank_din{}[{}]".format(port, bit))

            self.connect_inst(inputs + outputs + ["clk_buf{}".format(port)] + self.ext_supplies)

        return insts

    def create_wmask_dff(self):
        """ Add and place all wmask flops """
        insts = []
        for port in self.all_ports:
            if port in self.write_ports:
                insts.append(self.add_inst(name="wmask_dff{}".format(port),
                                           mod=self.wmask_dff))
            else:
                insts.append(None)
                continue

            # inputs, outputs/output/bar
            inputs = []
            outputs = []
            for bit in range(self.num_wmasks):
                inputs.append("wmask{}[{}]".format(port, bit))
                outputs.append("bank_wmask{}[{}]".format(port, bit))

            self.connect_inst(inputs + outputs + ["clk_buf{}".format(port)] + self.ext_supplies)

        return insts

    def create_spare_wen_dff(self):
        """ Add all spare write enable flops """
        insts = []
        for port in self.all_ports:
            if port in self.write_ports:
                insts.append(self.add_inst(name="spare_wen_dff{}".format(port),
                                           mod=self.spare_wen_dff))
            else:
                insts.append(None)
                continue

            # inputs, outputs/output/bar
            inputs = []
            outputs = []
            for bit in range(self.num_spare_cols):
                inputs.append("spare_wen{}[{}]".format(port, bit))
                outputs.append("bank_spare_wen{}[{}]".format(port, bit))

            self.connect_inst(inputs + outputs + ["clk_buf{}".format(port)] + self.ext_supplies)

        return insts

    def create_control_logic(self):
        """ Add control logic instances """

        insts = []
        for port in self.all_ports:
            if port in self.readwrite_ports:
                mod = self.control_logic_rw
            elif port in self.write_ports:
                mod = self.control_logic_w
            else:
                mod = self.control_logic_r

            insts.append(self.add_inst(name="control{}".format(port), mod=mod))

            # Inputs
            temp = ["csb{}".format(port)]
            if port in self.readwrite_ports:
                temp.append("web{}".format(port))
            temp.append("clk{}".format(port))
            temp.append("rbl_bl{}".format(port))

            # Outputs
            if port in self.read_ports:
                temp.append("s_en{}".format(port))
            if port in self.write_ports:
                temp.append("w_en{}".format(port))
            temp.append("p_en_bar{}".format(port))
            temp.extend(["wl_en{}".format(port), "clk_buf{}".format(port)] + self.ext_supplies)
            self.connect_inst(temp)

        return insts

    def sp_write(self, sp_name, lvs=False, trim=False):
        # Write the entire spice of the object to the file
        ############################################################
        # Spice circuit
        ############################################################
        sp = open(sp_name, 'w')

        sp.write("**************************************************\n")
        sp.write("* OpenRAM generated memory.\n")
        sp.write("* Words: {}\n".format(self.num_words))
        sp.write("* Data bits: {}\n".format(self.word_size))
        sp.write("* Banks: {}\n".format(self.num_banks))
        sp.write("* Column mux: {}:1\n".format(self.words_per_row))
        sp.write("* Trimmed: {}\n".format(trim))
        sp.write("* LVS: {}\n".format(lvs))
        sp.write("**************************************************\n")
        # This causes unit test mismatch

        # sp.write("* Created: {0}\n".format(datetime.datetime.now()))
        # sp.write("* User: {0}\n".format(getpass.getuser()))
        # sp.write(".global {0} {1}\n".format(spice["vdd_name"],
        #                                     spice["gnd_name"]))
        usedMODS = list()
        self.sp_write_file(sp, usedMODS, lvs=lvs, trim=trim)
        del usedMODS
        sp.close()

    def graph_exclude_bits(self, targ_row, targ_col):
        """
        Excludes bits in column from being added to graph except target
        """
        self.bank.graph_exclude_bits(targ_row, targ_col)

    def clear_exclude_bits(self):
        """
        Clears the bit exclusions
        """
        self.bank.clear_exclude_bits()<|MERGE_RESOLUTION|>--- conflicted
+++ resolved
@@ -41,10 +41,8 @@
         if not self.num_spare_cols:
             self.num_spare_cols = 0
 
-<<<<<<< HEAD
         # For assigning only once the bbox
         self.bbox = None
-=======
         try:
             from tech import power_grid
             self.supply_stack = power_grid
@@ -52,7 +50,6 @@
             # if no power_grid is specified by tech we use sensible defaults
             # Route a M3/M4 grid
             self.supply_stack = self.m3_stack
->>>>>>> a1cb2087
 
     def add_pins(self):
         """ Add pins for entire SRAM. """
@@ -259,19 +256,6 @@
             from supply_grid_router import supply_grid_router as router
         else:
             from supply_tree_router import supply_tree_router as router
-<<<<<<< HEAD
-            
-        rtr=router(grid_stack, self, None, self.bbox) # Use a possible bbox here
-        rtr.route()
-
-        # Find the lowest leftest pin for vdd and gnd
-        # NOTE: Not necessary if the route_supplies is "grid"
-        if OPTS.route_supplies == "grid":
-            return
-        for pin_name in ["vdd", "gnd"]:
-            # Copy the pin shape(s) to rectangles
-            for pin in self.get_pins(pin_name):
-=======
         rtr=router(layers=self.supply_stack,
                    design=self,
                    bbox=bbox,
@@ -325,7 +309,6 @@
                 # Add it as an IO pin to the perimeter
                 route_width = pin.rx() - lowest_coord.x
                 pin_offset = vector(lowest_coord.x, pin.by())
->>>>>>> a1cb2087
                 self.add_rect(pin.layer,
                               pin_offset,
                               route_width,
