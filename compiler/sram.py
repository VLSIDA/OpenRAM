import sys
from tech import drc, spice
import debug
import design
from math import log,sqrt,ceil
import contact
from bank import bank
import datetime
import getpass
from vector import vector
from globals import OPTS, print_time

    
class sram(design.design):
    """
    Dynamically generated SRAM by connecting banks to control logic. The
    number of banks should be 1 , 2 or 4
    """

    def __init__(self, word_size, num_words, num_banks, name):

        c = reload(__import__(OPTS.control_logic))
        self.mod_control_logic = getattr(c, OPTS.control_logic)
        
        c = reload(__import__(OPTS.ms_flop_array))
        self.mod_ms_flop_array = getattr(c, OPTS.ms_flop_array)
        
        c = reload(__import__(OPTS.bitcell))
        self.mod_bitcell = getattr(c, OPTS.bitcell)
        self.bitcell = self.mod_bitcell()

        c = reload(__import__(OPTS.ms_flop))
        self.mod_ms_flop = getattr(c, OPTS.ms_flop)
        self.ms_flop = self.mod_ms_flop()
        

        # reset the static duplicate name checker for unit tests
        # in case we create more than one SRAM
        import design
        design.design.name_map=[]

        self.word_size = word_size
        self.num_words = num_words
        self.num_banks = num_banks

        debug.info(2, "create sram of size {0} with {1} num of words".format(self.word_size, 
                                                                             self.num_words))
        start_time = datetime.datetime.now()

        design.design.__init__(self, name)

        # For different layer width vias
        self.m2m3_offset_fix = vector(0,0.5*(self.m3_width-self.m2_width))
        
        # M1/M2 routing pitch is based on contacted pitch of the biggest layer
        self.m1_pitch = max(contact.m1m2.width,contact.m1m2.height) + max(self.m1_space,self.m2_space)
        self.m2_pitch = max(contact.m2m3.width,contact.m2m3.height) + max(self.m2_space,self.m3_space)
        self.m3_pitch = max(contact.m2m3.width,contact.m2m3.height) + max(self.m2_space,self.m3_space)
        

        self.control_size = 6
        self.bank_to_bus_distance = 5*self.m3_width
        
        self.compute_sizes()
        self.add_pins()
        self.create_layout()
        
        # Can remove the following, but it helps for debug!
        self.add_lvs_correspondence_points()
        
        self.offset_all_coordinates()
        sizes = self.find_highest_coords()
        self.width = sizes[0]
        self.height = sizes[1]
        
        self.DRC_LVS(final_verification=True)

        if not OPTS.is_unit_test:
            print_time("SRAM creation", datetime.datetime.now(), start_time)


    def compute_sizes(self):
        """  Computes the organization of the memory using bitcell size by trying to make it square."""

        debug.check(self.num_banks in [1,2,4], "Valid number of banks are 1 , 2 and 4.")

        self.num_words_per_bank = self.num_words/self.num_banks
        self.num_bits_per_bank = self.word_size*self.num_words_per_bank

        # Compute the area of the bitcells and estimate a square bank (excluding auxiliary circuitry)
        self.bank_area = self.bitcell.width*self.bitcell.height*self.num_bits_per_bank
        self.bank_side_length = sqrt(self.bank_area)

        # Estimate the words per row given the height of the bitcell and the square side length
        self.tentative_num_cols = int(self.bank_side_length/self.bitcell.width)
        self.words_per_row = self.estimate_words_per_row(self.tentative_num_cols, self.word_size)

        # Estimate the number of rows given the tentative words per row
        self.tentative_num_rows = self.num_bits_per_bank / (self.words_per_row*self.word_size)
        self.words_per_row = self.amend_words_per_row(self.tentative_num_rows, self.words_per_row)
        
        # Fix the number of columns and rows
        self.num_cols = self.words_per_row*self.word_size
        self.num_rows = self.num_words_per_bank/self.words_per_row

        # Compute the address and bank sizes
        self.row_addr_size = int(log(self.num_rows, 2))
        self.col_addr_size = int(log(self.words_per_row, 2))
        self.bank_addr_size = self.col_addr_size + self.row_addr_size
        self.addr_size = self.bank_addr_size + int(log(self.num_banks, 2))
        
        debug.info(1,"Words per row: {}".format(self.words_per_row))

    def estimate_words_per_row(self,tentative_num_cols, word_size):
        """This provides a heuristic rounded estimate for the number of words
        per row."""

        if tentative_num_cols < 1.5*word_size:
            return 1
        elif tentative_num_cols > 3*word_size:
            return 4
        else:
            return 2

    def amend_words_per_row(self,tentative_num_rows, words_per_row):
        """This picks the number of words per row more accurately by limiting
        it to a minimum and maximum.
        """
        # Recompute the words per row given a hard max
        if(tentative_num_rows > 512):
            debug.check(tentative_num_rows*words_per_row <= 2048, "Number of words exceeds 2048")
            return words_per_row*tentative_num_rows/512
        # Recompute the words per row given a hard min
        if(tentative_num_rows < 16):
            debug.check(tentative_num_rows*words_per_row >= 16, "Minimum number of rows is 16, but given {0}".format(tentative_num_rows))
            return words_per_row*tentative_num_rows/16
            
        return words_per_row

    def add_pins(self):
        """ Add pins for entire SRAM. """

        for i in range(self.word_size):
            self.add_pin("DATA[{0}]".format(i),"INOUT")
        for i in range(self.addr_size):
            self.add_pin("ADDR[{0}]".format(i),"INPUT")

        # These are used to create the physical pins too
        self.control_logic_inputs=["CSb", "WEb",  "OEb", "clk"]
        self.control_logic_outputs=["s_en", "w_en", "tri_en", "tri_en_bar", "clk_bar", "clk_buf"]
        
        self.add_pin_list(self.control_logic_inputs,"INPUT")
        self.add_pin("vdd","POWER")
        self.add_pin("gnd","GROUND")

    def create_layout(self):
        """ Layout creation """
        
        self.create_modules()

        if self.num_banks == 1:
            self.add_single_bank_modules()
            self.add_single_bank_pins()
            self.route_single_bank()
        elif self.num_banks == 2:
            self.add_two_bank_modules()
            self.route_two_banks()
        elif self.num_banks == 4:
            self.add_four_bank_modules()
            self.route_four_banks()
        else:
            debug.error("Invalid number of banks.",-1)


    def add_four_bank_modules(self):
        """ Adds the modules and the buses to the top level """

        self.compute_four_bank_offsets()

        self.add_four_banks()

        self.add_busses()

        self.add_four_bank_logic()
        
        self.width = self.bank_inst[1].ur().x
        self.height = max(self.control_logic_inst.uy(),self.msb_decoder_inst.uy())


    def add_two_bank_modules(self):
        """ Adds the modules and the buses to the top level """

        self.compute_two_bank_offsets()

        self.add_two_banks()
        
        self.add_busses()

        self.add_two_bank_logic()

        self.width = self.bank_inst[1].ur().x
        self.height = self.control_logic_inst.uy()
        
        
    def route_shared_banks(self):
        """ Route the shared signals for two and four bank configurations. """

        # create the input control pins
        for n in self.control_logic_inputs:
            self.copy_layout_pin(self.control_logic_inst, n.lower(), n)
            
        # connect the control logic to the control bus
        for n in self.control_logic_outputs + ["vdd", "gnd"]:
            pins = self.control_logic_inst.get_pins(n)
            for pin in pins:
                if pin.layer=="metal2":
                    pin_pos = pin.bc()
                    break
            rail_pos = vector(pin_pos.x,self.horz_control_bus_positions[n].y)
            self.add_path("metal2",[pin_pos,rail_pos])
            self.add_via_center(("metal1","via1","metal2"),rail_pos)
        
        # connect the control logic cross bar
        for n in self.control_logic_outputs:
            cross_pos = vector(self.vert_control_bus_positions[n].x,self.horz_control_bus_positions[n].y)
            self.add_via_center(("metal1","via1","metal2"),cross_pos)

        # connect the bank select signals to the vertical bus
        for i in range(self.num_banks):
            pin = self.bank_inst[i].get_pin("bank_sel")
            pin_pos = pin.rc() if i==0 else pin.lc()
            rail_pos = vector(self.vert_control_bus_positions["bank_sel[{}]".format(i)].x,pin_pos.y)
            self.add_path("metal3",[pin_pos,rail_pos])
            self.add_via_center(("metal2","via2","metal3"),rail_pos)

        
            
    def route_four_banks(self):
        """ Route all of the signals for the four bank SRAM. """
        
        self.route_shared_banks()

        # connect the data output to the data bus
        for n in self.data_bus_names:
            for i in [0,1]:
                pin_pos = self.bank_inst[i].get_pin(n).bc()
                rail_pos = vector(pin_pos.x,self.data_bus_positions[n].y)
                self.add_path("metal2",[pin_pos,rail_pos])
                self.add_via_center(("metal2","via2","metal3"),rail_pos)

            for i in [2,3]:
                pin_pos = self.bank_inst[i].get_pin(n).uc()
                rail_pos = vector(pin_pos.x,self.data_bus_positions[n].y)
                self.add_path("metal2",[pin_pos,rail_pos])
                self.add_via_center(("metal2","via2","metal3"),rail_pos)
                
        # route msb address bits
        # route 2:4 decoder
        self.route_double_msb_address()

        # connect the banks to the vertical address bus
        # connect the banks to the vertical control bus
        for n in self.addr_bus_names + self.control_bus_names:
            # Skip these from the horizontal bus
            if n in ["vdd", "gnd"]: continue
            # This will be the bank select, so skip it
            if n in self.msb_bank_sel_addr: continue

            for bank_id in [0,2]:
                pin0_pos = self.bank_inst[bank_id].get_pin(n).rc()
                pin1_pos = self.bank_inst[bank_id+1].get_pin(n).lc()
                rail_pos = vector(self.vert_control_bus_positions[n].x,pin0_pos.y)
                self.add_path("metal3",[pin0_pos,pin1_pos])
                self.add_via_center(("metal2","via2","metal3"),rail_pos)
            

        self.route_bank_supply_rails(bottom_banks=[2,3])



        

    def compute_bus_sizes(self):
        """ Compute the independent bus widths shared between two and four bank SRAMs """
        
        # address size + control signals + one-hot bank select signals
        self.num_vertical_line = self.addr_size + self.control_size + log(self.num_banks,2) + 1
        # data bus size
        self.num_horizontal_line = self.word_size

        self.vertical_bus_width = self.m2_pitch*self.num_vertical_line
        # vertical bus height depends on 2 or 4 banks
        
        self.data_bus_height = self.m3_pitch*self.num_horizontal_line
        self.data_bus_width = 2*(self.bank.width + self.bank_to_bus_distance) + self.vertical_bus_width
        
        self.control_bus_height = self.m1_pitch*(self.control_size+2) 
        self.control_bus_width = self.bank.width + self.bank_to_bus_distance + self.vertical_bus_width
        
        self.supply_bus_height = self.m1_pitch*2 # 2 for vdd/gnd placed with control bus
        self.supply_bus_width = self.data_bus_width

        # Sanity check to ensure we can fit the control logic above a single bank (0.9 is a hack really)
        debug.check(self.bank.width + self.vertical_bus_width > 0.9*self.control_logic.width, "Bank is too small compared to control logic.")
        
        
    def compute_four_bank_offsets(self):
        """ Compute the overall offsets for a four bank SRAM """

        # The main difference is that the four bank SRAM has the data bus in the middle of the four banks
        # as opposed to the top of the banks.
        
        self.compute_bus_sizes()
        
        # In 4 bank SRAM, the height is determined by the bank decoder and address flop
        self.vertical_bus_height = 2*self.bank.height + 4*self.bank_to_bus_distance + self.data_bus_height \
                                   + self.supply_bus_height + self.msb_decoder.height + self.msb_address.width 
        # The address bus extends down through the power rails, but control and bank_sel bus don't
        self.addr_bus_height = self.vertical_bus_height + 2*self.power_rail_pitch

        self.vertical_bus_offset = vector(self.bank.width + self.bank_to_bus_distance, 2*self.power_rail_pitch)
        self.data_bus_offset = vector(0, 2*self.power_rail_pitch + self.bank.height + self.bank_to_bus_distance)
        self.supply_bus_offset = vector(0, self.data_bus_offset.y + self.data_bus_height + self.bank.height + 2*self.bank_to_bus_distance)        
        self.control_bus_offset = vector(0, self.supply_bus_offset.y + self.supply_bus_height)
        self.bank_sel_bus_offset = self.vertical_bus_offset + vector(self.m2_pitch*self.control_size,0)
        self.addr_bus_offset = self.bank_sel_bus_offset.scale(1,0) + vector(self.m2_pitch*self.num_banks,0)

        # Control is placed at the top above the control bus and everything
        self.control_logic_position = vector(0, self.control_bus_offset.y + self.control_bus_height + self.m1_pitch)

        # Bank select flops get put to the right of control logic above bank1 and the buses
        # Leave a pitch to get the vdd rails up to M2
        self.msb_address_position = vector(max(self.bank.width + self.vertical_bus_width + 2*self.bank_to_bus_distance, self.control_logic.width),
                                           self.supply_bus_offset.y + self.supply_bus_height + 2*self.m1_pitch + self.msb_address.width)

        # Decoder goes above the MSB address flops, and is flipped in Y
        # separate the two by a bank to bus distance for nwell rules, just in case
        self.msb_decoder_position = self.msb_address_position + vector(self.msb_decoder.width, self.bank_to_bus_distance)


    def compute_two_bank_offsets(self):
        """ Compute the overall offsets for a two bank SRAM """

        self.compute_bus_sizes()

        # In 2 bank SRAM, the height is determined by the control bus which is higher than the msb address
        self.vertical_bus_height = self.bank.height + 2*self.bank_to_bus_distance + self.data_bus_height + self.control_bus_height
        # The address bus extends down through the power rails, but control and bank_sel bus don't
        self.addr_bus_height = self.vertical_bus_height + 2*self.power_rail_pitch
        
        self.vertical_bus_offset = vector(self.bank.width + self.bank_to_bus_distance, 2*self.power_rail_pitch)
        self.data_bus_offset = vector(0, 2*self.power_rail_pitch + self.bank.height + self.bank_to_bus_distance)
        self.supply_bus_offset = vector(0, self.data_bus_offset.y + self.data_bus_height)        
        self.control_bus_offset = vector(0, self.supply_bus_offset.y + self.supply_bus_height)
        self.bank_sel_bus_offset = self.vertical_bus_offset + vector(self.m2_pitch*self.control_size,0)
        self.addr_bus_offset = self.bank_sel_bus_offset.scale(1,0) + vector(self.m2_pitch*self.num_banks,0)

        # Control is placed at the top above the control bus and everything
        self.control_logic_position = vector(0, self.control_bus_offset.y + self.control_bus_height + self.m1_pitch)

        # Bank select flops get put to the right of control logic above bank1 and the buses
        # Leave a pitch to get the vdd rails up to M2
        self.msb_address_position = vector(max(self.bank.width + self.vertical_bus_width + 2*self.bank_to_bus_distance,self.control_logic.width),
                                           self.supply_bus_offset.y+self.supply_bus_height + 2*self.m1_pitch + self.msb_address.width)
        
    def add_busses(self):
        """ Add the horizontal and vertical busses """
        # Vertical bus
        # The order of the control signals on the control bus:
        self.control_bus_names = ["clk_buf", "tri_en_bar", "tri_en", "clk_bar", "w_en", "s_en"]
        self.vert_control_bus_positions = self.create_bus(layer="metal2",
                                                          pitch=self.m2_pitch,
                                                          offset=self.vertical_bus_offset,
                                                          names=self.control_bus_names,
                                                          length=self.vertical_bus_height,
                                                          vertical=True)

        self.addr_bus_names=["ADDR[{}]".format(i) for i in range(self.addr_size)]
        self.vert_control_bus_positions.update(self.create_bus(layer="metal2",
                                                               pitch=self.m2_pitch,
                                                               offset=self.addr_bus_offset,
                                                               names=self.addr_bus_names,
                                                               length=self.addr_bus_height,
                                                               vertical=True,
                                                               make_pins=True))

        
        self.bank_sel_bus_names = ["bank_sel[{}]".format(i) for i in range(self.num_banks)]
        self.vert_control_bus_positions.update(self.create_bus(layer="metal2",
                                                               pitch=self.m2_pitch,
                                                               offset=self.bank_sel_bus_offset,
                                                               names=self.bank_sel_bus_names,
                                                               length=self.vertical_bus_height,
                                                               vertical=True))
        

        # Horizontal data bus
        self.data_bus_names = ["DATA[{}]".format(i) for i in range(self.word_size)]
        self.data_bus_positions = self.create_bus(layer="metal3",
                                                  pitch=self.m3_pitch,
                                                  offset=self.data_bus_offset,
                                                  names=self.data_bus_names,
                                                  length=self.data_bus_width,
                                                  vertical=False,
                                                  make_pins=True)

        # Horizontal control logic bus
        # vdd/gnd in bus go along whole SRAM
        # FIXME: Fatten these wires?
        self.horz_control_bus_positions = self.create_bus(layer="metal1",
                                                          pitch=self.m1_pitch,
                                                          offset=self.supply_bus_offset,
                                                          names=["vdd"],
                                                          length=self.supply_bus_width,
                                                          vertical=False)
        # The gnd rail must not be the entire width since we protrude the right-most vdd rail up for
        # the decoder in 4-bank SRAMs
        self.horz_control_bus_positions.update(self.create_bus(layer="metal1",
                                                               pitch=self.m1_pitch,
                                                               offset=self.supply_bus_offset+vector(0,self.m1_pitch),
                                                               names=["gnd"],
                                                               length=self.supply_bus_width-2*self.power_rail_width,
                                                               vertical=False))
        self.horz_control_bus_positions.update(self.create_bus(layer="metal1",
                                                               pitch=self.m1_pitch,
                                                               offset=self.control_bus_offset,
                                                               names=self.control_bus_names,
                                                               length=self.control_bus_width,
                                                               vertical=False))
        
    def add_two_bank_logic(self):
        """ Add the control and MSB logic """

        self.add_control_logic(position=self.control_logic_position, rotate=0)

        self.msb_address_inst = self.add_inst(name="msb_address",
                                              mod=self.msb_address,
                                              offset=self.msb_address_position,
                                              rotate=270)
        self.msb_bank_sel_addr = "ADDR[{}]".format(self.addr_size-1)
        self.connect_inst([self.msb_bank_sel_addr,"bank_sel[1]","bank_sel[0]","clk_buf", "vdd", "gnd"])

    def add_four_bank_logic(self):
        """ Add the control and MSB decode/bank select logic for four banks """


        self.add_control_logic(position=self.control_logic_position, rotate=0)

        self.msb_address_inst = self.add_inst(name="msb_address",
                                              mod=self.msb_address,
                                              offset=self.msb_address_position,
                                              rotate=270)

        self.msb_bank_sel_addr = ["ADDR[{}]".format(i) for i in range(self.addr_size-2,self.addr_size,1)]        
        temp = list(self.msb_bank_sel_addr)
        temp.extend(["msb{0}[{1}]".format(j,i) for i in range(2) for j in ["","_bar"]])
        temp.extend(["clk_buf", "vdd", "gnd"])
        self.connect_inst(temp)
        
        self.msb_decoder_inst = self.add_inst(name="msb_decoder",
                                              mod=self.msb_decoder,
                                              offset=self.msb_decoder_position,
                                              mirror="MY")
        temp = ["msb[{}]".format(i) for i in range(2)]
        temp.extend(["bank_sel[{}]".format(i) for i in range(4)])
        temp.extend(["vdd", "gnd"])
        self.connect_inst(temp)
        
        
    def route_two_banks(self):
        """ Route all of the signals for the two bank SRAM. """

        self.route_shared_banks()
            
        # connect the horizontal control bus to the vertical bus
        # connect the data output to the data bus
        for n in self.data_bus_names:
            for i in [0,1]:
                pin_pos = self.bank_inst[i].get_pin(n).uc()
                rail_pos = vector(pin_pos.x,self.data_bus_positions[n].y)
                self.add_path("metal2",[pin_pos,rail_pos])
                self.add_via_center(("metal2","via2","metal3"),rail_pos)

        self.route_single_msb_address()

        # connect the banks to the vertical address bus
        # connect the banks to the vertical control bus
        for n in self.addr_bus_names + self.control_bus_names:
            # Skip these from the horizontal bus
            if n in ["vdd", "gnd"]: continue
            # This will be the bank select, so skip it
            if n == self.msb_bank_sel_addr: continue
            pin0_pos = self.bank_inst[0].get_pin(n).rc()
            pin1_pos = self.bank_inst[1].get_pin(n).lc()
            rail_pos = vector(self.vert_control_bus_positions[n].x,pin0_pos.y)
            self.add_path("metal3",[pin0_pos,pin1_pos])
            self.add_via_center(("metal2","via2","metal3"),rail_pos)


        self.route_bank_supply_rails(bottom_banks=[0,1])
        
        
    def route_double_msb_address(self):
        """ Route two MSB address bits and the bank decoder for 4-bank SRAM """
        


        # connect the MSB flops to the address input bus
        for i in [0,1]:
            msb_pins = self.msb_address_inst.get_pins("din[{}]".format(i))
            for msb_pin in msb_pins:
                if msb_pin.layer == "metal3":
                    msb_pin_pos = msb_pin.lc()
                    break
            rail_pos = vector(self.vert_control_bus_positions[self.msb_bank_sel_addr[i]].x,msb_pin_pos.y)
            self.add_path("metal3",[msb_pin_pos,rail_pos])
            self.add_via_center(("metal2","via2","metal3"),rail_pos)
        
        # Connect clk
        clk_pin = self.msb_address_inst.get_pin("clk")
        clk_pos = clk_pin.bc()
        rail_pos = self.horz_control_bus_positions["clk_buf"]
        bend_pos = vector(clk_pos.x,self.horz_control_bus_positions["clk_buf"].y)
        self.add_path("metal1",[clk_pos,bend_pos,rail_pos])

        # Connect bank decoder outputs to the bank select vertical bus wires
        for i in range(self.num_banks):
            msb_pin = self.msb_decoder_inst.get_pin("out[{}]".format(i))
            msb_pin_pos = msb_pin.lc()
            rail_pos = vector(self.vert_control_bus_positions["bank_sel[{}]".format(i)].x,msb_pin_pos.y)
            self.add_path("metal1",[msb_pin_pos,rail_pos])
            self.add_via_center(("metal1","via1","metal2"),rail_pos)

        # connect MSB flop outputs to the bank decoder inputs
        msb_pin = self.msb_address_inst.get_pin("dout[0]")
        msb_pin_pos = msb_pin.rc()
        in_pin = self.msb_decoder_inst.get_pin("in[0]")
        in_pos = in_pin.bc() + vector(0,1*self.m2_pitch,) # pin is up from bottom
        out_pos = msb_pin_pos + vector(1*self.m2_pitch,0) # route out to the right
        up_pos = vector(out_pos.x,in_pos.y) # and route up to the decoer
        self.add_wire(("metal1","via1","metal2"),[msb_pin_pos,out_pos,up_pos,in_pos])
        self.add_via_center(("metal1","via1","metal2"),in_pos)
        self.add_via_center(("metal1","via1","metal2"),msb_pin_pos,rotate=90)
            
        msb_pin = self.msb_address_inst.get_pin("dout[1]")
        msb_pin_pos = msb_pin.rc()
        in_pin = self.msb_decoder_inst.get_pin("in[1]")
        in_pos = in_pin.bc() + vector(0,self.bitcell.height+self.m2_pitch) # route the next row up
        out_pos = msb_pin_pos + vector(2*self.m2_pitch,0) # route out to the right
        up_pos = vector(out_pos.x,in_pos.y) # and route up to the decoer
        self.add_wire(("metal1","via1","metal2"),[msb_pin_pos,out_pos,up_pos,in_pos])
        self.add_via_center(("metal1","via1","metal2"),in_pos)
        self.add_via_center(("metal1","via1","metal2"),msb_pin_pos,rotate=90)
        
        # Route the right-most vdd/gnd of the right upper bank to the top of the decoder
        vdd_pins = self.bank_inst[1].get_pins("vdd")
        highest_x = None
        for bank_vdd_pin in vdd_pins:
            if highest_x == None or bank_vdd_pin.lx()>highest_x:
                highest_x = bank_vdd_pin.lx()
                bank_vdd_pos = bank_vdd_pin.ul()
        # Route to top
        self.add_rect(layer="metal1",
                      offset=bank_vdd_pos,
                      height=self.height-bank_vdd_pos.y,
                      width=bank_vdd_pin.width())

        gnd_pins = self.bank_inst[1].get_pins("gnd")
        highest_x = None
        for bank_gnd_pin in gnd_pins:
            if highest_x == None or bank_gnd_pin.lx()>highest_x:
                highest_x = bank_gnd_pin.lx()
                bank_gnd_pos = bank_gnd_pin.ul()
        # Route to top
        self.add_rect(layer="metal2",
                      offset=bank_gnd_pos,
                      height=self.height-bank_gnd_pos.y,
                      width=bank_gnd_pin.width())
        
        # Connect bank decoder vdd/gnd supplies using the previous bank_vdd_pos and bank_gnd_pos
        vdd_pins = self.msb_decoder_inst.get_pins("vdd")
        for vdd_pin in vdd_pins:
            if vdd_pin.layer != "metal1": continue
            vdd_pos = vdd_pin.rc()
            rail_pos = vector(bank_vdd_pos.x+bank_vdd_pin.width(),vdd_pos.y)
            self.add_path("metal1",[vdd_pos,rail_pos])
        gnd_pins = self.msb_decoder_inst.get_pins("gnd")
        for gnd_pin in gnd_pins:
            if gnd_pin.layer != "metal1": continue
            gnd_pos = gnd_pin.rc()
            rail_pos = vector(bank_gnd_pos.x+bank_gnd_pin.width(),gnd_pos.y)
            self.add_path("metal1",[gnd_pos,rail_pos])
            self.add_via(("metal1","via1","metal2"),rail_pos- vector(0,0.5*self.m1_width),rotate=90,size=[1,3])
        
        # connect the bank MSB flop supplies
        vdd_pins = self.msb_address_inst.get_pins("vdd")
        # vdd pins go down to the rail
        for vdd_pin in vdd_pins:
            if vdd_pin.layer != "metal1": continue
            vdd_pos = vdd_pin.bc()
            down_pos = vdd_pos - vector(0,self.m1_pitch)
            rail_pos = vector(vdd_pos.x,self.horz_control_bus_positions["vdd"].y)
            self.add_path("metal1",[vdd_pos,down_pos])            
            self.add_via_center(("metal1","via1","metal2"),down_pos,rotate=90)   
            self.add_path("metal2",[down_pos,rail_pos])
            self.add_via_center(("metal1","via1","metal2"),rail_pos)        
        # gnd pins go right to the rail
        gnd_pins = self.msb_address_inst.get_pins("gnd")
        for gnd_pin in gnd_pins:
            if gnd_pin.layer != "metal2": continue
            gnd_pos = gnd_pin.rc()
            rail_pos = vector(bank_gnd_pos.x+bank_gnd_pin.width(),gnd_pos.y)
            self.add_path("metal1",[gnd_pos,rail_pos])
            self.add_via_center(("metal1","via1","metal2"),gnd_pos,rotate=90)
            self.add_via(("metal1","via1","metal2"),rail_pos- vector(0,0.5*self.m1_width),rotate=90,size=[1,3])            
        
    def route_single_msb_address(self):
        """ Route one MSB address bit for 2-bank SRAM """
        
        # connect the bank MSB flop supplies
        vdd_pins = self.msb_address_inst.get_pins("vdd")
        for vdd_pin in vdd_pins:
            if vdd_pin.layer != "metal1": continue
            vdd_pos = vdd_pin.bc()
            down_pos = vdd_pos - vector(0,self.m1_pitch)
            rail_pos = vector(vdd_pos.x,self.horz_control_bus_positions["vdd"].y)
            self.add_path("metal1",[vdd_pos,down_pos])            
            self.add_via_center(("metal1","via1","metal2"),down_pos,rotate=90)   
            self.add_path("metal2",[down_pos,rail_pos])
            self.add_via_center(("metal1","via1","metal2"),rail_pos)
        
        gnd_pins = self.msb_address_inst.get_pins("gnd")
        # Only add the ground connection to the lowest metal2 rail in the flop array
        # FIXME: SCMOS doesn't have a vertical rail in the cell, or we could use those
        lowest_y = None
        for gnd_pin in gnd_pins:
            if gnd_pin.layer != "metal2": continue
            if lowest_y==None or gnd_pin.by()<lowest_y:
                lowest_y=gnd_pin.by()
                gnd_pos = gnd_pin.ur()
        rail_pos = vector(gnd_pos.x,self.horz_control_bus_positions["gnd"].y)
        self.add_path("metal2",[gnd_pos,rail_pos])
        self.add_via_center(("metal1","via1","metal2"),rail_pos)            
        
        # connect the MSB flop to the address input bus 
        msb_pins = self.msb_address_inst.get_pins("din[0]")
        for msb_pin in msb_pins:
            if msb_pin.layer == "metal3":
                msb_pin_pos = msb_pin.lc()
                break
        rail_pos = vector(self.vert_control_bus_positions[self.msb_bank_sel_addr].x,msb_pin_pos.y)
        self.add_path("metal3",[msb_pin_pos,rail_pos])
        self.add_via_center(("metal2","via2","metal3"),rail_pos)

        # Connect the output bar to select 0
        msb_out_pin = self.msb_address_inst.get_pin("dout_bar[0]")
        msb_out_pos = msb_out_pin.rc()
        out_extend_right_pos = msb_out_pos + vector(2*self.m2_pitch,0)
        out_extend_up_pos = out_extend_right_pos + vector(0,self.m2_width)
        rail_pos = vector(self.vert_control_bus_positions["bank_sel[0]"].x,out_extend_up_pos.y)
        self.add_path("metal2",[msb_out_pos,out_extend_right_pos,out_extend_up_pos])
        self.add_wire(("metal3","via2","metal2"),[out_extend_right_pos,out_extend_up_pos,rail_pos])
        self.add_via_center(("metal2","via2","metal3"),rail_pos)
        
        # Connect the output to select 1
        msb_out_pin = self.msb_address_inst.get_pin("dout[0]")
        msb_out_pos = msb_out_pin.rc()
        out_extend_right_pos = msb_out_pos + vector(2*self.m2_pitch,0)
        out_extend_down_pos = out_extend_right_pos - vector(0,2*self.m1_pitch)
        rail_pos = vector(self.vert_control_bus_positions["bank_sel[1]"].x,out_extend_down_pos.y)
        self.add_path("metal2",[msb_out_pos,out_extend_right_pos,out_extend_down_pos])
        self.add_wire(("metal3","via2","metal2"),[out_extend_right_pos,out_extend_down_pos,rail_pos])
        self.add_via_center(("metal2","via2","metal3"),rail_pos)
        
        # Connect clk
        clk_pin = self.msb_address_inst.get_pin("clk")
        clk_pos = clk_pin.bc()
        rail_pos = self.horz_control_bus_positions["clk_buf"]
        bend_pos = vector(clk_pos.x,self.horz_control_bus_positions["clk_buf"].y)
        self.add_path("metal1",[clk_pos,bend_pos,rail_pos])
        


    def route_bank_supply_rails(self, bottom_banks):
        """ Create rails at bottom. Connect veritcal rails to top and bottom. """
        
        self.add_layout_pin(text="gnd",
                            layer="metal3",
                            offset=vector(0,0),
                            height=self.power_rail_width,
                            width=self.width)

        self.add_layout_pin(text="vdd",
                            layer="metal1",
                            offset=vector(0,self.power_rail_pitch),
                            height=self.power_rail_width,
                            width=self.width)


        # route bank vertical rails to bottom
        for i in bottom_banks:
            vdd_pins = self.bank_inst[i].get_pins("vdd")
            for vdd_pin in vdd_pins:
                vdd_pos = vdd_pin.ul()
                # Route to bottom
                self.add_rect(layer="metal1",
                              offset=vector(vdd_pos.x,self.power_rail_pitch),
                              height=self.horz_control_bus_positions["vdd"].y-self.power_rail_pitch, 
                              width=vdd_pin.width())

            gnd_pins = self.bank_inst[i].get_pins("gnd")
            for gnd_pin in gnd_pins:
                gnd_pos = gnd_pin.ul()                
                # Route to bottom
                self.add_rect(layer="metal2",
                              offset=vector(gnd_pos.x,0),
                              height=self.horz_control_bus_positions["gnd"].y, # route to the top bank
                              width=gnd_pin.width())
                # Add vias at top
                right_rail_pos = vector(gnd_pin.ur().x,self.horz_control_bus_positions["gnd"].y)            
                self.add_via(layers=("metal1","via1","metal2"),
                             offset=right_rail_pos - vector(0,0.5*self.m1_width),
                             rotate=90,
                             size=[1,3]) 
                # Add vias at bottom 
                right_rail_pos = vector(gnd_pin.lr().x,0)          
                self.add_via(layers=("metal2","via2","metal3"),
                             offset=right_rail_pos,
                             rotate=90,
                             size=[2,3]) 
                
        
        
    def create_multi_bank_modules(self):
        """ Create the multibank address flops and bank decoder """
        self.msb_address = self.mod_ms_flop_array(name="msb_address",
                                                  columns=self.num_banks/2,
                                                  word_size=self.num_banks/2)
        self.add_mod(self.msb_address)

        if self.num_banks>2:
            self.msb_decoder = self.bank.decoder.pre2_4
            self.add_mod(self.msb_decoder)

    def create_modules(self):
        """ Create all the modules that will be used """

        # Create the control logic module
        self.control_logic = self.mod_control_logic(num_rows=self.num_rows)
        self.add_mod(self.control_logic)

        # Create the bank module (up to four are instantiated)
        self.bank = bank(word_size=self.word_size,
                         num_words=self.num_words_per_bank,
                         words_per_row=self.words_per_row,
                         num_banks=self.num_banks,
                         name="bank")
        self.add_mod(self.bank)

        # Conditionally create the 
        if(self.num_banks > 1):
            self.create_multi_bank_modules()

        self.bank_count = 0

        self.power_rail_width = self.bank.vdd_rail_width
        # Leave some extra space for the pitch
        self.power_rail_pitch = self.bank.vdd_rail_width + 2*self.m3_space



    def add_bank(self, bank_num, position, x_flip, y_flip):
        """ Place a bank at the given position with orientations """

        # x_flip ==  1 --> no flip in x_axis
        # x_flip == -1 --> flip in x_axis
        # y_flip ==  1 --> no flip in y_axis
        # y_flip == -1 --> flip in y_axis

        # x_flip and y_flip are used for position translation

        if x_flip == -1 and y_flip == -1:
            bank_rotation = 180
        else:
            bank_rotation = 0

        if x_flip == y_flip:
            bank_mirror = "R0"
        elif x_flip == -1:
            bank_mirror = "MX"
        elif y_flip == -1:
            bank_mirror = "MY"
        else:
            bank_mirror = "R0"
            
        bank_inst=self.add_inst(name="bank{0}".format(bank_num),
                                mod=self.bank,
                                offset=position,
                                mirror=bank_mirror,
                                rotate=bank_rotation)

        temp = []
        for i in range(self.word_size):
            temp.append("DATA[{0}]".format(i))
        for i in range(self.bank_addr_size):
            temp.append("ADDR[{0}]".format(i))
        if(self.num_banks > 1):
            temp.append("bank_sel[{0}]".format(bank_num))
        temp.extend(["s_en", "w_en", "tri_en_bar", "tri_en",
                     "clk_bar","clk_buf" , "vdd", "gnd"])
        self.connect_inst(temp)

        return bank_inst

    # FIXME: This should be in geometry.py or it's own class since it is
    # reusable
    def create_bus(self, layer, pitch, offset, names, length, vertical=False, make_pins=False):
        """ Create a horizontal or vertical bus. It can be either just rectangles, or actual
        layout pins. It returns an map of line center line positions indexed by name.  """

        # half minwidth so we can return the center line offsets
        half_minwidth = 0.5*drc["minwidth_{}".format(layer)]
        
        line_positions = {}
        if vertical:
            for i in range(len(names)):
                line_offset = offset + vector(i*pitch,0)
                if make_pins:
                    self.add_layout_pin(text=names[i],
                                        layer=layer,
                                        offset=line_offset,
                                        height=length)
                else:
                    self.add_rect(layer=layer,
                                  offset=line_offset,
                                  height=length)
                line_positions[names[i]]=line_offset+vector(half_minwidth,0)
        else:
            for i in range(len(names)):
                line_offset = offset + vector(0,i*pitch + half_minwidth)
                if make_pins:
                    self.add_layout_pin(text=names[i],
                                        layer=layer,
                                        offset=line_offset,
                                        width=length)
                else:
                    self.add_rect(layer=layer,
                                  offset=line_offset,
                                  width=length)
                line_positions[names[i]]=line_offset+vector(0,half_minwidth)

        return line_positions


    def add_control_logic(self, position, rotate):
        """ Add and place control logic """
        self.control_logic_inst=self.add_inst(name="control",
                                              mod=self.control_logic,
                                              offset=position,
                                              rotate=rotate)
        self.connect_inst(self.control_logic_inputs + self.control_logic_outputs + ["vdd", "gnd"])


    def add_lvs_correspondence_points(self):
        """ This adds some points for easier debugging if LVS goes wrong. 
        These should probably be turned off by default though, since extraction
        will show these as ports in the extracted netlist.
        """
        if self.num_banks==1: return
        
        for n in self.control_bus_names:
            self.add_label(text=n,
                           layer="metal2",  
                           offset=self.vert_control_bus_positions[n])
        for n in self.bank_sel_bus_names:
            self.add_label(text=n,
                           layer="metal2",  
                           offset=self.vert_control_bus_positions[n])

    def add_single_bank_modules(self):
        """ 
        This adds the moduels for a single bank SRAM with control
        logic. 
        """
        
        # No orientation or offset
        self.bank_inst = self.add_bank(0, [0, 0], 1, 1)
        
        # Control logic is placed to the left of the blank even with the
        # decoder bottom. A small gap is in the x-dimension.
        control_gap = 2*self.m3_width
        pos = vector(-control_gap,
                     self.bank.row_decoder_inst.by() + 2*self.m3_width)
        self.add_control_logic(position=pos,
                               rotate=90)

        self.width = self.bank.width + self.control_logic.height + control_gap
        self.height = self.bank.height

    def add_single_bank_pins(self):
        """
        Add the top-level pins for a single bank SRAM with control.
        """

        for i in range(self.word_size):
            self.copy_layout_pin(self.bank_inst, "DATA[{}]".format(i))

        for i in range(self.addr_size):
            self.copy_layout_pin(self.bank_inst, "ADDR[{}]".format(i))            

        for (old,new) in zip(["csb","web","oeb","clk"],["CSb","WEb","OEb","clk"]):
            self.copy_layout_pin(self.control_logic_inst, old, new)

        self.copy_layout_pin(self.bank_inst, "vdd")
        self.copy_layout_pin(self.bank_inst, "gnd")


    def add_two_banks(self):
        # Placement of bank 0 (left)
        bank_position_0 = vector(self.bank.width,
                                 self.bank.height + 2*self.power_rail_pitch)
        self.bank_inst=[self.add_bank(0, bank_position_0, -1, -1)]

        # Placement of bank 1 (right)
        x_off = self.bank.width + self.vertical_bus_width + 2*self.bank_to_bus_distance
        bank_position_1 = vector(x_off, bank_position_0.y)
        self.bank_inst.append(self.add_bank(1, bank_position_1, -1, 1))


    def add_four_banks(self):
        
        # Placement of bank 0 (upper left)
        bank_position_0 = vector(self.bank.width,
                                 self.bank.height + self.data_bus_height + 2*self.bank_to_bus_distance + 2*self.power_rail_pitch)
        self.bank_inst=[self.add_bank(0, bank_position_0, 1, -1)]

        # Placement of bank 1 (upper right)
        x_off = self.bank.width + self.vertical_bus_width + 2*self.bank_to_bus_distance
        bank_position_1 = vector(x_off, bank_position_0.y)
        self.bank_inst.append(self.add_bank(1, bank_position_1, 1, 1))

        # Placement of bank 2 (bottom left)
        y_off = self.bank.height + 2*self.power_rail_pitch
        bank_position_2 = vector(bank_position_0.x, y_off)
        self.bank_inst.append(self.add_bank(2, bank_position_2, -1, -1))

        # Placement of bank 3 (bottom right)
        bank_position_3 = vector(bank_position_1.x, bank_position_2.y)
        self.bank_inst.append(self.add_bank(3, bank_position_3, -1, 1))
        

    def connect_rail_from_left_m2m3(self, src_pin, dest_pin):
        """ Helper routine to connect an unrotated/mirrored oriented instance to the rails """
        in_pos = src_pin.rc()
        out_pos = vector(dest_pin.cx(), in_pos.y)
        self.add_wire(("metal3","via2","metal2"),[in_pos, out_pos, out_pos - vector(0,self.m2_pitch)])
        self.add_via(layers=("metal2","via2","metal3"),
                     offset=src_pin.lr() - self.m2m3_offset_fix,
                     rotate=90)
        
    def connect_rail_from_left_m2m1(self, src_pin, dest_pin):
        """ Helper routine to connect an unrotated/mirrored oriented instance to the rails """
        in_pos = src_pin.rc()
        out_pos = vector(dest_pin.cx(), in_pos.y)
        self.add_wire(("metal2","via1","metal1"),[in_pos, out_pos, out_pos - vector(0,self.m2_pitch)])

    def route_single_bank(self):
        """ Route a single bank SRAM """
        for n in self.control_logic_outputs:
            src_pin = self.control_logic_inst.get_pin(n)
            dest_pin = self.bank_inst.get_pin(n)                
            self.connect_rail_from_left_m2m3(src_pin, dest_pin)

        src_pins = self.control_logic_inst.get_pins("vdd")
        for src_pin in src_pins:
            if src_pin.layer != "metal2":
                continue
            dest_pin = self.bank_inst.get_pins("vdd")[1]
            self.connect_rail_from_left_m2m1(src_pin,dest_pin)
            
        src_pins = self.control_logic_inst.get_pins("gnd")
        for src_pin in src_pins:            
            if src_pin.layer != "metal2":
                continue
            dest_pin = self.bank_inst.get_pin("gnd")
            self.connect_rail_from_left_m2m3(src_pin,dest_pin)
        


    def sp_write(self, sp_name):
        # Write the entire spice of the object to the file
        ############################################################
        # Spice circuit
        ############################################################
        sp = open(sp_name, 'w')

        sp.write("**************************************************\n")
        sp.write("* OpenRAM generated memory.\n")
        sp.write("* Words: {}\n".format(self.num_words))
        sp.write("* Data bits: {}\n".format(self.word_size))
        sp.write("* Banks: {}\n".format(self.num_banks))
        sp.write("* Column mux: {}:1\n".format(self.words_per_row))
        sp.write("**************************************************\n")        
        # This causes unit test mismatch
        # sp.write("* Created: {0}\n".format(datetime.datetime.now()))
        # sp.write("* User: {0}\n".format(getpass.getuser()))
        # sp.write(".global {0} {1}\n".format(spice["vdd_name"], 
        #                                     spice["gnd_name"]))
        usedMODS = list()
        self.sp_write_file(sp, usedMODS)
        del usedMODS
        sp.close()

    def analytical_delay(self,slew,load):
        """ LH and HL are the same in analytical model. """
        return self.bank.analytical_delay(slew,load)
<<<<<<< HEAD
    
    def analytical_power(self,slew,load):
        """ Just a test function for the power."""
        return self.bank.analytical_power(slew,load)
=======


    def save_output(self):
        """ Save all the output files while reporting time to do it as well. """

        # Save the spice file
        start_time = datetime.datetime.now()
        spname = OPTS.output_path + self.name + ".sp"
        print("SP: Writing to {0}".format(spname))
        self.sp_write(spname)
        print_time("Spice writing", datetime.datetime.now(), start_time)

        # Save the extracted spice file
        if OPTS.use_pex:
            start_time = datetime.datetime.now()
            # Output the extracted design if requested
            sp_file = OPTS.output_path + "temp_pex.sp"
            verify.run_pex(self.name, gdsname, spname, output=sp_file)
            print_time("Extraction", datetime.datetime.now(), start_time)
        else:
            # Use generated spice file for characterization
            sp_file = spname
        
        # Characterize the design
        start_time = datetime.datetime.now()        
        from characterizer import lib
        print("LIB: Characterizing... ")
        if OPTS.analytical_delay:
            print("Using analytical delay models (no characterization)")
        else:
            if OPTS.spice_name!="":
                print("Performing simulation-based characterization with {}".format(OPTS.spice_name))
            if OPTS.trim_netlist:
                print("Trimming netlist to speed up characterization.")
        lib.lib(out_dir=OPTS.output_path, sram=self, sp_file=sp_file)
        print_time("Characterization", datetime.datetime.now(), start_time)

        # Write the layout
        start_time = datetime.datetime.now()
        gdsname = OPTS.output_path + self.name + ".gds"
        print("GDS: Writing to {0}".format(gdsname))
        self.gds_write(gdsname)
        print_time("GDS", datetime.datetime.now(), start_time)

        # Create a LEF physical model
        start_time = datetime.datetime.now()
        lefname = OPTS.output_path + self.name + ".lef"
        print("LEF: Writing to {0}".format(lefname))
        self.lef_write(lefname)
        print_time("LEF", datetime.datetime.now(), start_time)

        # Write a verilog model
        start_time = datetime.datetime.now()
        vname = OPTS.output_path + self.name + ".v"
        print("Verilog: Writing to {0}".format(vname))
        self.verilog_write(vname)
        print_time("Verilog", datetime.datetime.now(), start_time)
>>>>>>> 767990ca
<|MERGE_RESOLUTION|>--- conflicted
+++ resolved
@@ -1014,13 +1014,10 @@
     def analytical_delay(self,slew,load):
         """ LH and HL are the same in analytical model. """
         return self.bank.analytical_delay(slew,load)
-<<<<<<< HEAD
     
     def analytical_power(self,slew,load):
         """ Just a test function for the power."""
         return self.bank.analytical_power(slew,load)
-=======
-
 
     def save_output(self):
         """ Save all the output files while reporting time to do it as well. """
@@ -1076,5 +1073,4 @@
         vname = OPTS.output_path + self.name + ".v"
         print("Verilog: Writing to {0}".format(vname))
         self.verilog_write(vname)
-        print_time("Verilog", datetime.datetime.now(), start_time)
->>>>>>> 767990ca
+        print_time("Verilog", datetime.datetime.now(), start_time)