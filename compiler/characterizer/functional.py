--- conflicted
+++ resolved
@@ -41,7 +41,6 @@
         self.set_corner(corner)
         self.set_spice_constants()
         self.set_stimulus_variables()
-<<<<<<< HEAD
 
         # For the debug signal names
         self.create_signal_names()
@@ -49,11 +48,8 @@
         self.create_graph()
         self.set_internal_spice_names()
         
-=======
-        self.create_signal_names()
         self.initialize_wmask()
 
->>>>>>> de485182
         # Number of checks can be changed
         self.num_cycles = 2
         self.stored_words = {}      
