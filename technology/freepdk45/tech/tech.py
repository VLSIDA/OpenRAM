# See LICENSE for licensing information.
#
# Copyright (c) 2016-2021 Regents of the University of California and The Board
# of Regents for the Oklahoma Agricultural and Mechanical College
# (acting for and on behalf of Oklahoma State University)
# All rights reserved.
#
import os
from design_rules import *
from module_type import *
from custom_cell_properties import cell_properties
from custom_layer_properties import layer_properties

"""
File containing the process technology parameters for FreePDK 45nm.
"""

###################################################
# Custom modules
###################################################

# This uses the default classes to instantiate module from
# '$OPENRAM_HOME/compiler/modules'.
# Using tech_modules['cellname'] you can override each class by providing a custom
# implementation in '$OPENRAM_TECHDIR/modules/'
# For example: tech_modules['contact'] = 'contact_freepdk45'
tech_modules = module_type()


###################################################
# Custom cell properties
###################################################
cell_properties = cell_properties()
cell_properties.bitcell_power_pin_directions = ("V", "V")

###################################################
# Custom cell properties
###################################################
layer_properties = layer_properties()

###################################################
# GDS file info
###################################################

GDS = {}
# gds units
# From http://www.cnf.cornell.edu/cnf_spie9.html: "The first
#is the size of a database unit in user units. The second is the size
#of a database unit in meters.  For example, if your library was
#created with the default units (user unit = 1 m and 1000 database
#units per user unit), then the first number would be 0.001 and the
#second number would be 10-9. Typically, the first number is less than
#1, since you use more than 1 database unit per user unit. To
#calculate the size of a user unit in meters, divide the second number
#by the first."
GDS["unit"] = (0.0005,1e-9)
# default label zoom
GDS["zoom"] = 0.05

###################################################
# Interconnect stacks
###################################################

poly_stack = ("poly", "contact", "m1")
active_stack = ("active", "contact", "m1")
m1_stack = ("m1", "via1", "m2")
m2_stack = ("m2", "via2", "m3")
m3_stack = ("m3", "via3", "m4")

layer_indices = {"poly": 0,
                 "active": 0,
                 "m1": 1,
                 "m2": 2,
                 "m3": 3,
                 "m4": 4}

# The FEOL stacks get us up to m1
feol_stacks = [poly_stack,
               active_stack]

# The BEOL stacks are m1 and up
beol_stacks = [m1_stack,
               m2_stack,
               m3_stack]

layer_stacks = feol_stacks + beol_stacks

preferred_directions = {"poly": "V",
                        "active": "V",
                        "m1": "H",
                        "m2": "V",
                        "m3": "H",
                        "m4": "V"}
###################################################
# Power grid
###################################################
# Use M3/M4
power_grid = m3_stack

###################################################
# GDS Layer Map
###################################################

# Create the GDS layer map using internal names
layer = {}
layer["active"]  = (1, 0)
layer["pwell"]   = (2, 0)
layer["nwell"]   = (3, 0)
layer["nimplant"]= (4, 0)
layer["pimplant"]= (5, 0)
layer["vtg"]     = (6, 0)
layer["vth"]     = (7, 0)
layer["thkox"]   = (8, 0)
layer["poly"]    = (9, 0)
layer["contact"] = (10, 0)
layer["m1"]  = (11, 0)
layer["via1"]    = (12, 0)
layer["m2"]  = (13, 0)
layer["via2"]    = (14, 0)
layer["m3"]  = (15, 0)
layer["via3"]    = (16, 0)
layer["m4"]  = (17, 0)
layer["via4"]    = (18, 0)
layer["m5"]  = (19, 0)
layer["via5"]    = (20, 0)
layer["m6"]  = (21, 0)
layer["via6"]    = (22, 0)
layer["m7"]  = (23, 0)
layer["via7"]    = (24, 0)
layer["m8"]  = (25, 0)
layer["via8"]    = (26, 0)
layer["m9"]  = (27, 0)
layer["via9"]    = (28, 0)
layer["m10"] = (29, 0)
layer["text"]    = (239, 0)
layer["boundary"]= (239, 0)

use_purpose = {}

# Layer names for external PDKs
layer_names = {}
layer_names["active"]  = "active"
layer_names["pwell"]   = "pwell"
layer_names["nwell"]   = "nwell"
layer_names["nimplant"]= "nimplant"
layer_names["pimplant"]= "pimplant"
layer_names["vtg"]     = "vtg"
layer_names["vth"]     = "vth"
layer_names["thkox"]   = "thkox"
layer_names["poly"]    = "poly"
layer_names["contact"] = "contact"
layer_names["m1"]      = "metal1"
layer_names["via1"]    = "via1"
layer_names["m2"]      = "metal2"
layer_names["via2"]    = "via2"
layer_names["m3"]      = "metal3"
layer_names["via3"]    = "via3"
layer_names["m4"]      = "metal4"
layer_names["via4"]    = "via4"
layer_names["m5"]      = "metal5"
layer_names["via5"]    = "via5"
layer_names["m6"]      = "metal6"
layer_names["via6"]    = "via6"
layer_names["m7"]      = "metal7"
layer_names["via7"]    = "via7"
layer_names["m8"]      = "metal8"
layer_names["via8"]    = "via8"
layer_names["m9"]      = "metal9"
layer_names["via9"]    = "via9"
layer_names["m10"]     = "metal10"
layer_names["text"]    = "text"
layer_names["boundary"]= "boundary"

###################################################
# DRC/LVS Rules Setup
###################################################

#technology parameter
parameter={}
parameter["min_tx_size"] = 0.09
parameter["beta"] = 3

parameter["6T_inv_nmos_size"] = 0.205
parameter["6T_inv_pmos_size"] = 0.09
parameter["6T_access_size"] = 0.135

drclvs_home=os.environ.get("DRCLVS_HOME")

drc = design_rules("freepdk45")

#grid size
drc["grid"] = 0.0025

#DRC/LVS test set_up
drc["drc_rules"]=drclvs_home + "/calibreDRC.rul"
drc["lvs_rules"]=drclvs_home + "/calibreLVS.rul"
drc["xrc_rules"]=drclvs_home + "/calibrexRC.rul"
drc["layer_map"]=os.environ.get("OPENRAM_TECH") + "/freepdk45/layers.map"

# minwidth_tx with contact (no dog bone transistors)
drc["minwidth_tx"] = 0.09
drc["minlength_channel"] = 0.05

# WELL.2 Minimum spacing of nwell/pwell at different potential
drc["pwell_to_nwell"] = 0.225
# WELL.3 Minimum spacing of nwell/pwell at the same potential
# WELL.4 Minimum width of nwell/pwell
drc.add_layer("nwell",
              width=0.2,
              spacing=0.135)
drc.add_layer("pwell",
              width=0.2,
              spacing=0.135)

# POLY.1 Minimum width of poly
# POLY.2 Minimum spacing of poly AND active
drc.add_layer("poly",
              width=0.05,
              spacing=0.14)

# POLY.3 Minimum poly extension beyond active
drc["poly_extend_active"]=0.055
# Not a rule
drc["poly_to_contact"]=0.075
# POLY.4 Minimum enclosure of active around gate
drc["active_enclose_gate"]=0.07
# POLY.5 Minimum spacing of field poly to active
drc["poly_to_active"]=0.05
# POLY.6 Minimum Minimum spacing of field poly
drc["poly_to_field_poly"]=0.075
# Not a rule
drc["minarea_poly"]=0.0

# ACTIVE.1 Minimum width of active
# ACTIVE.2 Minimum spacing of active
drc.add_layer("active",
              width=0.09,
              spacing=0.08)
# ACTIVE.3 Minimum enclosure/spacing of nwell/pwell to active
drc.add_enclosure("nwell",
                  layer="active",
                  enclosure=0.055)
drc.add_enclosure("pwell",
                  layer="active",
                  enclosure=0.055)

# IMPLANT.1 Minimum spacing of nimplant/ pimplant to channel
drc["implant_to_channel"]=0.07
# Not a rule
drc.add_enclosure("implant",
                  layer="active",
                  enclosure=0)
# Not a rule
drc.add_enclosure("implant",
                  layer="contact",
                  enclosure=0)
# IMPLANT.2 Minimum spacing of nimplant/ pimplant to contact
drc["implant_to_contact"]=0.025
# IMPLANT.3 Minimum width/ spacing of nimplant/ pimplant
# IMPLANT.4 Minimum width/ spacing of nimplant/ pimplant
drc.add_layer("implant",
              width=0.045,
              spacing=0.045)

# CONTACT.1 Minimum width of contact
# CONTACT.2 Minimum spacing of contact
drc.add_layer("contact",
              width=0.065,
              spacing=0.075)
# CONTACT.4 Minimum enclosure of active around contact
drc.add_enclosure("active",
                  layer="contact",
                  enclosure=0.005)

# CONTACT.6 Minimum spacing of contact and gate
drc["active_contact_to_gate"]=0.0375
# CONTACT.7 Minimum spacing of contact and poly
drc["poly_contact_to_gate"]=0.090

# CONTACT.1 Minimum width of contact
# CONTACT.2 Minimum spacing of contact
drc.add_layer("contact",
              width=0.065,
              spacing=0.075)
# CONTACT.5 Minimum enclosure of poly around contact
drc.add_enclosure("poly",
                  layer="contact",
                  enclosure=0.005)
# CONTACT.6 Minimum spacing of contact and gate
drc["contact_to_gate"]=0.0375
# CONTACT.7 Minimum spacing of contact and poly
drc["contact_to_poly"]=0.090

# METAL1.1 Minimum width of metal1
# METAL1.2 Minimum spacing of metal1
drc.add_layer("m1",
              width=0.065,
              spacing=0.065)

# METAL1.3 Minimum enclosure around contact on two opposite sides
drc.add_enclosure("m1",
                  layer="contact",
                  enclosure=0,
                  extension=0.035)
# METAL1.4 inimum enclosure around via1 on two opposite sides
drc.add_enclosure("m1",
                  layer="via1",
                  enclosure=0,
                  extension=0.035)

# VIA1.1 Minimum width of via1
# VIA1.2 Minimum spacing of via1
drc.add_layer("via1",
              width=0.065,
              spacing=0.075)


# METALINT.1 Minimum width of intermediate metal
# METALINT.2 Minimum spacing of intermediate metal
drc.add_layer("m2",
              width=0.07,
              spacing=0.07)

# METALINT.3 Minimum enclosure around via1 on two opposite sides
drc.add_enclosure("m2",
                  layer="via1",
                  enclosure=0,
                  extension=0.035)

# METALINT.4 Minimum enclosure around via[2-3] on two opposite sides
drc.add_enclosure("m2",
                  layer="via2",
                  enclosure=0,
                  extension=0.035)

# VIA2-3.1 Minimum width of Via[2-3]
# VIA2-3.2 Minimum spacing of Via[2-3]
drc.add_layer("via2",
              width=0.065,
              spacing=0.085)

# METALINT.1 Minimum width of intermediate metal
# METALINT.2 Minimum spacing of intermediate metal
# Minimum spacing of m3 wider than 0.09 & longer than 0.3=0.09
# Minimum spacing of m3 wider than 0.27 & longer than 0.9=0.27
# Minimum spacing of m3 wider than 0.5 & longer than 1.8=0.5
# Minimum spacing of m3 wider than 0.9 & longer than 2.7=0.9
# Minimum spacing of m3 wider than 1.5 & longer than 4.0=1.5
drc.add_layer("m3",
              width=0.07,
              spacing=drc_lut({(0.00, 0.0): 0.07,
                                 (0.09, 0.3): 0.09,
                                 (0.27, 0.9): 0.27,
                                 (0.50, 1.8): 0.5,
                                 (0.90, 2.7): 0.9,
                                 (1.50, 4.0): 1.5}))
# METALINT.3 Minimum enclosure around via1 on two opposite sides
drc.add_enclosure("m3",
                  layer="via2",
                  enclosure=0,
                  extension=0.035)

# METALINT.4 Minimum enclosure around via[2-3] on two opposite sides
drc.add_enclosure("m3",
                  layer="via3",
                  enclosure=0,
                  extension=0.035)

# VIA2-3.1 Minimum width of Via[2-3]
# VIA2-3.2 Minimum spacing of Via[2-3]
drc.add_layer("via3",
              width=0.07,
              spacing=0.085)

# METALSMG.1 Minimum width of semi-global metal
# METALSMG.2 Minimum spacing of semi-global metal
# Minimum spacing of m4 wider than 0.27 & longer than 0.9=0.27
# Minimum spacing of m4 wider than 0.5 & longer than 1.8=0.5
# Minimum spacing of m4 wider than 0.9 & longer than 2.7=0.9
# Minimum spacing of m4 wider than 1.5 & longer than 4.0=1.5
drc.add_layer("m4",
              width=0.14,
              spacing=drc_lut({(0.00, 0.0): 0.14,
                                 (0.27, 0.9): 0.27,
                                 (0.50, 1.8): 0.5,
                                 (0.90, 2.7): 0.9,
                                 (1.50, 4.0): 1.5}))
# METALSMG.3 Minimum enclosure around via[3-6] on two opposite sides
drc.add_enclosure("m4",
                  layer="via3",
                  enclosure=0.0025)

# Metal 5-10 are ommitted

###################################################
# Spice Simulation Parameters
###################################################

#spice info
spice = {}
spice["nmos"] = "nmos_vtg"
spice["pmos"] = "pmos_vtg"
# This is a map of corners to model files
SPICE_MODEL_DIR=os.environ.get("SPICE_MODEL_DIR")
spice["fet_models"] = {"TT": [SPICE_MODEL_DIR + "/models_nom/PMOS_VTG.inc", SPICE_MODEL_DIR + "/models_nom/NMOS_VTG.inc"],
                       "FF": [SPICE_MODEL_DIR + "/models_ff/PMOS_VTG.inc", SPICE_MODEL_DIR + "/models_ff/NMOS_VTG.inc"],
                       "SF": [SPICE_MODEL_DIR + "/models_ss/PMOS_VTG.inc", SPICE_MODEL_DIR + "/models_ff/NMOS_VTG.inc"],
                       "FS": [SPICE_MODEL_DIR + "/models_ff/PMOS_VTG.inc", SPICE_MODEL_DIR + "/models_ss/NMOS_VTG.inc"],
                       "SS": [SPICE_MODEL_DIR + "/models_ss/PMOS_VTG.inc", SPICE_MODEL_DIR + "/models_ss/NMOS_VTG.inc"],
                       "ST": [SPICE_MODEL_DIR + "/models_ss/PMOS_VTG.inc", SPICE_MODEL_DIR + "/models_nom/NMOS_VTG.inc"],
                       "TS": [SPICE_MODEL_DIR + "/models_nom/PMOS_VTG.inc", SPICE_MODEL_DIR + "/models_ss/NMOS_VTG.inc"],
                       "FT": [SPICE_MODEL_DIR + "/models_ff/PMOS_VTG.inc", SPICE_MODEL_DIR + "/models_nom/NMOS_VTG.inc"],
                       "TF": [SPICE_MODEL_DIR + "/models_nom/PMOS_VTG.inc", SPICE_MODEL_DIR + "/models_ff/NMOS_VTG.inc"],
                       }

#spice stimulus related variables
spice["feasible_period"] = 5         # estimated feasible period in ns
spice["supply_voltages"] = [0.9, 1.0, 1.1] # Supply voltage corners in [Volts]
spice["nom_supply_voltage"] = 1.0    # Nominal supply voltage in [Volts]
spice["rise_time"] = 0.005           # rise time in [Nano-seconds]
spice["fall_time"] = 0.005           # fall time in [Nano-seconds]
spice["temperatures"] = [0, 25, 100] # Temperature corners (celcius)
spice["nom_temperature"] = 25        # Nominal temperature (celcius)

# analytical delay parameters
spice["nom_threshold"] = 0.4     # Typical Threshold voltage in Volts
spice["wire_unit_r"] = 0.25      # Unit wire resistance in ohms/square
spice["wire_unit_c"] = 2.3e-15   # Unit wire capacitance F/um^2, calculated from PTM
spice["min_tx_drain_c"] = 0.7    # Minimum transistor drain capacitance in ff
spice["min_tx_gate_c"] = 0.2     # Minimum transistor gate capacitance in ff
spice["dff_setup"] = 9        # DFF setup time in ps
spice["dff_hold"] = 1         # DFF hold time in ps
spice["dff_in_cap"] = 0.2091  # Input capacitance (D) [Femto-farad]
spice["dff_out_cap"] = 2       # Output capacitance (Q) [Femto-farad]

# analytical power parameters, many values are temporary
spice["bitcell_leakage"] = 1     # Leakage power of a single bitcell in nW
spice["inv_leakage"] = 1         # Leakage power of inverter in nW
spice["nand2_leakage"] = 1       # Leakage power of 2-input nand in nW
spice["nand3_leakage"] = 1       # Leakage power of 3-input nand in nW
spice["nand4_leakage"] = 1       # Leakage power of 4-input nand in nW
spice["nor2_leakage"] = 1        # Leakage power of 2-input nor in nW
spice["dff_leakage"] = 1      # Leakage power of flop in nW

spice["default_event_frequency"] = 100     # Default event activity of every gate. MHz

# Parameters related to sense amp enable timing and delay chain/RBL sizing
parameter["le_tau"] = 2.25                  # In pico-seconds.
parameter["cap_relative_per_ff"] = 7.5      # Units of Relative Capacitance/ Femto-Farad
parameter["dff_clk_cin"] = 30.6             # relative capacitance
parameter["6tcell_wl_cin"] = 3              # relative capacitance
parameter["min_inv_para_delay"] = 2.4       # Tau delay units
parameter["sa_en_pmos_size"] = 0.72         # micro-meters
parameter["sa_en_nmos_size"] = 0.27         # micro-meters
parameter["sa_inv_pmos_size"] = 0.54        # micro-meters
parameter["sa_inv_nmos_size"] = 0.27        # micro-meters
parameter["bitcell_drain_cap"] = 0.1        # In Femto-Farad, approximation of drain capacitance

# Spice Values uses to calculate analytical delay based on CACTI equations
spice["i_on_n"] = 0.0004463 # A/um
spice["i_on_p"] = 0.0000771   # A/um
spice["tox"] = 0.00114        # microns
spice["eps_ox"] = 0.00245e-14  # F/um, calculated from CACTI 45nm data
spice["cox"] = spice["eps_ox"]/spice["tox"] # F/um^2
spice["c_g_ideal"] = spice["cox"]*drc["minlength_channel"] # F/um
spice["c_overlap"] = 0.2*spice["c_g_ideal"] # F/um
spice["c_fringe"] = 0 # F/um, not defined in this technology
spice["cpolywire"] = 0 # F/um, replicated from CACTI which is hardcoded to 0
spice["c_junc"] = 5e-16 #F/um^2
spice["c_junc_sw"] = 5e-16 #F/um
spice["wire_c_per_um"] = spice["wire_unit_c"]*drc["minwidth_m2"] # Unit c by m2 width,  F/um units
spice["wire_r_per_um"] = spice["wire_unit_r"]/drc["minwidth_m2"] # Unit r per m2 width, Ohms/um units
spice["mobility_n"] = 0.045e8   # um^2/(V*s)
spice["V_dsat"] = 0.0938        # From CACTI 45nm tech
spice["sa_transconductance"] = (spice["mobility_n"])*spice["cox"]*(parameter["sa_inv_nmos_size"]/parameter["min_tx_size"])*spice["V_dsat"]
###################################################
# Technology Tool Preferences
###################################################

#drc_name = "calibre"
#lvs_name = "calibre"
#pex_name = "calibre"
<<<<<<< HEAD
=======

>>>>>>> cf8c486c
drc_name = "klayout"
lvs_name = "klayout"
pex_name = "klayout"

blackbox_bitcell = False<|MERGE_RESOLUTION|>--- conflicted
+++ resolved
@@ -480,10 +480,7 @@
 #drc_name = "calibre"
 #lvs_name = "calibre"
 #pex_name = "calibre"
-<<<<<<< HEAD
-=======
-
->>>>>>> cf8c486c
+
 drc_name = "klayout"
 lvs_name = "klayout"
 pex_name = "klayout"
