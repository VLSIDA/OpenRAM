--- conflicted
+++ resolved
@@ -290,17 +290,10 @@
 
         # FIXME: These depend on the array size itself
         # Far top dummy row (first row above array is NOT flipped)
-<<<<<<< HEAD
-        flip_dummy = self.right_rbl%2
-        odd_rows = self.row_size%2
-        self.dummy_row_top_inst.place(offset=offset.scale(0,self.right_rbl+(flip_dummy ^ odd_rows))+self.bitcell_array_inst.ul(),
-                                         mirror="MX" if (flip_dummy ^ odd_rows) else "R0")
-=======
         flip_dummy = self.right_rbl % 2
         self.dummy_row_top_inst.place(offset=offset.scale(0, self.right_rbl + flip_dummy) + self.bitcell_array_inst.ul(),
                                          mirror="MX" if flip_dummy else "R0")
         # FIXME: These depend on the array size itself
->>>>>>> 5d5ed552
         # Far bottom dummy row (first row below array IS flipped)
         flip_dummy = (self.left_rbl + 1) % 2
         self.dummy_row_bot_inst.place(offset=offset.scale(0, -self.left_rbl - 1 + flip_dummy),
@@ -315,16 +308,10 @@
             self.dummy_row_replica_inst[bit].place(offset=offset.scale(0, -bit - bit % 2),
                                                    mirror="R0" if bit % 2 else "MX")
         for bit in range(self.right_rbl):
-<<<<<<< HEAD
-            self.dummy_row_replica_inst[self.left_rbl+bit].place(offset=offset.scale(0,bit+bit%2+odd_rows)+self.bitcell_array_inst.ul(),
-                                                                 mirror="MX" if (bit%2 or odd_rows) else "R0")
-            
-=======
             self.dummy_row_replica_inst[self.left_rbl + bit].place(offset=offset.scale(0, bit + bit % 2) + self.bitcell_array_inst.ul(),
                                                                    mirror="MX" if bit % 2 else "R0")
 
         self.translate_all(offset.scale(-1 - self.left_rbl, -1 - self.left_rbl))
->>>>>>> 5d5ed552
 
         self.add_layout_pins()
 
