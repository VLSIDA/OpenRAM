--- conflicted
+++ resolved
@@ -8,20 +8,3 @@
 
 output_path = "temp"
 output_name = "sram_{0}_{1}_{2}".format(word_size,num_words,tech_name)
-<<<<<<< HEAD
-
-#Setting for multiport
-# netlist_only = True
-# num_rw_ports = 1
-# num_r_ports = 1
-# num_w_ports = 0
-
-#Pbitcell modules for multiport
-#bitcell = "pbitcell"
-#replica_bitcell="replica_pbitcell"
-
-#Custom 1rw+1r multiport cell. Set the above port numbers to rw = 1, r = 1, w = 0
-# bitcell = "bitcell_1rw_1r"
-# replica_bitcell = "replica_bitcell_1rw_1r"
-=======
->>>>>>> f3d1f7d5
