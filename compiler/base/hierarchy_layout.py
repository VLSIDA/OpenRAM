--- conflicted
+++ resolved
@@ -42,14 +42,14 @@
         self.visited = []    # List of modules we have already visited
         self.is_library_cell = False # Flag for library cells
         self.gds_read()
-        
+
         try:
             from tech import power_grid
             self.pwr_grid_layer = power_grid[0]
         except ImportError:
             self.pwr_grid_layer = "m3"
 
-            
+
 
     ############################################################
     # GDS layout
@@ -465,7 +465,7 @@
             mid2 = vector(mid1, end.y)
         else:
             debug.error("Invalid direction for jog -- must be H or V.")
-            
+
         if layer in layer_stacks:
             self.add_wire(layer, [start, mid1, mid2, end])
         elif layer in techlayer:
@@ -480,7 +480,7 @@
         mid1 = vector(0.5 * start.x + 0.5 * end.x, start.y)
         mid2 = vector(mid1, end.y)
         self.add_path(layer, [start, mid1, mid2, end])
-        
+
     def add_wire(self, layers, coordinates, widen_short_wires=True):
         """Connects a routing path on given layer,coordinates,width.
         The layers are the (horizontal, via, vertical). """
@@ -620,7 +620,7 @@
                                             last_via=via,
                                             size=size)
         return via
-    
+
     def add_ptx(self, offset, mirror="R0", rotate=0, width=1, mults=1, tx_type="nmos"):
         """Adds a ptx module to the design."""
         import ptx
@@ -973,7 +973,7 @@
         self.add_via_stack_center(from_layer=vlayer,
                                   to_layer=dest_pin.layer,
                                   offset=out_pos)
-        
+
     def get_layer_pitch(self, layer):
         """ Return the track pitch on a given layer """
         try:
@@ -985,7 +985,7 @@
         except AttributeError:
             debug.error("Cannot find layer pitch.", -1)
         return (nonpref_pitch, pitch, pitch - space, space)
-    
+
     def add_horizontal_trunk_route(self,
                                    pins,
                                    trunk_offset,
@@ -1004,11 +1004,7 @@
         min_x_rc = min([pin.rc().x for pin in pins])
 
         # if we are less than a pitch, just create a non-preferred layer jog
-<<<<<<< HEAD
-        if max_x - min_x <= pitch:
-=======
         if max_x_lc - min_x_rc <= pitch:
->>>>>>> e642b852
             half_layer_width = 0.5 * drc["minwidth_{0}".format(self.vertical_layer)]
 
             # Add the horizontal trunk on the vertical layer!
@@ -1133,7 +1129,7 @@
                 pitch = self.horizontal_nonpref_pitch
             else:
                 pitch = self.vertical_nonpref_pitch
-            
+
             for pin1 in net1:
                 for pin2 in net2:
                     if vcg_pin_overlap(pin1, pin2, vertical, pitch):
@@ -1177,7 +1173,7 @@
 
         layer_stuff = self.get_layer_pitch(self.vertical_layer)
         (self.vertical_nonpref_pitch, self.vertical_pitch, self.vertical_width, self.vertical_space) = layer_stuff
-        
+
         layer_stuff = self.get_layer_pitch(self.horizontal_layer)
         (self.horizontal_nonpref_pitch, self.horizontal_pitch, self.horizontal_width, self.horizontal_space) = layer_stuff
 
@@ -1202,7 +1198,7 @@
         # print("Nets:")
         # for net_name in nets:
          #    print(net_name, [x.name for x in nets[net_name]])
-            
+
         # Find the vertical pin conflicts
         # FIXME: O(n^2) but who cares for now
         for net_name1 in nets:
