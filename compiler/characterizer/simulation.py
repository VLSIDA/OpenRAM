# See LICENSE for licensing information.
#
# Copyright (c) 2016-2021 Regents of the University of California and The Board
# of Regents for the Oklahoma Agricultural and Mechanical College
# (acting for and on behalf of Oklahoma State University)
# All rights reserved.
#
import debug
import math
import tech
from globals import OPTS
from sram_factory import factory
import graph_util


class simulation():

    def __init__(self, sram, spfile, corner):
        self.sram = sram

        self.name = self.sram.name
        self.word_size = self.sram.word_size
        self.addr_size = self.sram.addr_size
        self.write_size = self.sram.write_size
        self.num_spare_rows = self.sram.num_spare_rows
        if not self.sram.num_spare_cols:
            self.num_spare_cols = 0
        else:
            self.num_spare_cols = self.sram.num_spare_cols
        if not spfile:
            self.sp_file = OPTS.openram_temp + "sram.sp"
        else:
            self.sp_file = spfile

        self.all_ports = self.sram.all_ports
        self.readwrite_ports = self.sram.readwrite_ports
        self.read_ports = self.sram.read_ports
        self.write_ports = self.sram.write_ports
        self.words_per_row = self.sram.words_per_row
        if self.write_size:
            self.num_wmasks = int(math.ceil(self.word_size / self.write_size))
        else:
            self.num_wmasks = 0

    def create_measurement_names(self):
        """ Create measurement names. The names themselves currently define the type of measurement """

        self.delay_meas_names = ["delay_lh", "delay_hl", "slew_lh", "slew_hl"]
        self.power_meas_names = ["read0_power",
                                 "read1_power",
                                 "write0_power",
                                 "write1_power",
                                 "disabled_read0_power",
                                 "disabled_read1_power",
                                 "disabled_write0_power",
                                 "disabled_write1_power"]
        # self.voltage_when_names = ["volt_bl", "volt_br"]
        # self.bitline_delay_names = ["delay_bl", "delay_br"]

    def set_corner(self, corner):
        """ Set the corner values """
        self.corner = corner
        (self.process, self.vdd_voltage, self.temperature) = corner

    def set_spice_constants(self):
        """ sets feasible timing parameters """
        self.period = tech.spice["feasible_period"]
        self.slew = tech.spice["rise_time"] * 2
        self.load = tech.spice["dff_in_cap"] * 4

        self.v_high = self.vdd_voltage - tech.spice["nom_threshold"]
        self.v_low = tech.spice["nom_threshold"]
        self.gnd_voltage = 0

    def create_signal_names(self):
        self.addr_name = "a"
        self.din_name = "din"
        self.dout_name = "dout"
        self.pins = self.gen_pin_names(port_signal_names=(self.addr_name, self.din_name, self.dout_name),
                                       port_info=(len(self.all_ports), self.write_ports, self.read_ports),
                                       abits=self.addr_size,
                                       dbits=self.word_size + self.num_spare_cols)
        debug.check(len(self.sram.pins) == len(self.pins),
                    "Number of pins generated for characterization \
                    do not match pins of SRAM\nsram.pins = {0}\npin_names = {1}".format(self.sram.pins,
                                                                                        self.pins))

    def set_stimulus_variables(self):
        # Clock signals
        self.cycle_times = []
        self.t_current = 0

        # control signals: only one cs_b for entire multiported sram, one we_b for each write port
        self.csb_values = {port: [] for port in self.all_ports}
        self.web_values = {port: [] for port in self.readwrite_ports}

        # Raw values added as a bit vector
        self.addr_value = {port: [] for port in self.all_ports}
        self.data_value = {port: [] for port in self.write_ports}
        self.wmask_value = {port: [] for port in self.write_ports}
        self.spare_wen_value = {port: [] for port in self.write_ports}

        # Three dimensional list to handle each addr and data bits for each port over the number of checks
        self.addr_values = {port: [[] for bit in range(self.addr_size)] for port in self.all_ports}
        self.data_values = {port: [[] for bit in range(self.word_size + self.num_spare_cols)] for port in self.write_ports}
        self.wmask_values = {port: [[] for bit in range(self.num_wmasks)] for port in self.write_ports}
        self.spare_wen_values = {port: [[] for bit in range(self.num_spare_cols)] for port in self.write_ports}

        # For generating comments in SPICE stimulus
        self.cycle_comments = []
        self.fn_cycle_comments = []

    def set_probe(self, probe_address, probe_data):
        """
        Probe address and data can be set separately to utilize other
        functions in this characterizer besides analyze.
        """

        self.probe_address = probe_address
        self.probe_data = probe_data
        self.bitline_column = self.get_data_bit_column_number(probe_address, probe_data)
        self.wordline_row = self.get_address_row_number(probe_address)

    def get_data_bit_column_number(self, probe_address, probe_data):
        """Calculates bitline column number of data bit under test using bit position and mux size"""

        if self.sram.col_addr_size>0:
            col_address = int(probe_address[0:self.sram.col_addr_size], 2)
        else:
            col_address = 0
        bl_column = int(self.sram.words_per_row * probe_data + col_address)
        return bl_column

    def get_address_row_number(self, probe_address):
        """Calculates wordline row number of data bit under test using address and column mux size"""

        return int(probe_address[self.sram.col_addr_size:], 2)

    def add_control_one_port(self, port, op):
        """Appends control signals for operation to a given port"""
        # Determine values to write to port
        web_val = 1
        csb_val = 1
        if op == "read":
            csb_val = 0
        elif op == "write":
            csb_val = 0
            web_val = 0
        elif op != "noop":
            debug.error("Could not add control signals for port {0}. Command {1} not recognized".format(port, op), 1)

        # Append the values depending on the type of port
        self.csb_values[port].append(csb_val)
        # If port is in both lists, add rw control signal. Condition indicates its a RW port.
        if port in self.readwrite_ports:
            self.web_values[port].append(web_val)

    def add_data(self, data, port):
        """ Add the array of data values """
        debug.check(len(data)==(self.word_size + self.num_spare_cols), "Invalid data word size.")

        self.data_value[port].append(data)
        bit = self.word_size + self.num_spare_cols - 1
        for c in data:
            if c=="0":
                self.data_values[port][bit].append(0)
            elif c=="1":
                self.data_values[port][bit].append(1)
            else:
                debug.error("Non-binary data string", 1)
            bit -= 1

    def add_address(self, address, port):
        """ Add the array of address values """
        debug.check(len(address)==self.addr_size, "Invalid address size.")

        self.addr_value[port].append(address)
        bit = self.addr_size - 1
        for c in address:
            if c=="0":
                self.addr_values[port][bit].append(0)
            elif c=="1":
                self.addr_values[port][bit].append(1)
            else:
                debug.error("Non-binary address string", 1)
            bit -= 1

    def add_wmask(self, wmask, port):
        """ Add the array of address values """
        debug.check(len(wmask) == self.num_wmasks, "Invalid wmask size.")

        self.wmask_value[port].append(wmask)
        bit = self.num_wmasks - 1
        for c in wmask:
            if c == "0":
                self.wmask_values[port][bit].append(0)
            elif c == "1":
                self.wmask_values[port][bit].append(1)
            else:
                debug.error("Non-binary wmask string", 1)
            bit -= 1

    def add_spare_wen(self, spare_wen, port):
        """ Add the array of spare write enable values (for spare cols) """
        debug.check(len(spare_wen) == self.num_spare_cols, "Invalid spare enable size.")

        self.spare_wen_value[port].append(spare_wen)
        bit = self.num_spare_cols - 1
        for c in spare_wen:
            if c == "0":
                self.spare_wen_values[port][bit].append(0)
            elif c == "1":
                self.spare_wen_values[port][bit].append(1)
            else:
                debug.error("Non-binary spare enable signal string", 1)
            bit -= 1

    def add_write(self, comment, address, data, wmask, port):
        """ Add the control values for a write cycle. """
        debug.check(port in self.write_ports,
                    "Cannot add write cycle to a read port. Port {0}, Write Ports {1}".format(port,
                                                                                              self.write_ports))
        debug.info(2, comment)
        self.fn_cycle_comments.append(comment)
        self.append_cycle_comment(port, comment)

        self.cycle_times.append(self.t_current)
        self.t_current += self.period

        self.add_control_one_port(port, "write")
        self.add_data(data, port)
        self.add_address(address, port)
        self.add_wmask(wmask, port)
        self.add_spare_wen("1" * self.num_spare_cols, port)

        #Add noops to all other ports.
        for unselected_port in self.all_ports:
            if unselected_port != port:
                self.add_noop_one_port(unselected_port)

    def add_read(self, comment, address, port):
        """ Add the control values for a read cycle. """
        debug.check(port in self.read_ports,
                    "Cannot add read cycle to a write port. Port {0}, Read Ports {1}".format(port,
                                                                                             self.read_ports))
        debug.info(2, comment)
        self.fn_cycle_comments.append(comment)
        self.append_cycle_comment(port, comment)

        self.cycle_times.append(self.t_current)
        self.t_current += self.period
        self.add_control_one_port(port, "read")
        self.add_address(address, port)

        # If the port is also a readwrite then add
        # the same value as previous cycle
        if port in self.write_ports:
            try:
                self.add_data(self.data_value[port][-1], port)
            except:
                self.add_data("0" * (self.word_size + self.num_spare_cols), port)
            try:
                self.add_wmask(self.wmask_value[port][-1], port)
            except:
                self.add_wmask("0" * self.num_wmasks, port)
            self.add_spare_wen("0" * self.num_spare_cols, port)

        #Add noops to all other ports.
        for unselected_port in self.all_ports:
            if unselected_port != port:
                self.add_noop_one_port(unselected_port)

    def add_noop_all_ports(self, comment):
        """ Add the control values for a noop to all ports. """
        debug.info(2, comment)
        self.fn_cycle_comments.append(comment)
        self.append_cycle_comment("All", comment)

        self.cycle_times.append(self.t_current)
        self.t_current += self.period

        for port in self.all_ports:
            self.add_noop_one_port(port)

    def add_write_one_port(self, comment, address, data, wmask, port):
        """ Add the control values for a write cycle. Does not increment the period. """
        debug.check(port in self.write_ports,
                    "Cannot add write cycle to a read port. Port {0}, Write Ports {1}".format(port,
                                                                                              self.write_ports))
        debug.info(2, comment)
        self.fn_cycle_comments.append(comment)

        self.add_control_one_port(port, "write")
        self.add_data(data, port)
        self.add_address(address, port)
        self.add_wmask(wmask, port)
        self.add_spare_wen("1" * self.num_spare_cols, port)

    def add_read_one_port(self, comment, address, port):
        """ Add the control values for a read cycle. Does not increment the period. """
        debug.check(port in self.read_ports,
                    "Cannot add read cycle to a write port. Port {0}, Read Ports {1}".format(port,
                                                                                             self.read_ports))
        debug.info(2, comment)
        self.fn_cycle_comments.append(comment)

        self.add_control_one_port(port, "read")
        self.add_address(address, port)

        # If the port is also a readwrite then add
        # the same value as previous cycle
        if port in self.write_ports:
            try:
                self.add_data(self.data_value[port][-1], port)
            except:
                self.add_data("0" * (self.word_size + self.num_spare_cols), port)
            try:
                self.add_wmask(self.wmask_value[port][-1], port)
            except:
                self.add_wmask("0" * self.num_wmasks, port)
            self.add_spare_wen("0" * self.num_spare_cols, port)

    def add_noop_one_port(self, port):
        """ Add the control values for a noop to a single port. Does not increment the period. """
        self.add_control_one_port(port, "noop")

        try:
            self.add_address(self.addr_value[port][-1], port)
        except:
            self.add_address("0" * self.addr_size, port)

        # If the port is also a readwrite then add
        # the same value as previous cycle
        if port in self.write_ports:
            try:
                self.add_data(self.data_value[port][-1], port)
            except:
                self.add_data("0" * (self.word_size + self.num_spare_cols), port)
            try:
                self.add_wmask(self.wmask_value[port][-1], port)
            except:
                self.add_wmask("0" * self.num_wmasks, port)
            self.add_spare_wen("0" * self.num_spare_cols, port)

    def add_noop_clock_one_port(self, port):
        """ Add the control values for a noop to a single port. Increments the period. """
        debug.info(2, 'Clock only on port {}'.format(port))
        self.fn_cycle_comments.append('Clock only on port {}'.format(port))
        self.append_cycle_comment(port, 'Clock only on port {}'.format(port))

        self.cycle_times.append(self.t_current)
        self.t_current += self.period

        self.add_noop_one_port(port)

        #Add noops to all other ports.
        for unselected_port in self.all_ports:
            if unselected_port != port:
                self.add_noop_one_port(unselected_port)

    def append_cycle_comment(self, port, comment):
        """Add comment to list to be printed in stimulus file"""
        #Clean up time before appending. Make spacing dynamic as well.
        time = "{0:.2f} ns:".format(self.t_current)
        time_spacing = len(time) + 6
        self.cycle_comments.append("Cycle {0:<6d} Port {1:<6} {2:<{3}}: {4}".format(len(self.cycle_times),
                                                                                    port,
                                                                                    time,
                                                                                    time_spacing,
                                                                                    comment))

    def gen_cycle_comment(self, op, word, addr, wmask, port, t_current):
        if op == "noop":
            str = "\tIdle during cycle {0} ({1}ns - {2}ns)"
            comment = str.format(int(t_current / self.period),
                                 t_current,
                                 t_current + self.period)
        elif op == "write":
            comment = "\tWriting {0}  to  address {1} (from port {2}) during cycle {3} ({4}ns - {5}ns)".format(word,
                                                                                                               addr,
                                                                                                               port,
                                                                                                               int(t_current/self.period),
                                                                                                               t_current,
                                                                                                               t_current+self.period)
        elif op == "partial_write":
            str = "\tWriting (partial) {0}  to  address {1} with mask bit {2} (from port {3}) during cycle {4} ({5}ns - {6}ns)"
            comment = str.format(word,
                                 addr,
                                 wmask,
                                 port,
                                 int(t_current / self.period),
                                 t_current,
                                 t_current + self.period)
        else:
            str = "\tReading {0} from address {1} (from port {2}) during cycle {3} ({4}ns - {5}ns)"
            comment = str.format(word,
                                 addr,
                                 port,
                                 int(t_current / self.period),
                                 t_current,
                                 t_current + self.period)

        return comment

    def gen_pin_names(self, port_signal_names, port_info, abits, dbits):
        """Creates the pins names of the SRAM based on the no. of ports."""
        # This may seem redundant as the pin names are already defined in the sram. However, it is difficult
        # to extract the functionality from the names, so they are recreated. As the order is static, changing
        # the order of the pin names will cause issues here.
        pin_names = []
        (addr_name, din_name, dout_name) = port_signal_names
        (total_ports, write_index, read_index) = port_info

        for write_input in write_index:
            for i in range(dbits):
                pin_names.append("{0}{1}_{2}".format(din_name, write_input, i))

        for port in range(total_ports):
            for i in range(abits):
                pin_names.append("{0}{1}_{2}".format(addr_name, port, i))

        #Control signals not finalized.
        for port in range(total_ports):
            pin_names.append("CSB{0}".format(port))
        for port in range(total_ports):
            if (port in read_index) and (port in write_index):
                pin_names.append("WEB{0}".format(port))

        for port in range(total_ports):
            pin_names.append("{0}{1}".format("clk", port))

        if self.write_size:
            for port in write_index:
                for bit in range(self.num_wmasks):
                    pin_names.append("WMASK{0}_{1}".format(port, bit))

        if self.num_spare_cols:
            for port in write_index:
                for bit in range(self.num_spare_cols):
                    pin_names.append("SPARE_WEN{0}_{1}".format(port, bit))

        for read_output in read_index:
            for i in range(dbits):
                pin_names.append("{0}{1}_{2}".format(dout_name, read_output, i))

        pin_names.append("{0}".format("vdd"))
        pin_names.append("{0}".format("gnd"))
        return pin_names

    def get_column_addr(self):
        """Returns column address of probe bit"""
        return self.probe_address[:self.sram.col_addr_size]

    def add_graph_exclusions(self):
        """
        Exclude portions of SRAM from timing graph which are not relevant
        """

        # other initializations can only be done during analysis when a bit has been selected
        # for testing.
        self.sram.bank.graph_exclude_precharge()
        self.sram.graph_exclude_addr_dff()
        self.sram.graph_exclude_data_dff()
        self.sram.graph_exclude_ctrl_dffs()
        self.sram.bank.bitcell_array.graph_exclude_replica_col_bits()

    def set_internal_spice_names(self):
        """
        Sets important names for characterization such as Sense amp enable and internal bit nets.
        """

        port = self.read_ports[0]
        if not OPTS.use_pex or (OPTS.use_pex and OPTS.pex_exe[0] == "calibre"):
            self.graph.get_all_paths('{}{}'.format("clk", port),
                                     '{}{}_{}'.format(self.dout_name, port, self.probe_data))

            sen_with_port = self.get_sen_name(self.graph.all_paths)
            if sen_with_port.endswith(str(port)):
                self.sen_name = sen_with_port[:-len(str(port))]
            else:
                self.sen_name = sen_with_port
                debug.warning("Error occurred while determining SEN name. Can cause faults in simulation.")

            debug.info(2, "s_en name = {}".format(self.sen_name))

            column_addr = self.get_column_addr()
            bl_name_port, br_name_port = self.get_bl_name(self.graph.all_paths, port)
            port_pos = -1 - len(str(column_addr)) - len(str(port))

            if bl_name_port.endswith(str(port) + "_" + str(column_addr)):
                self.bl_name = bl_name_port[:port_pos] + "{}" + bl_name_port[port_pos + len(str(port)):]
            elif not bl_name_port[port_pos].isdigit(): # single port SRAM case, bl will not be numbered eg bl_0
                self.bl_name = bl_name_port
            else:
                self.bl_name = bl_name_port
                debug.warning("Error occurred while determining bitline names. Can cause faults in simulation.")

            if br_name_port.endswith(str(port) + "_" + str(column_addr)):
                self.br_name = br_name_port[:port_pos] + "{}" + br_name_port[port_pos + len(str(port)):]
            elif not br_name_port[port_pos].isdigit(): # single port SRAM case, bl will not be numbered eg bl_0
                self.br_name = br_name_port
            else:
                self.br_name = br_name_port
                debug.warning("Error occurred while determining bitline names. Can cause faults in simulation.")
            debug.info(2, "bl name={}, br name={}".format(self.bl_name, self.br_name))
        else:
            self.graph.get_all_paths('{}{}'.format("clk", port),
                                     '{}{}_{}'.format(self.dout_name, port, self.probe_data))

            self.sen_name = self.get_sen_name(self.graph.all_paths)
            debug.info(2, "s_en name = {}".format(self.sen_name))

            self.bl_name = "bl{0}_{1}".format(port, OPTS.word_size - 1)
            self.br_name = "br{0}_{1}".format(port, OPTS.word_size - 1)
            debug.info(2, "bl name={}, br name={}".format(self.bl_name, self.br_name))

    def get_sen_name(self, paths, assumed_port=None):
        """
        Gets the signal name associated with the sense amp enable from input paths.
        Only expects a single path to contain the sen signal name.
        """

        sa_mods = factory.get_mods(OPTS.sense_amp)
        # Any sense amp instantiated should be identical, any change to that
        # will require some identification to determine the mod desired.
        debug.check(len(sa_mods) == 1, "Only expected one type of Sense Amp. Cannot perform s_en checks.")
        enable_name = sa_mods[0].get_enable_name()
        sen_name = self.get_alias_in_path(paths, enable_name, sa_mods[0])
        if OPTS.use_pex and OPTS.pex_exe[0] != "calibre":
            sen_name = sen_name.split('.')[-1]
        return sen_name

    def create_graph(self):
        """
        Creates timing graph to generate the timing paths for the SRAM output.
        """

        self.sram.clear_exclude_bits() # Removes previous bit exclusions
        self.sram.graph_exclude_bits(self.wordline_row, self.bitline_column)

        # Generate new graph every analysis as edges might change depending on test bit
        self.graph = graph_util.timing_graph()
        self.sram_instance_name = "X{}".format(self.sram.name)
        self.sram.build_graph(self.graph, self.sram_instance_name, self.pins)

    def get_bl_name_search_exclusions(self):
        """
        Gets the mods as a set which should be excluded while searching for name.
        """

        # Exclude the RBL as it contains bitcells which are not in the main bitcell array
        # so it makes the search awkward
        return set(factory.get_mods(OPTS.replica_bitline))

    def get_alias_in_path(self, paths, internal_net, mod, exclusion_set=None):
        """
        Finds a single alias for the internal_net in given paths.
        More or less hits cause an error
        """
        net_found = False
        for path in paths:
            aliases = self.sram.find_aliases(self.sram_instance_name, self.pins, path, internal_net, mod, exclusion_set)
            if net_found and len(aliases) >= 1:
                debug.error('Found multiple paths with {} net.'.format(internal_net), 1)
            elif len(aliases) > 1:
                debug.error('Found multiple {} nets in single path.'.format(internal_net), 1)
            elif not net_found and len(aliases) == 1:
                path_net_name = aliases[0]
                net_found = True
        if not net_found:
            debug.error("Could not find {} net in timing paths.".format(internal_net), 1)

        return path_net_name

    def get_bl_name(self, paths, port):
        """
        Gets the signal name associated with the bitlines in the bank.
        """
        # FIXME: change to a solution that does not depend on the technology
<<<<<<< HEAD
        if OPTS.tech_name == 'sky130':
=======
        if OPTS.tech_name == "sky130" and len(self.all_ports) == 1:
>>>>>>> afe09025
            cell_mod = factory.create(module_type=OPTS.bitcell, version="opt1")
        else:
            cell_mod = factory.create(module_type=OPTS.bitcell)
        cell_bl = cell_mod.get_bl_name(port)
        cell_br = cell_mod.get_br_name(port)

        bl_names = []
        exclude_set = self.get_bl_name_search_exclusions()
        for int_net in [cell_bl, cell_br]:
            bl_names.append(self.get_alias_in_path(paths, int_net, cell_mod, exclude_set))
        if OPTS.use_pex and OPTS.pex_exe[0] != "calibre":
            for i in range(len(bl_names)):
                bl_names[i] = bl_names[i].split(OPTS.hier_seperator)[-1]
        return bl_names[0], bl_names[1]

    def get_empty_measure_data_dict(self):
        """Make a dict of lists for each type of delay and power measurement to append results to"""

        measure_names = self.delay_meas_names + self.power_meas_names
        # Create list of dicts. List lengths is # of ports. Each dict maps the measurement names to lists.
        measure_data = [{mname: [] for mname in measure_names} for i in self.all_ports]
        return measure_data

    def sum_delays(self, delays):
        """Adds the delays (delay_data objects) so the correct slew is maintained"""

        delay = delays[0]
        for i in range(1, len(delays)):
            delay+=delays[i]
        return delay<|MERGE_RESOLUTION|>--- conflicted
+++ resolved
@@ -577,11 +577,7 @@
         Gets the signal name associated with the bitlines in the bank.
         """
         # FIXME: change to a solution that does not depend on the technology
-<<<<<<< HEAD
-        if OPTS.tech_name == 'sky130':
-=======
         if OPTS.tech_name == "sky130" and len(self.all_ports) == 1:
->>>>>>> afe09025
             cell_mod = factory.create(module_type=OPTS.bitcell, version="opt1")
         else:
             cell_mod = factory.create(module_type=OPTS.bitcell)
