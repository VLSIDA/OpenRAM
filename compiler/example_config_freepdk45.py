--- conflicted
+++ resolved
@@ -8,8 +8,7 @@
 temperatures = [25]
 
 output_path = "temp"
-<<<<<<< HEAD
-output_name = "sram_2_16_1_freepdk45"
+output_name = "sram_{0}_{1}_{2}_{3}".format(word_size,num_words,num_banks,tech_name)
 
 #Below are some additions to test additional ports on sram
 #bitcell = "pbitcell"
@@ -17,7 +16,4 @@
 # These are the configuration parameters
 #rw_ports = 2
 #r_ports = 2
-#w_ports = 2
-=======
-output_name = "sram_{0}_{1}_{2}_{3}".format(word_size,num_words,num_banks,tech_name)
->>>>>>> e804f36b
+#w_ports = 2