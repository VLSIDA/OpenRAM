--- conflicted
+++ resolved
@@ -137,8 +137,6 @@
             # Port 1
             port = 1
 
-<<<<<<< HEAD
-=======
             # Add the data flops above the bank to the left of the upper-right of bank array
             # This relies on the upper-right of the array of the bank
             # decoder in upper left, bank in upper right, sensing in lower right.
@@ -157,7 +155,6 @@
                     self.wmask_dff_insts[port].place(wmask_pos[port], mirror="MX")
             else:
                 data_pos[port] = self.bank_inst.ur()
->>>>>>> de485182
 
             # Add the col address flops above the bank to the right of the upper-right of bank array
             if self.col_addr_dff:
