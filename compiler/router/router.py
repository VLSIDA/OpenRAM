import gdsMill
import tech
from contact import contact
import math
import debug
from pin_layout import pin_layout
from vector import vector
from vector3d import vector3d 
from globals import OPTS

class router:
    """
    A router class to read an obstruction map from a gds and plan a
    route on a given layer. This is limited to two layer routes.
    It populates blockages on a grid class.
    """

    def __init__(self, gds_name=None, module=None):
        """Use the gds file or the cell for the blockages with the top module topName and
        layers for the layers to route on
        """
        self.gds_name = gds_name
        self.module = module
        debug.check(not (gds_name and module), "Specify only a GDS file or module")

        # If we specified a module instead, write it out to read the gds
        # This isn't efficient, but easy for now
        if module:
            gds_name = OPTS.openram_temp+"temp.gds"
            module.gds_write(gds_name)
        
        # Load the gds file and read in all the shapes
        self.layout = gdsMill.VlsiLayout(units=tech.GDS["unit"])
        self.reader = gdsMill.Gds2reader(self.layout)
        self.reader.loadFromFile(gds_name)
        self.top_name = self.layout.rootStructureName

        self.pins = {}
        self.blockages=[]
        # all the paths we've routed so far (to supplement the blockages)
        self.paths = []

        # The boundary will determine the limits to the size of the routing grid
        self.boundary = self.layout.measureBoundary(self.top_name)
        self.ll = vector(self.boundary[0])
        self.ur = vector(self.boundary[1])

    def set_top(self,top_name):
        """ If we want to route something besides the top-level cell."""
        self.top_name = top_name

    def set_layers(self, layers):
        """Allows us to change the layers that we are routing on. First layer
        is always horizontal, middle is via, and last is always
        vertical.
        """
        self.layers = layers
        (horiz_layer, via_layer, vert_layer) = self.layers

        self.vert_layer_name = vert_layer
        self.vert_layer_width = tech.drc["minwidth_{0}".format(vert_layer)]
        self.vert_layer_spacing = tech.drc[str(self.vert_layer_name)+"_to_"+str(self.vert_layer_name)] 
        self.vert_layer_number = tech.layer[vert_layer]
        
        self.horiz_layer_name = horiz_layer
        self.horiz_layer_width = tech.drc["minwidth_{0}".format(horiz_layer)]
        self.horiz_layer_spacing = tech.drc[str(self.horiz_layer_name)+"_to_"+str(self.horiz_layer_name)] 
        self.horiz_layer_number = tech.layer[horiz_layer]

        # Contacted track spacing.
        via_connect = contact(self.layers, (1, 1))
        self.max_via_size = max(via_connect.width,via_connect.height)
        self.horiz_track_width = self.max_via_size + self.horiz_layer_spacing
        self.vert_track_width = self.max_via_size + self.vert_layer_spacing

        # We'll keep horizontal and vertical tracks the same for simplicity.
        self.track_width = max(self.horiz_track_width,self.vert_track_width)
        debug.info(1,"Track width: "+str(self.track_width))

        self.track_widths = [self.track_width] * 2
        self.track_factor = [1/self.track_width] * 2
        debug.info(1,"Track factor: {0}".format(self.track_factor))




    def find_pin(self,pin):
        """ 
        Finds the pin shapes and converts to tracks. 
        Pin can either be a label or a location,layer pair: [[x,y],layer].
        """

        label_list=self.layout.getPinShapeByLabel(str(pin))
        pin_list = []
        for label in label_list:
            (name,layer,boundary)=label
            rect = [vector(boundary[0],boundary[1]),vector(boundary[2],boundary[3])]
            # this is a list because other cells/designs may have must-connect pins
            pin_list.append(pin_layout(pin, rect, layer))

        debug.check(len(pin_list)>0,"Did not find any pin shapes for {0}.".format(str(pin)))

        return pin_list


    def find_blockages(self):
        """
        Iterate through all the layers and write the obstacles to the routing grid.
        This doesn't consider whether the obstacles will be pins or not. They get reset later
        if they are not actually a blockage.
        """
        #for layer in [self.vert_layer_number,self.horiz_layer_number]:
        #    self.get_blockages(layer)
        self.get_blockages(self.horiz_layer_number)
            
    def clear_pins(self):
        """
        Reset the source and destination pins to start a new routing.
        Convert the source/dest pins to blockages.
        Convert the routed path to blockages.
        Keep the other blockages unchanged.
        """
        self.pins = {}
        # DO NOT clear the blockages as these don't change
        self.rg.reinit()
        

    
    def translate_coordinates(self, coord, mirr, angle, xyShift):
        """
        Calculate coordinates after flip, rotate, and shift
        """
        coordinate = []
        for item in coord:
            x = (item[0]*math.cos(angle)-item[1]*mirr*math.sin(angle)+xyShift[0])
            y = (item[0]*math.sin(angle)+item[1]*mirr*math.cos(angle)+xyShift[1])
            coordinate += [(x, y)]
        return coordinate

    def convert_shape_to_units(self, shape):
        """ 
        Scale a shape (two vector list) to user units 
        """
        unit_factor = [tech.GDS["unit"][0]] * 2
        ll=shape[0].scale(unit_factor)
        ur=shape[1].scale(unit_factor)
        return [ll,ur]

        
    def min_max_coord(self, coord):
        """ 
        Find the lowest and highest corner of a Rectangle 
        """
        coordinate = []
        minx = min(coord[0][0], coord[1][0], coord[2][0], coord[3][0])
        maxx = max(coord[0][0], coord[1][0], coord[2][0], coord[3][0])
        miny = min(coord[0][1], coord[1][1], coord[2][1], coord[3][1])
        maxy = max(coord[0][1], coord[1][1], coord[2][1], coord[3][1])
        coordinate += [vector(minx, miny)]
        coordinate += [vector(maxx, maxy)]
        return coordinate

    def get_inertia(self,p0,p1):
        """ 
        Sets the direction based on the previous direction we came from. 
        """
        # direction (index) of movement
        if p0.x!=p1.x:
            return 0
        elif p0.y!=p1.y:
            return 1
        else:
            # z direction
            return 2

        
    def contract_path(self,path):
        """ 
        Remove intermediate points in a rectilinear path. 
        """
        newpath = [path[0]]
        for i in range(1,len(path)-1):
            prev_inertia=self.get_inertia(path[i-1],path[i])
            next_inertia=self.get_inertia(path[i],path[i+1])
            # if we switch directions, add the point, otherwise don't
            if prev_inertia!=next_inertia:
                newpath.append(path[i])

        # always add the last path
        newpath.append(path[-1])
        return newpath
    

    def add_path_blockages(self):
        """
        Go through all of the past paths and add them as blockages.
        This is so we don't have to write/reload the GDS.
        """
        for path in self.paths:
            for grid in path:
                self.rg.set_blocked(grid)
        

    def add_blockages(self):
        """ Add the blockages except the pin shapes """
        for blockage in self.blockages:
            # Skip pin shapes
            all_pins = [x[0] for x in list(self.pins.values())]
            for pin in all_pins:
                if blockage.overlaps(pin):
                    break
            else:
                [ll,ur]=self.convert_blockage_to_tracks(blockage.rect)
                zlayer = 0 if blockage.layer_num==self.horiz_layer_number else 1
                self.rg.add_blockage_shape(ll,ur,zlayer)

        
    def get_blockages(self, layer_num): 
        """
        Recursive find boundaries as blockages to the routing grid.
        """

        shapes = self.layout.getAllShapesInStructureList(layer_num)
<<<<<<< HEAD

        for boundary in shapes:
            ll = vector(boundary[0],boundary[1])
            ur = vector(boundary[2],boundary[3])
            rect = [ll,ur]
            new_pin = pin_layout("blockage{}".format(len(self.blockages)),rect,layer_num)
            self.blockages.append(new_pin)
            
=======
                    
        for boundary in shapes:
            rect = [vector(boundary[0],boundary[1]),vector(boundary[2],boundary[3])]
            new_pin = pin_layout("blockage",rect,layer_num)
            self.blockages.append(new_pin)
        
>>>>>>> 95a86885
        
        # for boundary in self.layout.structures[sref].boundaries:
        #     coord_trans = self.translate_coordinates(boundary.coordinates, mirr, angle, xyShift)
        #     shape_coords = self.min_max_coord(coord_trans)
        #     shape = self.convert_shape_to_units(shape_coords)

        #     # only consider the two layers that we are routing on
        #     if boundary.drawingLayer in [self.vert_layer_number,self.horiz_layer_number]:
        #         # store the blockages as pin layouts so they are easy to compare etc.
        #         new_pin = pin_layout("blockage",shape,boundary.drawingLayer)
        #         # avoid repeated blockage pins
        #         if new_pin not in self.blockages:
        #             self.blockages.append(new_pin)
                

        # # recurse given the mirror, angle, etc.
        # for cur_sref in self.layout.structures[sref].srefs:
        #     sMirr = 1
        #     if cur_sref.transFlags[0] == True:
        #         sMirr = -1
        #     sAngle = math.radians(float(0))
        #     if cur_sref.rotateAngle:
        #         sAngle = math.radians(float(cur_sref.rotateAngle))
        #     sAngle += angle
        #     x = cur_sref.coordinates[0]
        #     y = cur_sref.coordinates[1]
        #     newX = (x)*math.cos(angle) - mirr*(y)*math.sin(angle) + xyShift[0] 
        #     newY = (x)*math.sin(angle) + mirr*(y)*math.cos(angle) + xyShift[1] 
        #     sxyShift = (newX, newY)
            
        #     self.get_blockages(cur_sref.sName, sMirr, sAngle, sxyShift)


    def convert_point_to_units(self,p):
        """ 
        Convert a path set of tracks to center line path.
        """
        pt = vector3d(p)
        pt=pt.scale(self.track_widths[0],self.track_widths[1],1)
        return pt

    def convert_blockage_to_tracks(self,shape):
        """ 
        Convert a rectangular blockage shape into track units.
        """
        (ll,ur) = shape
        # ll = snap_to_grid(ll)
        # ur = snap_to_grid(ur)

        # to scale coordinates to tracks
        debug.info(3,"Converting [ {0} , {1} ]".format(ll,ur))
        old_ll = ll
        old_ur = ur
        ll=ll.scale(self.track_factor)
        ur=ur.scale(self.track_factor)
        ll = ll.floor()
        ur = ur.ceil()
        if ll[0]<45 and ll[0]>35 and ll[1]<10 and ll[1]>0:
            debug.info(0,"Converting [ {0} , {1} ]".format(old_ll,old_ur))
            debug.info(0,"Converted [ {0} , {1} ]".format(ll,ur))
        return [ll,ur]

    def convert_pin_to_tracks(self, pin):
        """ 
        Convert a rectangular pin shape into a list of track locations,layers.
        If no on-grid pins are found, it searches for the nearest off-grid pin(s).
        If a pin has insufficent overlap, it returns the blockage list to avoid it.
        """
        (ll,ur) = pin.rect
        #ll = snap_to_grid(ll)
        #ur = snap_to_grid(ur)

        #debug.info(1,"Converting [ {0} , {1} ]".format(ll,ur))
        
        # scale the size bigger to include neaby tracks
        ll=ll.scale(self.track_factor).floor()
        ur=ur.scale(self.track_factor).ceil()

        # width depends on which layer it is
        zindex = 0 if pin.layer_num==self.horiz_layer_number else 1
        if zindex==0:
            width = self.horiz_layer_width
        else:
            width = self.vert_layer_width            

        track_list = []
        block_list = []
        # include +- 1 so when a shape is less than one grid
        for x in range(ll[0]-1,ur[0]+1):
            for y in range(ll[1]-1,ur[1]+1):
                #debug.info(1,"Converting [ {0} , {1} ]".format(x,y))
                # get the rectangular pin at a track location
                # if dimension of overlap is greater than min width in any dimension,
                # it will be an on-grid pin
                rect = self.convert_track_to_pin(vector3d(x,y,zindex))
                max_overlap=max(self.compute_overlap(pin.rect,rect))

                # however, if there is not enough overlap, then if there is any overlap at all,
                # we need to block it to prevent routes coming in on that grid
                full_rect = self.convert_full_track_to_shape(vector3d(x,y,zindex))
                full_overlap=max(self.compute_overlap(pin.rect,full_rect))
                
                #debug.info(1,"Check overlap: {0} {1} max={2}".format(shape,rect,max_overlap))
                if max_overlap >= width:
                    track_list.append(vector3d(x,y,zindex))
                elif full_overlap>0:
                    block_list.append(vector3d(x,y,zindex))
                else:
                    debug.info(4,"No overlap: {0} {1} max={2}".format(pin.rect,rect,max_overlap))

        #debug.warning("Off-grid pin for {0}.".format(str(pin)))
        #debug.info(1,"Converted [ {0} , {1} ]".format(ll,ur))
        return (track_list,block_list)

    def compute_overlap(self,r1,r2):
        """ Calculate the rectangular overlap of two rectangles. """
        (r1_ll,r1_ur) = r1
        (r2_ll,r2_ur) = r2

        #ov_ur = vector(min(r1_ur.x,r2_ur.x),min(r1_ur.y,r2_ur.y))
        #ov_ll = vector(max(r1_ll.x,r2_ll.x),max(r1_ll.y,r2_ll.y))

        dy = min(r1_ur.y,r2_ur.y)-max(r1_ll.y,r2_ll.y)
        dx = min(r1_ur.x,r2_ur.x)-max(r1_ll.x,r2_ll.x)

        if dx>0 and dy>0:
            return [dx,dy]
        else:
            return [0,0]
            

    def convert_track_to_pin(self,track):
        """ 
        Convert a grid point into a rectangle shape that is centered
        track in the track and leaves half a DRC space in each direction.
        """
        # space depends on which layer it is
        if track[2]==0:
            space = 0.5*self.horiz_layer_spacing
        else:
            space = 0.5*self.vert_layer_spacing
            
        # calculate lower left 
        x = track.x*self.track_width - 0.5*self.track_width + space
        y = track.y*self.track_width - 0.5*self.track_width + space
        ll = snap_to_grid(vector(x,y))
            
        # calculate upper right
        x = track.x*self.track_width + 0.5*self.track_width - space
        y = track.y*self.track_width + 0.5*self.track_width - space
        ur = snap_to_grid(vector(x,y))

        return [ll,ur]

    def convert_full_track_to_shape(self,track):
        """ 
        Convert a grid point into a rectangle shape that occupies the entire centered
        track.
        """
        # to scale coordinates to tracks
        x = track.x*self.track_width - 0.5*self.track_width
        y = track.y*self.track_width - 0.5*self.track_width
        # offset lowest corner object to to (-track halo,-track halo)
        ll = snap_to_grid(vector(x,y))
        ur = snap_to_grid(ll + vector(self.track_width,self.track_width))

        return [ll,ur]
    

    def get_pin(self,pin_name):
        """ 
        Gets the pin shapes only. Doesn't add to grid.
        """
        self.pins[pin_name] = self.find_pin(pin_name)

    def add_pin(self,pin_name,is_source=False):
        """ 
        Mark the grids that are in the pin rectangle ranges to have the pin property. 
        pin can be a location or a label.
        """

        found_pin = False
        for pin in self.pins[pin_name]:
            (pin_in_tracks,blockage_in_tracks)=self.convert_pin_to_tracks(pin)
            if (len(pin_in_tracks)>0):
                found_pin=True
            if is_source:
                debug.info(1,"Set source: " + str(pin_name) + " " + str(pin_in_tracks))
                self.rg.add_source(pin_in_tracks)
            else:
                debug.info(1,"Set target: " + str(pin_name) + " " + str(pin_in_tracks))
                self.rg.add_target(pin_in_tracks)
            self.rg.add_blockage(blockage_in_tracks)
            
        if not found_pin:
            self.write_debug_gds()
        debug.check(found_pin,"Unable to find pin on grid.")

    def write_debug_gds(self):
        """ 
        Write out a GDS file with the routing grid and search information annotated on it.
        """
        # Only add the debug info to the gds file if we have any debugging on.
        # This is because we may reroute a wire with detours and don't want the debug information.
        if OPTS.debug_level==0: return
        
        self.add_router_info()
        debug.error("Writing debug_route.gds")
        self.cell.gds_write("debug_route.gds")

    def add_router_info(self):
        """
        Write the routing grid and router cost, blockage, pins on 
        the boundary layer for debugging purposes. This can only be 
        called once or the labels will overlap.
        """
        debug.info(0,"Adding router info")
        grid_keys=self.rg.map.keys()
        partial_track=vector(0,self.track_width/6.0)
        for g in grid_keys:
            continue # for now...
            shape = self.convert_full_track_to_shape(g)
            self.cell.add_rect(layer="boundary",
                               offset=shape[0],
                               width=shape[1].x-shape[0].x,
                               height=shape[1].y-shape[0].y)
            # These are the on grid pins
            #rect = self.convert_track_to_pin(g)
            #self.cell.add_rect(layer="boundary",
            #                   offset=rect[0],
            #                   width=rect[1].x-rect[0].x,
            #                   height=rect[1].y-rect[0].y)
            
            t=self.rg.map[g].get_type()

            # midpoint offset
            off=vector((shape[1].x+shape[0].x)/2,
                       (shape[1].y+shape[0].y)/2)
            if g[2]==1:
                # Upper layer is upper right label
                type_off=off+partial_track
            else:
                # Lower layer is lower left label
                type_off=off-partial_track
            if t!=None:
                self.cell.add_label(text=str(t),
                                    layer="text",
                                    offset=type_off)
            self.cell.add_label(text="{0},{1}".format(g[0],g[1]),
                                layer="text",
                                offset=shape[0],
                                zoom=0.05)
<<<<<<< HEAD
=======

>>>>>>> 95a86885
        for blockage in self.blockages:
            self.cell.add_rect(layer="boundary",
                               offset=blockage.ll(),
                               width=blockage.width(),
                               height=blockage.height())

        
# FIXME: This should be replaced with vector.snap_to_grid at some point

def snap_to_grid(offset):
    """
    Changes the coodrinate to match the grid settings
    """
    grid = tech.drc["grid"]  
    x = offset[0]
    y = offset[1]
    # this gets the nearest integer value
    xgrid = int(round(round((x / grid), 2), 0))
    ygrid = int(round(round((y / grid), 2), 0))
    xoff = xgrid * grid
    yoff = ygrid * grid
    return vector(xoff, yoff)
<|MERGE_RESOLUTION|>--- conflicted
+++ resolved
@@ -221,23 +221,12 @@
         """
 
         shapes = self.layout.getAllShapesInStructureList(layer_num)
-<<<<<<< HEAD
-
         for boundary in shapes:
             ll = vector(boundary[0],boundary[1])
             ur = vector(boundary[2],boundary[3])
             rect = [ll,ur]
             new_pin = pin_layout("blockage{}".format(len(self.blockages)),rect,layer_num)
             self.blockages.append(new_pin)
-            
-=======
-                    
-        for boundary in shapes:
-            rect = [vector(boundary[0],boundary[1]),vector(boundary[2],boundary[3])]
-            new_pin = pin_layout("blockage",rect,layer_num)
-            self.blockages.append(new_pin)
-        
->>>>>>> 95a86885
         
         # for boundary in self.layout.structures[sref].boundaries:
         #     coord_trans = self.translate_coordinates(boundary.coordinates, mirr, angle, xyShift)
@@ -490,10 +479,7 @@
                                 layer="text",
                                 offset=shape[0],
                                 zoom=0.05)
-<<<<<<< HEAD
-=======
-
->>>>>>> 95a86885
+
         for blockage in self.blockages:
             self.cell.add_rect(layer="boundary",
                                offset=blockage.ll(),
