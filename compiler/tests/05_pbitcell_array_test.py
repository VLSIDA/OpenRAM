--- conflicted
+++ resolved
@@ -34,7 +34,6 @@
         OPTS.rw_ports = 2
         OPTS.r_ports = 0
         OPTS.w_ports = 2
-<<<<<<< HEAD
         
         debug.info(2, "Testing 4x4 array for multiport bitcell, with write ports at the edge of the bit cell")
         a = bitcell_array.bitcell_array(name="pbitcell_array", cols=4, rows=4)
@@ -47,12 +46,12 @@
         debug.info(2, "Testing 4x4 array for multiport bitcell, with read/write ports at the edge of the bit cell")
         a = bitcell_array.bitcell_array(name="pbitcell_array", cols=4, rows=4)
         self.local_check(a)
-=======
         a = bitcell_array.bitcell_array(name="pbitcell_array", cols=4, rows=4)
         self.local_check(a)
->>>>>>> 7d8352a0
 
+        OPTS.check_lvsdrc = True
         globals.end_openram()
+        OPTS.bitcell = "bitcell"
 
 # instantiate a copy of the class to actually run the test
 if __name__ == "__main__":
