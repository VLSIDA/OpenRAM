# See LICENSE for licensing information.
#
# Copyright (c) 2016-2019 Regents of the University of California and The Board
# of Regents for the Oklahoma Agricultural and Mechanical College
# (acting for and on behalf of Oklahoma State University)
# All rights reserved.
#
import design
import debug
from sram_factory import factory
from vector import vector
from globals import OPTS


class write_driver_array(design.design):
    """
    Array of tristate drivers to write to the bitlines through the column mux.
    Dynamically generated write driver array of all bitlines.
    """

<<<<<<< HEAD
    def __init__(self, name, columns, word_size, num_spare_cols=None, write_size=None):
=======
    def __init__(self, name, columns, word_size, write_size=None):
>>>>>>> 0bae652b
        design.design.__init__(self, name)
        debug.info(1, "Creating {0}".format(self.name))
        self.add_comment("columns: {0}".format(columns))
        self.add_comment("word_size {0}".format(word_size))

        self.columns = columns
        self.word_size = word_size
        self.write_size = write_size
        self.words_per_row = int(columns / word_size)
        if not num_spare_cols:
            self.num_spare_cols = 0
        else:
            self.num_spare_cols = num_spare_cols

        if self.write_size:
            self.num_wmasks = int(self.word_size / self.write_size)

        self.create_netlist()
        if not OPTS.netlist_only:
            self.create_layout()

    def get_bl_name(self):
        bl_name = "bl"
        return bl_name

    def get_br_name(self):
        br_name = "br"
        return br_name

    @property
    def data_name(self):
        return "data"

    @property
    def en_name(self):
        return "en"

    def create_netlist(self):
        self.add_modules()
        self.add_pins()
        self.create_write_array()

    def create_layout(self):

        if self.bitcell.width > self.driver.width:
            self.width = (self.columns + self.num_spare_cols) * self.bitcell.width
            self.width_regular_cols = self.columns * self.bitcell.width
            self.single_col_width = self.bitcell.width
        else:
            self.width = (self.columns + self.num_spare_cols) * self.driver.width
            self.width_regular_cols = self.columns * self.driver.width
            self.single_col_width = self.driver.width
        self.height = self.driver.height

        self.place_write_array()
        self.add_layout_pins()
        self.add_boundary()
        self.DRC_LVS()

    def add_pins(self):
        for i in range(self.word_size + self.num_spare_cols):
            self.add_pin(self.data_name + "_{0}".format(i), "INPUT")
        for i in range(self.word_size + self.num_spare_cols):
            self.add_pin(self.get_bl_name() + "_{0}".format(i), "OUTPUT")
            self.add_pin(self.get_br_name() + "_{0}".format(i), "OUTPUT")
        if self.write_size:
            for i in range(self.num_wmasks):
                self.add_pin(self.en_name + "_{0}".format(i), "INPUT")
        elif self.num_spare_cols:
            for i in range(self.num_spare_cols + 1):
                self.add_pin(self.en_name + "_{0}".format(i), "INPUT")
        else:
            self.add_pin(self.en_name, "INPUT")
        self.add_pin("vdd", "POWER")
        self.add_pin("gnd", "GROUND")

    def add_modules(self):
        self.driver = factory.create(module_type="write_driver")
        self.add_mod(self.driver)

        # This is just used for measurements,
        # so don't add the module
        self.bitcell = factory.create(module_type="bitcell")

    def create_write_array(self):
        self.driver_insts = {}
        w = 0
        windex=0
        for i in range(0, self.columns, self.words_per_row):
            name = "write_driver{}".format(i)
            index = int(i / self.words_per_row)
            self.driver_insts[index]=self.add_inst(name=name,
                                                   mod=self.driver)

            if self.write_size:
                self.connect_inst([self.data_name + "_{0}".format(index),
                                   self.get_bl_name() + "_{0}".format(index),
                                   self.get_br_name() + "_{0}".format(index),
                                   self.en_name + "_{0}".format(windex), "vdd", "gnd"])
                w+=1
                # when w equals write size, the next en pin can be connected since we are now at the next wmask bit
                if w == self.write_size:
                    w = 0
                    windex+=1
            
            elif self.num_spare_cols:
                self.connect_inst([self.data_name + "_{0}".format(index),
                                   self.get_bl_name() + "_{0}".format(index),
                                   self.get_br_name() + "_{0}".format(index),
                                   self.en_name + "_{0}".format(0), "vdd", "gnd"])
            
            else:
                self.connect_inst([self.data_name + "_{0}".format(index),
                                   self.get_bl_name() + "_{0}".format(index),
                                   self.get_br_name() + "_{0}".format(index),
                                   self.en_name, "vdd", "gnd"])

<<<<<<< HEAD
        for i in range(self.num_spare_cols):
            index = self.word_size + i
            name = "write_driver{}".format(index)
            self.driver_insts[index]=self.add_inst(name=name,
                                                   mod=self.driver)

            self.connect_inst([self.data_name + "_{0}".format(index),
                               self.get_bl_name() + "_{0}".format(index),
                               self.get_br_name() + "_{0}".format(index),
                               self.en_name + "_{0}".format(i + 1), "vdd", "gnd"])


=======
>>>>>>> 0bae652b
    def place_write_array(self):
        from tech import cell_properties
        if self.bitcell.width > self.driver.width:
            self.driver_spacing = self.bitcell.width
        else:
            self.driver_spacing = self.driver.width
        for i in range(0, self.columns, self.words_per_row):
            index = int(i / self.words_per_row)
            xoffset = i * self.driver_spacing

            if cell_properties.bitcell.mirror.y and i % 2:
                mirror = "MY"
                xoffset = xoffset + self.driver.width
            else:
                mirror = ""

            base = vector(xoffset, 0)
            self.driver_insts[index].place(offset=base, mirror=mirror)

<<<<<<< HEAD
        # place spare write drivers (if spare columns are specified)
        for i in range(self.num_spare_cols):
            index = self.word_size + i
            xoffset = (self.columns + i) * self.driver_spacing
                
            if cell_properties.bitcell.mirror.y and i % 2:
                mirror = "MY"
                xoffset = xoffset + self.driver.width
            else:
                mirror = ""
              
            base = vector(xoffset, 0)
            self.driver_insts[index].place(offset=base, mirror=mirror)

            
=======
>>>>>>> 0bae652b
    def add_layout_pins(self):
        for i in range(self.word_size + self.num_spare_cols):
            inst = self.driver_insts[i]
            din_pin = inst.get_pin(inst.mod.din_name)
            self.add_layout_pin(text=self.data_name + "_{0}".format(i),
                                layer=din_pin.layer,
                                offset=din_pin.ll(),
                                width=din_pin.width(),
                                height=din_pin.height())
            bl_pin = inst.get_pin(inst.mod.get_bl_names())
            self.add_layout_pin(text=self.get_bl_name() + "_{0}".format(i),
                                layer=bl_pin.layer,
                                offset=bl_pin.ll(),
                                width=bl_pin.width(),
                                height=bl_pin.height())

            br_pin = inst.get_pin(inst.mod.get_br_names())
            self.add_layout_pin(text=self.get_br_name() + "_{0}".format(i),
                                layer=br_pin.layer,
                                offset=br_pin.ll(),
                                width=br_pin.width(),
                                height=br_pin.height())

            for n in ["vdd", "gnd"]:
                pin_list = self.driver_insts[i].get_pins(n)
                for pin in pin_list:
                    self.add_power_pin(name=n,
                                       loc=pin.center(),
                                       vertical=True,
                                       start_layer=pin.layer)
        if self.write_size:
            for bit in range(self.num_wmasks):
                inst = self.driver_insts[bit * self.write_size]
                en_pin = inst.get_pin(inst.mod.en_name)
                # Determine width of wmask modified en_pin with/without col mux
                wmask_en_len = self.words_per_row * (self.write_size * self.driver_spacing)
                if (self.words_per_row == 1):
                    en_gap = self.driver_spacing - en_pin.width()
                else:
                    en_gap = self.driver_spacing

                self.add_layout_pin(text=self.en_name + "_{0}".format(bit),
                                    layer=en_pin.layer,
                                    offset=en_pin.ll(),
                                    width=wmask_en_len - en_gap,
                                    height=en_pin.height())
         
        elif self.num_spare_cols:
            # shorten enable rail to accomodate those for spare write drivers
            inst = self.driver_insts[0]
            self.add_layout_pin(text=self.en_name + "_{0}".format(0),
                                layer="m1",
                                offset=inst.get_pin(inst.mod.en_name).ll(),
                                width=self.width_regular_cols - (self.words_per_row * inst.get_pin(inst.mod.en_name).width()))

            # individual enables for every spare write driver
            for i in range(self.num_spare_cols):
                inst = self.driver_insts[self.word_size + i]
                self.add_layout_pin(text=self.en_name + "_{0}".format(i + 1),
                                    layer="m1",
                                    offset=inst.get_pin(inst.mod.en_name).ll(),
                                    width=self.single_col_width - inst.get_pin(inst.mod.en_name).width())
        
        else:
            inst = self.driver_insts[0]
            self.add_layout_pin(text=self.en_name,
                                layer="m1",
                                offset=inst.get_pin(inst.mod.en_name).ll().scale(0, 1),
                                width=self.width)
<<<<<<< HEAD
                       
=======
>>>>>>> 0bae652b

    def get_w_en_cin(self):
        """Get the relative capacitance of all the enable connections in the bank"""
        # The enable is connected to a nand2 for every row.
        return self.driver.get_w_en_cin() * len(self.driver_insts)<|MERGE_RESOLUTION|>--- conflicted
+++ resolved
@@ -18,11 +18,7 @@
     Dynamically generated write driver array of all bitlines.
     """
 
-<<<<<<< HEAD
     def __init__(self, name, columns, word_size, num_spare_cols=None, write_size=None):
-=======
-    def __init__(self, name, columns, word_size, write_size=None):
->>>>>>> 0bae652b
         design.design.__init__(self, name)
         debug.info(1, "Creating {0}".format(self.name))
         self.add_comment("columns: {0}".format(columns))
@@ -140,7 +136,6 @@
                                    self.get_br_name() + "_{0}".format(index),
                                    self.en_name, "vdd", "gnd"])
 
-<<<<<<< HEAD
         for i in range(self.num_spare_cols):
             index = self.word_size + i
             name = "write_driver{}".format(index)
@@ -153,8 +148,6 @@
                                self.en_name + "_{0}".format(i + 1), "vdd", "gnd"])
 
 
-=======
->>>>>>> 0bae652b
     def place_write_array(self):
         from tech import cell_properties
         if self.bitcell.width > self.driver.width:
@@ -174,7 +167,6 @@
             base = vector(xoffset, 0)
             self.driver_insts[index].place(offset=base, mirror=mirror)
 
-<<<<<<< HEAD
         # place spare write drivers (if spare columns are specified)
         for i in range(self.num_spare_cols):
             index = self.word_size + i
@@ -189,9 +181,6 @@
             base = vector(xoffset, 0)
             self.driver_insts[index].place(offset=base, mirror=mirror)
 
-            
-=======
->>>>>>> 0bae652b
     def add_layout_pins(self):
         for i in range(self.word_size + self.num_spare_cols):
             inst = self.driver_insts[i]
@@ -261,10 +250,6 @@
                                 layer="m1",
                                 offset=inst.get_pin(inst.mod.en_name).ll().scale(0, 1),
                                 width=self.width)
-<<<<<<< HEAD
-                       
-=======
->>>>>>> 0bae652b
 
     def get_w_en_cin(self):
         """Get the relative capacitance of all the enable connections in the bank"""
