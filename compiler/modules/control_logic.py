# See LICENSE for licensing information.
#
# Copyright (c) 2016-2019 Regents of the University of California and The Board
# of Regents for the Oklahoma Agricultural and Mechanical College
# (acting for and on behalf of Oklahoma State University)
# All rights reserved.
#
from math import log
import design
from tech import drc, parameter
import debug
import contact
from sram_factory import factory
import math
from vector import vector
from globals import OPTS
import logical_effort

class control_logic(design.design):
    """
    Dynamically generated Control logic for the total SRAM circuit.
    """

    def __init__(self, num_rows, words_per_row, word_size, sram=None, port_type="rw", name=""):
        """ Constructor """
        name = "control_logic_" + port_type
        design.design.__init__(self, name)
        debug.info(1, "Creating {}".format(name))
        self.add_comment("num_rows: {0}".format(num_rows))
        self.add_comment("words_per_row: {0}".format(words_per_row))
        self.add_comment("word_size {0}".format(word_size))        
        
        self.sram=sram
        self.num_rows = num_rows
        self.words_per_row = words_per_row
        self.word_size = word_size
        self.port_type = port_type

        self.num_cols = word_size*words_per_row
        self.num_words = num_rows*words_per_row
        
        self.enable_delay_chain_resizing = False
        self.inv_parasitic_delay = logical_effort.logical_effort.pinv
        
        #Determines how much larger the sen delay should be. Accounts for possible error in model.
        self.wl_timing_tolerance = 1 
        self.wl_stage_efforts = None
        self.sen_stage_efforts = None
        
        if self.port_type == "rw":
            self.num_control_signals = 2
        else:
            self.num_control_signals = 1
        
        self.create_netlist()
        if not OPTS.netlist_only:
            self.create_layout()

    def create_netlist(self):
        self.setup_signal_busses()
        self.add_pins()
        self.add_modules()
        self.create_instances()
        
    def create_layout(self):
        """ Create layout and route between modules """
        self.place_instances()
        self.route_all()
        #self.add_lvs_correspondence_points()
        self.add_boundary()
        self.DRC_LVS()


    def add_pins(self):
        """ Add the pins to the control logic module. """
        self.add_pin_list(self.input_list + ["clk"] + self.rbl_list, "INPUT")
        self.add_pin_list(self.output_list,"OUTPUT")
        self.add_pin("vdd","POWER")
        self.add_pin("gnd","GROUND")

    def add_modules(self):
        """ Add all the required modules """
        
        dff = factory.create(module_type="dff_buf")
        dff_height = dff.height
        
        self.ctrl_dff_array = factory.create(module_type="dff_buf_array",
                                             rows=self.num_control_signals,
                                             columns=1)
                                             
        self.add_mod(self.ctrl_dff_array)
        
        self.nand2 = factory.create(module_type="pnand2",
                                   height=dff_height)
        self.add_mod(self.nand2)

        if self.port_type=="rw":
            self.rbl_driver = factory.create(module_type="pand2",
                                             size=self.num_cols,
                                             height=dff_height)
            self.add_mod(self.rbl_driver)
        elif self.port_type=="r":
            self.rbl_driver = factory.create(module_type="pbuf",
                                              size=self.num_cols,
                                              height=dff_height)
            self.add_mod(self.rbl_driver)
        
        
        # clk_buf drives a flop for every address and control bit
        # plus about 5 fanouts for the control logic
        # each flop internally has a FO 4 approximately
        clock_fanout = 4*(math.log(self.num_words,2) + math.log(self.words_per_row,2) \
                       + self.num_control_signals) + 5
        self.clk_buf_driver = factory.create(module_type="pdriver",
                                             fanout=clock_fanout,
                                             height=dff_height)
        
        self.add_mod(self.clk_buf_driver)

        # wl_en drives every row in the bank
        self.wl_en_driver = factory.create(module_type="pdriver",
                                           fanout=self.num_rows,
                                           height=dff_height)
        self.add_mod(self.wl_en_driver)

        # w_en drives every write driver
        self.wen_nand2 = factory.create(module_type="pnand2",
                                        height=dff_height)
        self.add_mod(self.wen_nand2)
        self.wen_inv = factory.create(module_type="pdriver",
                                      neg_polarity=True,
                                      fanout=self.word_size+8,
                                      height=dff_height)
        self.add_mod(self.wen_inv)

        # s_en drives every sense amp
        self.and2 = factory.create(module_type="pand2",
                                   height=dff_height)
        self.add_mod(self.and2)
        self.sen_inv = factory.create(module_type="pdriver",
                                      neg_polarity=True,
                                      fanout=self.word_size,
                                      height=dff_height)
        self.add_mod(self.sen_inv)

        # used to generate inverted signals with low fanout 
        self.inv = factory.create(module_type="pinv",
                                              size=1,
                                              height=dff_height)
        self.add_mod(self.inv)

        # p_en_bar drives every column in the bitcell array
        self.p_en_bar_driver = factory.create(module_type="pdriver",
                                              neg_polarity=True,
                                              fanout=self.num_cols,
                                              height=dff_height)
        self.add_mod(self.p_en_bar_driver)

        
        
        # if (self.port_type == "rw") or (self.port_type == "r"):
        #     from importlib import reload
        #     self.delay_chain_resized = False
        #     c = reload(__import__(OPTS.replica_bitline))
        #     replica_bitline = getattr(c, OPTS.replica_bitline)
        #     bitcell_loads = int(math.ceil(self.num_rows * OPTS.rbl_delay_percentage))
        #     #Use a model to determine the delays with that heuristic
        #     if OPTS.use_tech_delay_chain_size: #Use tech parameters if set.
        #         fanout_list = OPTS.delay_chain_stages*[OPTS.delay_chain_fanout_per_stage]
        #         debug.info(1, "Using tech parameters to size delay chain: fanout_list={}".format(fanout_list))
        #         self.replica_bitline = factory.create(module_type="replica_bitline",
        #                                               delay_fanout_list=fanout_list,
        #                                               bitcell_loads=bitcell_loads)
        #         if self.sram != None: #Calculate model value even for specified sizes
        #             self.set_sen_wl_delays()
                
        #     else: #Otherwise, use a heuristic and/or model based sizing.
        #         #First use a heuristic
        #         delay_stages_heuristic, delay_fanout_heuristic = self.get_heuristic_delay_chain_size()
        #         self.replica_bitline = factory.create(module_type="replica_bitline",
        #                                               delay_fanout_list=[delay_fanout_heuristic]*delay_stages_heuristic,
        #                                               bitcell_loads=bitcell_loads)
        #         #Resize if necessary, condition depends on resizing method
        #         if self.sram != None and self.enable_delay_chain_resizing and not self.does_sen_rise_fall_timing_match(): 
        #             #This resizes to match fall and rise delays, can make the delay chain weird sizes.
        #             stage_list = self.get_dynamic_delay_fanout_list(delay_stages_heuristic, delay_fanout_heuristic)
        #             self.replica_bitline = factory.create(module_type="replica_bitline",
        #                                                   delay_fanout_list=stage_list,
        #                                                   bitcell_loads=bitcell_loads)
                    
        #             #This resizes based on total delay. 
        #             # delay_stages, delay_fanout = self.get_dynamic_delay_chain_size(delay_stages_heuristic, delay_fanout_heuristic)
        #             # self.replica_bitline = factory.create(module_type="replica_bitline",
        #                                                   # delay_fanout_list=[delay_fanout]*delay_stages,
        #                                                   # bitcell_loads=bitcell_loads)
                    
        #             self.sen_delay_rise,self.sen_delay_fall = self.get_delays_to_sen() #get the new timing
        #             self.delay_chain_resized = True

        self.delay_chain=factory.create(module_type="delay_chain",
                                        fanout_list = OPTS.delay_chain_stages*[OPTS.delay_chain_fanout_per_stage])
        self.add_mod(self.delay_chain)

    def get_heuristic_delay_chain_size(self):
        """Use a basic heuristic to determine the size of the delay chain used for the Sense Amp Enable """
        #FIXME: The minimum was 2 fanout, now it will not pass DRC unless it is 3. Why?
        delay_fanout = 3 # This can be anything >=3
        # Model poorly captures delay of the column mux. Be pessismistic for column mux
        if self.words_per_row >= 2:
            delay_stages = 8
        else:
            delay_stages = 2
        
        #Read ports have a shorter s_en delay. The model is not accurate enough to catch this difference
        #on certain sram configs.
        if self.port_type == "r":
            delay_stages+=2
        
        return (delay_stages, delay_fanout)
        
    def set_sen_wl_delays(self):
        """Set delays for wordline and sense amp enable"""
        self.wl_delay_rise,self.wl_delay_fall = self.get_delays_to_wl()
        self.sen_delay_rise,self.sen_delay_fall = self.get_delays_to_sen()
        self.wl_delay = self.wl_delay_rise+self.wl_delay_fall
        self.sen_delay = self.sen_delay_rise+self.sen_delay_fall
        
    def does_sen_rise_fall_timing_match(self):
        """Compare the relative rise/fall delays of the sense amp enable and wordline"""
        self.set_sen_wl_delays()
        #This is not necessarily more reliable than total delay in some cases.
        if (self.wl_delay_rise*self.wl_timing_tolerance >= self.sen_delay_rise or 
            self.wl_delay_fall*self.wl_timing_tolerance >= self.sen_delay_fall):
            return False
        else:
            return True
    
    def does_sen_total_timing_match(self):
        """Compare the total delays of the sense amp enable and wordline"""
        self.set_sen_wl_delays()
        #The sen delay must always be bigger than than the wl delay. This decides how much larger the sen delay must be before 
        #a re-size is warranted.
        if self.wl_delay*self.wl_timing_tolerance >= self.sen_delay:
            return False
        else:
            return True      
          
    def get_dynamic_delay_chain_size(self, previous_stages, previous_fanout):
        """Determine the size of the delay chain used for the Sense Amp Enable using path delays"""
        from math import ceil
        previous_delay_chain_delay = (previous_fanout+1+self.inv_parasitic_delay)*previous_stages
        debug.info(2, "Previous delay chain produced {} delay units".format(previous_delay_chain_delay))
        
        delay_fanout = 3 # This can be anything >=2
        #The delay chain uses minimum sized inverters. There are (fanout+1)*stages inverters and each
        #inverter adds 1 unit of delay (due to minimum size). This also depends on the pinv value
        required_delay = self.wl_delay*self.wl_timing_tolerance - (self.sen_delay-previous_delay_chain_delay)
        debug.check(required_delay > 0, "Cannot size delay chain to have negative delay")
        delay_stages = ceil(required_delay/(delay_fanout+1+self.inv_parasitic_delay))
        if delay_stages%2 == 1: #force an even number of stages. 
            delay_stages+=1
            #Fanout can be varied as well but is a little more complicated but potentially optimal.
        debug.info(1, "Setting delay chain to {} stages with {} fanout to match {} delay".format(delay_stages, delay_fanout, required_delay))
        return (delay_stages, delay_fanout)
    
    def get_dynamic_delay_fanout_list(self, previous_stages, previous_fanout):
        """Determine the size of the delay chain used for the Sense Amp Enable using path delays"""
        
        previous_delay_chain_delay = (previous_fanout+1+self.inv_parasitic_delay)*previous_stages
        debug.info(2, "Previous delay chain produced {} delay units".format(previous_delay_chain_delay))
        
        fanout_rise = fanout_fall = 2 # This can be anything >=2
        #The delay chain uses minimum sized inverters. There are (fanout+1)*stages inverters and each
        #inverter adds 1 unit of delay (due to minimum size). This also depends on the pinv value
        required_delay_fall = self.wl_delay_fall*self.wl_timing_tolerance - (self.sen_delay_fall-previous_delay_chain_delay/2)
        required_delay_rise = self.wl_delay_rise*self.wl_timing_tolerance - (self.sen_delay_rise-previous_delay_chain_delay/2)
        debug.info(2,"Required delays from chain: fall={}, rise={}".format(required_delay_fall,required_delay_rise))
        
        #If the fanout is different between rise/fall by this amount. Stage algorithm is made more pessimistic.
        WARNING_FANOUT_DIFF = 5
        stages_close = False
        #The stages need to be equal (or at least a even number of stages with matching rise/fall delays)
        while True:
            stages_fall = self.calculate_stages_with_fixed_fanout(required_delay_fall,fanout_fall)
            stages_rise = self.calculate_stages_with_fixed_fanout(required_delay_rise,fanout_rise)
            debug.info(1,"Fall stages={}, rise stages={}".format(stages_fall,stages_rise))
            if abs(stages_fall-stages_rise) == 1 and not stages_close:
                stages_close = True
                safe_fanout_rise = fanout_rise
                safe_fanout_fall = fanout_fall
            
            if stages_fall == stages_rise: 
                break
            elif abs(stages_fall-stages_rise) == 1 and WARNING_FANOUT_DIFF < abs(fanout_fall-fanout_rise):
                debug.info(1, "Delay chain fanouts between stages are large. Making chain size larger for safety.")
                fanout_rise = safe_fanout_rise
                fanout_fall = safe_fanout_fall
                break
            #There should also be a condition to make sure the fanout does not get too large.    
            #Otherwise, increase the fanout of delay with the most stages, calculate new stages
            elif stages_fall>stages_rise:
                fanout_fall+=1
            else:
                fanout_rise+=1
        
        total_stages = max(stages_fall,stages_rise)*2
        debug.info(1, "New Delay chain: stages={}, fanout_rise={}, fanout_fall={}".format(total_stages, fanout_rise, fanout_fall))
        
        #Creates interleaved fanout list of rise/fall delays. Assumes fall is the first stage.
        stage_list = [fanout_fall if i%2==0 else fanout_rise for i in range(total_stages)]
        return stage_list
    
    def calculate_stages_with_fixed_fanout(self, required_delay, fanout):
        from math import ceil
        #Delay being negative is not an error. It implies that any amount of stages would have a negative effect on the overall delay
        if required_delay <= 3+self.inv_parasitic_delay: #3 is the minimum delay per stage (with pinv=0).
            return 1
        delay_stages = ceil(required_delay/(fanout+1+self.inv_parasitic_delay))
        return delay_stages
    
    def calculate_stage_list(self, total_stages, fanout_rise, fanout_fall):
        """Produces a list of fanouts which determine the size of the delay chain. List length is the number of stages.
           Assumes the first stage is falling.
        """
        stage_list = []
        for i in range(total_stages):
            if i%2 == 0:
                stage_list.append()
                
    def setup_signal_busses(self):
        """ Setup bus names, determine the size of the busses etc """

        # List of input control signals
        if self.port_type == "rw":
            self.input_list = ["csb", "web"]
            self.rbl_list = ["rbl_bl"]
        elif self.port_type == "r":
            self.input_list = ["csb"]
            self.rbl_list = ["rbl_bl"]
        else:
            self.input_list = ["csb"]
<<<<<<< HEAD
            self.rbl_list = []
=======
>>>>>>> de485182

        if self.port_type == "rw":
            self.dff_output_list = ["cs_bar", "cs", "we_bar", "we"]
        else:
            self.dff_output_list = ["cs_bar", "cs"]
        
        # list of output control signals (for making a vertical bus)
        if self.port_type == "rw":
            self.internal_bus_list = ["gated_clk_bar", "gated_clk_buf", "we", "clk_buf", "we_bar", "cs"]
        elif self.port_type == "r":
            self.internal_bus_list = ["gated_clk_bar", "gated_clk_buf", "clk_buf", "cs_bar", "cs"]
        else:
            self.internal_bus_list = ["gated_clk_bar", "gated_clk_buf", "clk_buf", "cs"]
        # leave space for the bus plus one extra space
        self.internal_bus_width = (len(self.internal_bus_list)+1)*self.m2_pitch 
        
        # Outputs to the bank
        if self.port_type == "rw":
            self.output_list = ["rbl_wl", "s_en", "w_en", "p_en_bar"]
        elif self.port_type == "r":
            self.output_list = ["rbl_wl", "s_en", "p_en_bar"]
        else:
            self.output_list = ["w_en"]
        self.output_list.append("wl_en")
        self.output_list.append("clk_buf")
        
        self.supply_list = ["vdd", "gnd"]

    
    def route_rails(self):
        """ Add the input signal inverted tracks """
        height = self.control_logic_center.y - self.m2_pitch
        offset = vector(self.ctrl_dff_array.width,0)
        
        self.rail_offsets = self.create_vertical_bus("metal2", self.m2_pitch, offset, self.internal_bus_list, height)
            
            
    def create_instances(self):
        """ Create all the instances """
        self.create_dffs()
        self.create_clk_buf_row()
        self.create_gated_clk_bar_row()
        self.create_gated_clk_buf_row()
        self.create_wlen_row()
        if (self.port_type == "rw") or (self.port_type == "w"):
            self.create_wen_row()
        if (self.port_type == "rw") or (self.port_type == "r"):
            self.create_rbl_row()
            self.create_sen_row()
            self.create_delay()
        self.create_pen_row()            



    def place_instances(self):
        """ Place all the instances """
        # Keep track of all right-most instances to determine row boundary
        # and add the vdd/gnd pins
        self.row_end_inst = []

        # Add the control flops on the left of the bus
        self.place_dffs()

        # All of the control logic is placed to the right of the DFFs and bus
        self.control_x_offset = self.ctrl_dff_array.width + self.internal_bus_width
        
        row = 0
        # Add the logic on the right of the bus
        self.place_clk_buf_row(row) 
        row += 1
        self.place_gated_clk_bar_row(row) 
        row += 1
        self.place_gated_clk_buf_row(row) 
        row += 1
        self.place_wlen_row(row) 
        row += 1
        if (self.port_type == "rw") or (self.port_type == "w"):
            self.place_wen_row(row)
            height = self.w_en_gate_inst.uy()
            control_center_y = self.w_en_gate_inst.uy()
            row += 1
        if (self.port_type == "rw") or (self.port_type == "r"):
            self.place_rbl_row(row)
            row += 1
        self.place_pen_row(row)
        row += 1
        if (self.port_type == "rw") or (self.port_type == "r"):            
            self.place_sen_row(row)
            row += 1
            self.place_delay(row)
            height = self.delay_inst.uy()
            control_center_y = self.delay_inst.by()

        # This offset is used for placement of the control logic in the SRAM level.
        self.control_logic_center = vector(self.ctrl_dff_inst.rx(), control_center_y)

        # Extra pitch on top and right
        self.height = height + 2*self.m1_pitch
        # Max of modules or logic rows
        self.width = max([inst.rx() for inst in self.row_end_inst])
        if (self.port_type == "rw") or (self.port_type == "r"):
            self.width = max(self.delay_inst.rx() , self.width)
        self.width += self.m2_pitch

    def route_all(self):
        """ Routing between modules """
        self.route_rails()
        self.route_dffs()
        self.route_wlen()
        if (self.port_type == "rw") or (self.port_type == "w"):
            self.route_wen()
        if (self.port_type == "rw") or (self.port_type == "r"):
            self.route_rbl()
            self.route_sen()
        self.route_pen()
        self.route_clk_buf()
        self.route_gated_clk_bar()
        self.route_gated_clk_buf()
        self.route_supply()


    def create_delay(self):
        """ Create the replica bitline """
        self.delay_inst=self.add_inst(name="delay_chain",
                                      mod=self.delay_chain)
        self.connect_inst(["rbl_bl", "pre_s_en", "vdd", "gnd"])

    def place_delay(self,row):
        """ Place the replica bitline """
        y_off = row * self.nand2.height + 2*self.m1_pitch

        # Add the RBL above the rows
        # Add to the right of the control rows and routing channel
        offset = vector(self.delay_chain.width, y_off)
        self.delay_inst.place(offset, mirror="MY")
        
        
    def create_clk_buf_row(self):
        """ Create the multistage and gated clock buffer  """
        self.clk_buf_inst = self.add_inst(name="clkbuf",
                                          mod=self.clk_buf_driver)
        self.connect_inst(["clk","clk_buf","vdd","gnd"])
        
    def place_clk_buf_row(self,row):
        """ Place the multistage clock buffer below the control flops """
        x_off = self.control_x_offset
        (y_off,mirror)=self.get_offset(row)
        
        offset = vector(x_off,y_off)
        self.clk_buf_inst.place(offset, mirror)
        
        self.row_end_inst.append(self.clk_buf_inst)

    def route_clk_buf(self):
        clk_pin = self.clk_buf_inst.get_pin("A")
        clk_pos = clk_pin.center()
        self.add_layout_pin_segment_center(text="clk",
                                           layer="metal2",
                                           start=clk_pos,
                                           end=clk_pos.scale(1,0))
        self.add_via_center(layers=("metal1","via1","metal2"),
                            offset=clk_pos)


        # Connect this at the bottom of the buffer
        out_pos = self.clk_buf_inst.get_pin("Z").center()
        mid1 = vector(out_pos.x,2*self.m2_pitch)
        mid2 = vector(self.rail_offsets["clk_buf"].x, mid1.y)
        bus_pos = self.rail_offsets["clk_buf"]
        self.add_wire(("metal3","via2","metal2"),[out_pos, mid1, mid2, bus_pos])
        
        # The pin is on M1, so we need another via as well
        self.add_via_center(layers=("metal1","via1","metal2"),
                            offset=self.clk_buf_inst.get_pin("Z").center())

        self.connect_output(self.clk_buf_inst, "Z", "clk_buf")

    def create_gated_clk_bar_row(self):
        self.gated_clk_bar_inst = self.add_inst(name="gated_clk_bar_nand2",
                                                mod=self.nand2)
        self.connect_inst(["cs","clk_buf","gated_clk_bar","vdd","gnd"])

    def place_gated_clk_bar_row(self,row):
        """ Place the gated clk logic below the control flops """
        x_off = self.control_x_offset
        (y_off,mirror)=self.get_offset(row)
        
        offset = vector(x_off,y_off)
        self.gated_clk_bar_inst.place(offset, mirror)
        
        self.row_end_inst.append(self.gated_clk_bar_inst)

    def route_gated_clk_bar(self):
        

        clkbuf_map = zip(["A", "B"], ["cs", "clk_buf"])
        self.connect_vertical_bus(clkbuf_map, self.gated_clk_bar_inst, self.rail_offsets)
        
        # The pin is on M1, so we need another via as well
        self.add_via_center(layers=("metal1","via1","metal2"),
                            offset=self.gated_clk_bar_inst.get_pin("A").center())

        # This is the second gate over, so it needs to be on M3
        clkbuf_map = zip(["Z"], ["gated_clk_bar"])
        self.connect_vertical_bus(clkbuf_map, self.gated_clk_bar_inst, self.rail_offsets, ("metal3", "via2", "metal2"))  
        # The pin is on M1, so we need another via as well
        self.add_via_center(layers=("metal1","via1","metal2"),
                            offset=self.gated_clk_bar_inst.get_pin("Z").center())

    def create_gated_clk_buf_row(self):
        self.clk_bar_inst = self.add_inst(name="clk_bar_inv",
                                            mod=self.inv)
        self.connect_inst(["clk_buf","clk_bar","vdd","gnd"])
        
        self.gated_clk_buf_inst = self.add_inst(name="gated_clk_nand2",
                                                mod=self.nand2)
        self.connect_inst(["clk_bar", "cs","gated_clk_buf","vdd","gnd"])

    def place_gated_clk_buf_row(self,row):
        """ Place the gated clk logic below the control flops """
        x_off = self.control_x_offset
        (y_off,mirror)=self.get_offset(row)

        offset = vector(x_off,y_off)
        self.clk_bar_inst.place(offset, mirror)
        
        x_off += self.inv.width
        
        offset = vector(x_off,y_off)
        self.gated_clk_buf_inst.place(offset, mirror)
        
        self.row_end_inst.append(self.gated_clk_buf_inst)
        
    def route_gated_clk_buf(self):
        clkbuf_map = zip(["A"], ["clk_buf"])
        self.connect_vertical_bus(clkbuf_map, self.clk_bar_inst, self.rail_offsets)  
        
        out_pos = self.clk_bar_inst.get_pin("Z").center()
        in_pos = self.gated_clk_buf_inst.get_pin("A").center()
        mid1 = vector(in_pos.x,out_pos.y)
        self.add_path("metal1",[out_pos, mid1, in_pos])

        # This is the second gate over, so it needs to be on M3
        clkbuf_map = zip(["B"], ["cs"])
        self.connect_vertical_bus(clkbuf_map, self.gated_clk_buf_inst, self.rail_offsets, ("metal3", "via2", "metal2"))  
        # The pin is on M1, so we need another via as well
        self.add_via_center(layers=("metal1","via1","metal2"),
                            offset=self.gated_clk_buf_inst.get_pin("B").center())

        
        clkbuf_map = zip(["Z"], ["gated_clk_buf"])
        self.connect_vertical_bus(clkbuf_map, self.gated_clk_buf_inst, self.rail_offsets, ("metal3", "via2", "metal2"))  
        # The pin is on M1, so we need another via as well
        self.add_via_center(layers=("metal1","via1","metal2"),
                            offset=self.gated_clk_buf_inst.get_pin("Z").center())
        
    def create_wlen_row(self):
        # input pre_p_en, output: wl_en
        self.wl_en_inst=self.add_inst(name="wl_en_buf",
                                      mod=self.wl_en_driver)
        self.connect_inst(["gated_clk_bar", "wl_en", "vdd", "gnd"])

    def place_wlen_row(self, row):
        x_off = self.control_x_offset
        (y_off,mirror)=self.get_offset(row)
        
        offset = vector(x_off, y_off)
        self.wl_en_inst.place(offset, mirror)

        self.row_end_inst.append(self.wl_en_inst)

    def route_wlen(self):
        wlen_map = zip(["A"], ["gated_clk_bar"])
        self.connect_vertical_bus(wlen_map, self.wl_en_inst, self.rail_offsets)  
        self.connect_output(self.wl_en_inst, "Z", "wl_en")

    def create_rbl_row(self):

        self.rbl_inst=self.add_inst(name="rbl_driver",
                                    mod=self.rbl_driver)
        if self.port_type == "rw":
            # input: gated_clk_bar, we_bar, output: rbl_wl
            self.connect_inst(["gated_clk_bar", "we_bar", "rbl_wl", "vdd", "gnd"])
        elif self.port_type == "r":
            # input: gated_clk_bar, output: rbl_wl
            self.connect_inst(["gated_clk_bar", "rbl_wl", "vdd", "gnd"])

    def place_rbl_row(self,row):
        x_off = self.control_x_offset
        (y_off,mirror)=self.get_offset(row)

        offset = vector(x_off, y_off)
        self.rbl_inst.place(offset, mirror)

        self.row_end_inst.append(self.rbl_inst)

    def route_rbl(self):
        """ Connect the logic for the rbl_in generation """

        if self.port_type == "rw":
            # Connect the NAND gate inputs to the bus
            rbl_in_map = zip(["A", "B"], ["gated_clk_bar", "we_bar"])
        else:
            rbl_in_map = zip(["A"], ["gated_clk_bar"]) 
        self.connect_vertical_bus(rbl_in_map, self.rbl_inst, self.rail_offsets)
        self.connect_output(self.rbl_inst, "Z", "rbl_wl")

        # Input from RBL goes to the delay line for futher delay
        self.copy_layout_pin(self.delay_inst, "in", "rbl_bl")
        
    def create_pen_row(self):
<<<<<<< HEAD
        # input: gated_clk_bar, output: p_en_bar
        self.p_en_bar_inst=self.add_inst(name="p_en_bar_inv",
=======
        input_name = "gated_clk_buf"

        # input: pre_p_en, output: p_en_bar
        self.p_en_bar_inst=self.add_inst(name="inv_p_en_bar",
>>>>>>> de485182
                                         mod=self.p_en_bar_driver)
        self.connect_inst(["gated_clk_bar", "p_en_bar", "vdd", "gnd"])
        
        
    def place_pen_row(self,row):
        x_off = self.control_x_offset
        (y_off,mirror)=self.get_offset(row)
<<<<<<< HEAD
=======

>>>>>>> de485182
        offset = vector(x_off,y_off)
        self.p_en_bar_inst.place(offset, mirror)

        self.row_end_inst.append(self.p_en_bar_inst)

    def route_pen(self):
<<<<<<< HEAD
        in_map = zip(["A"], ["gated_clk_bar"])
        self.connect_vertical_bus(in_map, self.p_en_bar_inst, self.rail_offsets)  
=======
        in_map = zip(["A"], ["gated_clk_buf"])
        self.connect_vertical_bus(in_map, self.p_en_bar_inst, self.rail_offsets)
>>>>>>> de485182
        
        self.connect_output(self.p_en_bar_inst, "Z", "p_en_bar")
        
    def create_sen_row(self):
        """ Create the sense enable buffer. """
        # GATE FOR S_EN
        self.s_en_gate_inst = self.add_inst(name="s_en_and",
                                            mod=self.and2)
        self.connect_inst(["pre_s_en", "gated_clk_bar", "s_en_bar", "vdd", "gnd"])

        self.s_en_inv_inst = self.add_inst(name="s_en_inv",
                                            mod=self.sen_inv)
        self.connect_inst(["s_en_bar", "s_en", "vdd", "gnd"])
        
        
    def place_sen_row(self,row):
        """ 
        The sense enable buffer gets placed to the far right of the 
        row. 
        """
        x_off = self.control_x_offset
        (y_off,mirror)=self.get_offset(row)

        offset = vector(x_off, y_off)
        self.s_en_gate_inst.place(offset, mirror)

        x_off += self.and2.width
        
        offset = vector(x_off,y_off)
        self.s_en_inv_inst.place(offset, mirror)
        
        
        self.row_end_inst.append(self.s_en_inv_inst)

        
    def route_sen(self):

        sen_map = zip(["B"], ["gated_clk_bar"])
        self.connect_vertical_bus(sen_map, self.s_en_gate_inst, self.rail_offsets)
        
        out_pos = self.delay_inst.get_pin("out").bc()
        in_pos = self.s_en_gate_inst.get_pin("A").lc()
        mid1 = vector(out_pos.x,in_pos.y)
        self.add_wire(("metal1","via1","metal2"),[out_pos, mid1,in_pos])                

        out_pos = self.s_en_gate_inst.get_pin("Z").bc()
        in_pos = self.s_en_inv_inst.get_pin("A").lc()
        mid1 = vector(out_pos.x,in_pos.y)
        self.add_wire(("metal1","via1","metal2"),[out_pos, mid1,in_pos])                
        
        self.connect_output(self.s_en_inv_inst, "Z", "s_en")
        
        
    def create_wen_row(self):
        # input: we (or cs) output: w_en
        if self.port_type == "rw":
            input_name = "we"
        else:
            # No we for write-only reports, so use cs
            input_name = "cs"

        # GATE THE W_EN
        self.w_en_gate_inst = self.add_inst(name="w_en_nand",
                                            mod=self.wen_nand2)
        self.connect_inst([input_name, "gated_clk_bar", "w_en_bar", "vdd", "gnd"])

        
        self.w_en_inv_inst = self.add_inst(name="w_en_inv",
                                           mod=self.wen_inv)
        self.connect_inst(["w_en_bar", "w_en", "vdd", "gnd"])
        

    def place_wen_row(self,row):
        x_off = self.ctrl_dff_inst.width + self.internal_bus_width
        (y_off,mirror)=self.get_offset(row)
            
        offset = vector(x_off, y_off)
        self.w_en_gate_inst.place(offset, mirror)

        x_off += self.nand2.width
        
        offset = vector(x_off,y_off)
        self.w_en_inv_inst.place(offset, mirror)
        
        self.row_end_inst.append(self.w_en_inv_inst)
        
    def route_wen(self):
        if self.port_type == "rw":
            input_name = "we"
        else:
            # No we for write-only reports, so use cs
            input_name = "cs"
            
        wen_map = zip(["A", "B"], [input_name, "gated_clk_bar"])
        self.connect_vertical_bus(wen_map, self.w_en_gate_inst, self.rail_offsets)

        out_pos = self.w_en_gate_inst.get_pin("Z").bc()
        in_pos = self.w_en_inv_inst.get_pin("A").lc()
        mid1 = vector(out_pos.x,in_pos.y)
        self.add_wire(("metal1","via1","metal2"),[out_pos, mid1,in_pos])                
        
        self.connect_output(self.w_en_inv_inst, "Z", "w_en")
        
    def create_dffs(self):
        self.ctrl_dff_inst=self.add_inst(name="ctrl_dffs",
                                         mod=self.ctrl_dff_array)
        self.connect_inst(self.input_list + self.dff_output_list + ["clk_buf"] + self.supply_list)

    def place_dffs(self):
        self.ctrl_dff_inst.place(vector(0,0))
        
    def route_dffs(self):
        if self.port_type == "rw":
            dff_out_map = zip(["dout_bar_0", "dout_bar_1", "dout_1"], ["cs", "we", "we_bar"])
        else:
            dff_out_map = zip(["dout_bar_0"], ["cs"])
        self.connect_vertical_bus(dff_out_map, self.ctrl_dff_inst, self.rail_offsets, ("metal3", "via2", "metal2"))
        
        # Connect the clock rail to the other clock rail
        in_pos = self.ctrl_dff_inst.get_pin("clk").uc()
        mid_pos = in_pos + vector(0,2*self.m2_pitch)
        rail_pos = vector(self.rail_offsets["clk_buf"].x, mid_pos.y)
        self.add_wire(("metal1","via1","metal2"),[in_pos, mid_pos, rail_pos])
        self.add_via_center(layers=("metal1","via1","metal2"),
                            offset=rail_pos)

        self.copy_layout_pin(self.ctrl_dff_inst, "din_0", "csb")
        if (self.port_type == "rw"):
            self.copy_layout_pin(self.ctrl_dff_inst, "din_1", "web")
        
    def get_offset(self,row):
        """ Compute the y-offset and mirroring """
        y_off = row*self.nand2.height
        if row % 2:
            y_off += self.nand2.height
            mirror="MX"
        else:
            mirror="R0"

        return (y_off,mirror)

                      
    def connect_output(self, inst, pin_name, out_name):
        """ Create an output pin on the right side from the pin of a given instance. """
        
        out_pin = inst.get_pin(pin_name)
        right_pos=out_pin.center() + vector(self.width-out_pin.cx(),0)
        self.add_layout_pin_segment_center(text=out_name,
                                           layer="metal1",
                                           start=out_pin.center(),
                                           end=right_pos)



    def route_supply(self):
        """ Add vdd and gnd to the instance cells """

        max_row_x_loc = max([inst.rx() for inst in self.row_end_inst])        
        for inst in self.row_end_inst:
            pins = inst.get_pins("vdd")
            for pin in pins:
                if pin.layer == "metal1":
                    row_loc = pin.rc()
                    pin_loc = vector(max_row_x_loc, pin.rc().y)
                    self.add_power_pin("vdd", pin_loc)
                    self.add_path("metal1", [row_loc, pin_loc])

            pins = inst.get_pins("gnd")
            for pin in pins:
                if pin.layer == "metal1":
                    row_loc = pin.rc()
                    pin_loc = vector(max_row_x_loc, pin.rc().y)
                    self.add_power_pin("gnd", pin_loc)
                    self.add_path("metal1", [row_loc, pin_loc])
            
        if (self.port_type == "rw") or (self.port_type == "r"):
            self.copy_layout_pin(self.delay_inst,"gnd")
            self.copy_layout_pin(self.delay_inst,"vdd")        

        self.copy_layout_pin(self.ctrl_dff_inst,"gnd")
        self.copy_layout_pin(self.ctrl_dff_inst,"vdd")        
        
            

    def add_lvs_correspondence_points(self):
        """ This adds some points for easier debugging if LVS goes wrong. 
        These should probably be turned off by default though, since extraction
        will show these as ports in the extracted netlist.
        """
        # pin=self.clk_inv1.get_pin("Z")
        # self.add_label_pin(text="clk1_bar",
        #                    layer="metal1",
        #                    offset=pin.ll(),
        #                    height=pin.height(),
        #                    width=pin.width())

        # pin=self.clk_inv2.get_pin("Z")
        # self.add_label_pin(text="clk2",
        #                    layer="metal1",
        #                    offset=pin.ll(),
        #                    height=pin.height(),
        #                    width=pin.width())

        pin=self.delay_inst.get_pin("out")
        self.add_label_pin(text="out",
                           layer=pin.layer,
                           offset=pin.ll(),
                           height=pin.height(),
                           width=pin.width())
                           

    def get_delays_to_wl(self):
        """Get the delay (in delay units) of the clk to a wordline in the bitcell array"""
        debug.check(self.sram.all_mods_except_control_done, "Cannot calculate sense amp enable delay unless all module have been added.")
        self.wl_stage_efforts = self.get_wordline_stage_efforts()
        clk_to_wl_rise,clk_to_wl_fall = logical_effort.calculate_relative_rise_fall_delays(self.wl_stage_efforts)
        total_delay = clk_to_wl_rise + clk_to_wl_fall 
        debug.info(1, "Clock to wl delay is rise={:.3f}, fall={:.3f}, total={:.3f} in delay units".format(clk_to_wl_rise, clk_to_wl_fall,total_delay))
        return clk_to_wl_rise,clk_to_wl_fall 
     
        
    def get_wordline_stage_efforts(self):
        """Follows the gated_clk_bar -> wl_en -> wordline signal for the total path efforts"""
        stage_effort_list = []
        
        #Initial direction of gated_clk_bar signal for this path
        is_clk_bar_rise = True
        
        #Calculate the load on wl_en within the module and add it to external load
        external_cout = self.sram.get_wl_en_cin()
        #First stage is the clock buffer
        stage_effort_list += self.clk_buf_driver.get_stage_efforts(external_cout, is_clk_bar_rise)
        last_stage_is_rise = stage_effort_list[-1].is_rise
        
        #Then ask the sram for the other path delays (from the bank)
        stage_effort_list += self.sram.get_wordline_stage_efforts(last_stage_is_rise)
        
        return stage_effort_list
        
    def get_delays_to_sen(self):
        """Get the delay (in delay units) of the clk to a sense amp enable. 
           This does not incorporate the delay of the replica bitline.
        """
        debug.check(self.sram.all_mods_except_control_done, "Cannot calculate sense amp enable delay unless all module have been added.")
        self.sen_stage_efforts = self.get_sa_enable_stage_efforts()
        clk_to_sen_rise, clk_to_sen_fall = logical_effort.calculate_relative_rise_fall_delays(self.sen_stage_efforts)
        total_delay = clk_to_sen_rise + clk_to_sen_fall 
        debug.info(1, "Clock to s_en delay is rise={:.3f}, fall={:.3f}, total={:.3f} in delay units".format(clk_to_sen_rise, clk_to_sen_fall,total_delay))
        return clk_to_sen_rise, clk_to_sen_fall   
          
    def get_sa_enable_stage_efforts(self):
        """Follows the gated_clk_bar signal to the sense amp enable signal adding each stages stage effort to a list"""
        stage_effort_list = []
        
        #Initial direction of clock signal for this path
        last_stage_rise = True
        
        #First stage, gated_clk_bar -(and2)-> rbl_in. Only for RW ports.
        if self.port_type == "rw":
            stage1_cout = self.replica_bitline.get_en_cin()
            stage_effort_list += self.nand2.get_stage_efforts(stage1_cout, last_stage_rise)
            last_stage_rise = stage_effort_list[-1].is_rise
        
        #Replica bitline stage, rbl_in -(rbl)-> pre_s_en
        stage2_cout = self.and2.get_cin()
        stage_effort_list += self.replica_bitline.determine_sen_stage_efforts(stage2_cout, last_stage_rise)
        last_stage_rise = stage_effort_list[-1].is_rise
        
        #buffer stage, pre_s_en -(buffer)-> s_en
        stage3_cout = self.sram.get_sen_cin()
        stage_effort_list += self.s_en_driver.get_stage_efforts(stage3_cout, last_stage_rise)
        last_stage_rise = stage_effort_list[-1].is_rise
        
        return stage_effort_list    

    def get_wl_sen_delays(self):
        """Gets a list of the stages and delays in order of their path."""

        if self.sen_stage_efforts == None or self.wl_stage_efforts == None:
            debug.error("Model delays not calculated for SRAM.", 1)
        wl_delays = logical_effort.calculate_delays(self.wl_stage_efforts)
        sen_delays = logical_effort.calculate_delays(self.sen_stage_efforts)
        return wl_delays, sen_delays
        
    def analytical_delay(self, corner, slew, load):
        """Gets the analytical delay from clk input to wl_en output"""

        stage_effort_list = []
        #Calculate the load on clk_buf_bar
        ext_clk_buf_cout = self.sram.get_clk_bar_cin()
        
        #Operations logic starts on negative edge
        last_stage_rise = False 
        
        #First stage(s), clk -(pdriver)-> clk_buf. 
        clk_buf_cout = self.replica_bitline.get_en_cin()
        stage_effort_list += self.clk_buf_driver.get_stage_efforts(clk_buf_cout, last_stage_rise)
        last_stage_rise = stage_effort_list[-1].is_rise
        
        #Second stage, clk_buf -(inv)-> clk_bar
        clk_bar_cout = self.nand2.get_cin()
        stage_effort_list += self.nand2.get_stage_efforts(clk_bar_cout, last_stage_rise)
        last_stage_rise = stage_effort_list[-1].is_rise
        
        #Third stage clk_bar -(and)-> gated_clk_bar
        gated_clk_bar_cin = self.get_gated_clk_bar_cin()
        stage_effort_list.append(self.inv.get_stage_effort(gated_clk_bar_cin, last_stage_rise))
        last_stage_rise = stage_effort_list[-1].is_rise

        #Stages from gated_clk_bar -------> wordline 
        stage_effort_list += self.get_wordline_stage_efforts()
        return stage_effort_list
       
    def get_clk_buf_cin(self):
        """
        Get the loads that are connected to the buffered clock. 
        Includes all the DFFs and some logic.
        """
       
        #Control logic internal load
        int_clk_buf_cap = self.inv.get_cin() + self.ctrl_dff_array.get_clk_cin() + self.nand2.get_cin()

        #Control logic external load (in the other parts of the SRAM)
        ext_clk_buf_cap = self.sram.get_clk_bar_cin()
       
        return int_clk_buf_cap + ext_clk_buf_cap
        
    def get_gated_clk_bar_cin(self):
        """Get intermediates net gated_clk_bar's capacitance"""
        
        total_cin = 0
        total_cin += self.wl_en_driver.get_cin()
        if self.port_type == 'rw':
            total_cin +=self.nand2.get_cin() 
        return total_cin
        
    def graph_exclude_dffs(self):
        """Exclude dffs from graph as they do not represent critical path"""
        
        self.graph_inst_exclude.add(self.ctrl_dff_inst)
        self.graph_inst_exclude.add(self.w_en_gate_inst)<|MERGE_RESOLUTION|>--- conflicted
+++ resolved
@@ -339,10 +339,7 @@
             self.rbl_list = ["rbl_bl"]
         else:
             self.input_list = ["csb"]
-<<<<<<< HEAD
             self.rbl_list = []
-=======
->>>>>>> de485182
 
         if self.port_type == "rw":
             self.dff_output_list = ["cs_bar", "cs", "we_bar", "we"]
@@ -654,15 +651,8 @@
         self.copy_layout_pin(self.delay_inst, "in", "rbl_bl")
         
     def create_pen_row(self):
-<<<<<<< HEAD
         # input: gated_clk_bar, output: p_en_bar
         self.p_en_bar_inst=self.add_inst(name="p_en_bar_inv",
-=======
-        input_name = "gated_clk_buf"
-
-        # input: pre_p_en, output: p_en_bar
-        self.p_en_bar_inst=self.add_inst(name="inv_p_en_bar",
->>>>>>> de485182
                                          mod=self.p_en_bar_driver)
         self.connect_inst(["gated_clk_bar", "p_en_bar", "vdd", "gnd"])
         
@@ -670,23 +660,16 @@
     def place_pen_row(self,row):
         x_off = self.control_x_offset
         (y_off,mirror)=self.get_offset(row)
-<<<<<<< HEAD
-=======
-
->>>>>>> de485182
+
         offset = vector(x_off,y_off)
         self.p_en_bar_inst.place(offset, mirror)
 
         self.row_end_inst.append(self.p_en_bar_inst)
 
     def route_pen(self):
-<<<<<<< HEAD
+
         in_map = zip(["A"], ["gated_clk_bar"])
         self.connect_vertical_bus(in_map, self.p_en_bar_inst, self.rail_offsets)  
-=======
-        in_map = zip(["A"], ["gated_clk_buf"])
-        self.connect_vertical_bus(in_map, self.p_en_bar_inst, self.rail_offsets)
->>>>>>> de485182
         
         self.connect_output(self.p_en_bar_inst, "Z", "p_en_bar")
         
