# See LICENSE for licensing information.
#
# Copyright (c) 2016-2019 Regents of the University of California and The Board
# of Regents for the Oklahoma Agricultural and Mechanical College
# (acting for and on behalf of Oklahoma State University)
# All rights reserved.
#
import design
from tech import drc
from vector import vector
from sram_factory import factory
import debug
from globals import OPTS
import logical_effort


class sense_amp_array(design.design):
    """
    Array of sense amplifiers to read the bitlines through the column mux.
    Dynamically generated sense amp array for all bitlines.
    """

    def __init__(self, name, word_size, words_per_row, num_spare_cols=None):
        design.design.__init__(self, name)
        debug.info(1, "Creating {0}".format(self.name))
        self.add_comment("word_size {0}".format(word_size))
        self.add_comment("words_per_row: {0}".format(words_per_row))

        self.word_size = word_size
        self.words_per_row = words_per_row
        
        if not num_spare_cols:
            self.num_spare_cols = 0
        else:
            self.num_spare_cols = num_spare_cols
                
        self.create_netlist()
        if not OPTS.netlist_only:
            self.create_layout()

    def get_bl_name(self):
        bl_name = "bl"
        return bl_name

    def get_br_name(self):
        br_name = "br"
        return br_name

    @property
    def data_name(self):
        return "data"

    @property
    def en_name(self):
        return "en"

    def create_netlist(self):
        self.add_modules()
        self.add_pins()
        self.create_sense_amp_array()

    def create_layout(self):
        self.height = self.amp.height

        if self.bitcell.width > self.amp.width:
            self.width = self.bitcell.width * (self.word_size * self.words_per_row + self.num_spare_cols)
        else:
            self.width = self.amp.width * (self.word_size * self.words_per_row + self.num_spare_cols)

        self.place_sense_amp_array()
        self.add_layout_pins()
        self.route_rails()
        self.add_boundary()
        self.DRC_LVS()

    def add_pins(self):
<<<<<<< HEAD
        for i in range(0,self.word_size + self.num_spare_cols):
=======
        for i in range(0, self.word_size):
>>>>>>> 0bae652b
            self.add_pin(self.data_name + "_{0}".format(i), "OUTPUT")
            self.add_pin(self.get_bl_name() + "_{0}".format(i), "INPUT")
            self.add_pin(self.get_br_name() + "_{0}".format(i), "INPUT")
        self.add_pin(self.en_name, "INPUT")
        self.add_pin("vdd", "POWER")
        self.add_pin("gnd", "GROUND")

    def add_modules(self):
        self.amp = factory.create(module_type="sense_amp")

        self.add_mod(self.amp)

        # This is just used for measurements,
        # so don't add the module
        self.bitcell = factory.create(module_type="bitcell")

    def create_sense_amp_array(self):
        self.local_insts = []
<<<<<<< HEAD
        for i in range(0,self.word_size + self.num_spare_cols):
=======
        for i in range(0, self.word_size):

>>>>>>> 0bae652b
            name = "sa_d{0}".format(i)
            self.local_insts.append(self.add_inst(name=name,
                                                  mod=self.amp))
            self.connect_inst([self.get_bl_name() + "_{0}".format(i),
                               self.get_br_name() + "_{0}".format(i),
                               self.data_name + "_{0}".format(i),
                               self.en_name, "vdd", "gnd"])

    def place_sense_amp_array(self):
        from tech import cell_properties
        if self.bitcell.width > self.amp.width:
            amp_spacing = self.bitcell.width * self.words_per_row
            spare_cols_spacing = self.bitcell.width
        else:
            amp_spacing = self.amp.width * self.words_per_row
            spare_cols_spacing = self.amp.width

        for i in range(0, self.word_size):
            xoffset = amp_spacing * i
             # align the xoffset to the grid of bitcells. This way we
            # know when to do the mirroring.
            grid_x = int(xoffset / self.amp.width)

            if cell_properties.bitcell.mirror.y and grid_x % 2:
                mirror = "MY"
                xoffset = xoffset + self.amp.width
            else:
                mirror = ""

            amp_position = vector(xoffset, 0)
            self.local_insts[i].place(offset=amp_position,mirror=mirror)
            
        # place spare sense amps (will share the same enable as regular sense amps)
        for i in range(0,self.num_spare_cols):
            index = self.word_size + i
            xoffset = ((self.word_size * self.words_per_row) + i) * spare_cols_spacing
            # align the xoffset to the grid of bitcells. This way we
            # know when to do the mirroring.
            grid_x = int(xoffset / self.amp.width)

            if cell_properties.bitcell.mirror.y and grid_x % 2:
                mirror = "MY"
                xoffset = xoffset + self.amp.width
            else:
                mirror = ""

            amp_position = vector(xoffset, 0)
<<<<<<< HEAD
            self.local_insts[index].place(offset=amp_position,mirror=mirror)
=======
            self.local_insts[i].place(offset=amp_position, mirror=mirror)
>>>>>>> 0bae652b

    def add_layout_pins(self):
        for i in range(len(self.local_insts)):
            inst = self.local_insts[i]

            gnd_pin = inst.get_pin("gnd")
            self.add_power_pin(name="gnd",
                               loc=gnd_pin.center(),
                               start_layer=gnd_pin.layer,
                               vertical=True)
            
            vdd_pin = inst.get_pin("vdd")
            self.add_power_pin(name="vdd",
                               loc=vdd_pin.center(),
                               start_layer=vdd_pin.layer,
                               vertical=True)

            bl_pin = inst.get_pin(inst.mod.get_bl_names())
            br_pin = inst.get_pin(inst.mod.get_br_names())
            dout_pin = inst.get_pin(inst.mod.dout_name)

            self.add_layout_pin(text=self.get_bl_name() + "_{0}".format(i),
                                layer=bl_pin.layer,
                                offset=bl_pin.ll(),
                                width=bl_pin.width(),
                                height=bl_pin.height())
            self.add_layout_pin(text=self.get_br_name() + "_{0}".format(i),
                                layer=br_pin.layer,
                                offset=br_pin.ll(),
                                width=br_pin.width(),
                                height=br_pin.height())

            self.add_layout_pin(text=self.data_name + "_{0}".format(i),
                                layer=dout_pin.layer,
                                offset=dout_pin.ll(),
                                width=dout_pin.width(),
                                height=dout_pin.height())

    def route_rails(self):
        # add sclk rail across entire array
        sclk = self.amp.get_pin(self.amp.en_name)
        sclk_offset = self.amp.get_pin(self.amp.en_name).ll().scale(0, 1)
        self.add_layout_pin(text=self.en_name,
                            layer=sclk.layer,
                            offset=sclk_offset,
                            width=self.width,
                            height=drc("minwidth_" + sclk.layer))

    def input_load(self):
        return self.amp.input_load()

    def get_en_cin(self):
        """Get the relative capacitance of all the sense amp enable connections in the array"""
        sense_amp_en_cin = self.amp.get_en_cin()
<<<<<<< HEAD
        return sense_amp_en_cin * (self.word_size + self.num_spare_cols)
        
=======
        return sense_amp_en_cin * self.word_size

>>>>>>> 0bae652b
    def get_drain_cin(self):
        """Get the relative capacitance of the drain of the PMOS isolation TX"""
        from tech import parameter
        # Bitcell drain load being used to estimate PMOS drain load
        drain_load = logical_effort.convert_farad_to_relative_c(parameter['bitcell_drain_cap'])
        return drain_load<|MERGE_RESOLUTION|>--- conflicted
+++ resolved
@@ -74,11 +74,7 @@
         self.DRC_LVS()
 
     def add_pins(self):
-<<<<<<< HEAD
         for i in range(0,self.word_size + self.num_spare_cols):
-=======
-        for i in range(0, self.word_size):
->>>>>>> 0bae652b
             self.add_pin(self.data_name + "_{0}".format(i), "OUTPUT")
             self.add_pin(self.get_bl_name() + "_{0}".format(i), "INPUT")
             self.add_pin(self.get_br_name() + "_{0}".format(i), "INPUT")
@@ -97,12 +93,7 @@
 
     def create_sense_amp_array(self):
         self.local_insts = []
-<<<<<<< HEAD
         for i in range(0,self.word_size + self.num_spare_cols):
-=======
-        for i in range(0, self.word_size):
-
->>>>>>> 0bae652b
             name = "sa_d{0}".format(i)
             self.local_insts.append(self.add_inst(name=name,
                                                   mod=self.amp))
@@ -150,11 +141,7 @@
                 mirror = ""
 
             amp_position = vector(xoffset, 0)
-<<<<<<< HEAD
             self.local_insts[index].place(offset=amp_position,mirror=mirror)
-=======
-            self.local_insts[i].place(offset=amp_position, mirror=mirror)
->>>>>>> 0bae652b
 
     def add_layout_pins(self):
         for i in range(len(self.local_insts)):
@@ -209,13 +196,8 @@
     def get_en_cin(self):
         """Get the relative capacitance of all the sense amp enable connections in the array"""
         sense_amp_en_cin = self.amp.get_en_cin()
-<<<<<<< HEAD
-        return sense_amp_en_cin * (self.word_size + self.num_spare_cols)
-        
-=======
         return sense_amp_en_cin * self.word_size
 
->>>>>>> 0bae652b
     def get_drain_cin(self):
         """Get the relative capacitance of the drain of the PMOS isolation TX"""
         from tech import parameter
