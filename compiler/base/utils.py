--- conflicted
+++ resolved
@@ -148,21 +148,14 @@
             cell[str(pin_name)] = []
             pin_list = cell_vlsi.getPinShape(str(pin_name))
             for pin_shape in pin_list:
-<<<<<<< HEAD
-                if pin_shape is not None:
-=======
                 if pin_shape != None:
->>>>>>> a1cb2087
                     (lpp, boundary) = pin_shape
                     rect = [vector(boundary[0], boundary[1]),
                             vector(boundary[2], boundary[3])]
                     # this is a list because other cells/designs
                     # may have must-connect pins
-<<<<<<< HEAD
-=======
                     if isinstance(lpp[1], list):
                         lpp = (lpp[0], None)
->>>>>>> a1cb2087
                     cell[str(pin_name)].append(pin_layout(pin_name, rect, lpp))
 
         _GDS_PINS_CACHE[k] = cell
