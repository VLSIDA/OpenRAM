# See LICENSE for licensing information.
#
# Copyright (c) 2016-2019 Regents of the University of California 
# All rights reserved.
#
import sys
from tech import drc, parameter
import debug
import design
from sram_factory import factory
from vector import vector

from globals import OPTS

class port_data(design.design):
    """
    Create the data port (column mux, sense amps, write driver, etc.) for the given port number.
    Port 0 always has the RBL on the left while port 1 is on the right.
    """

    def __init__(self, sram_config, port, name=""):
        
        sram_config.set_local_config(self)
        self.port = port
        if self.write_size is not None:
            self.num_wmasks = int(self.word_size/self.write_size)
        else:
            self.num_wmasks = 0
        
        if name == "":
            name = "port_data_{0}".format(self.port)
        design.design.__init__(self, name)
        debug.info(2, "create data port of size {0} with {1} words per row".format(self.word_size,self.words_per_row))

        self.create_netlist()
        if not OPTS.netlist_only:
            debug.check(len(self.all_ports)<=2,"Bank layout cannot handle more than two ports.")
            self.create_layout()
            self.add_boundary()


    def create_netlist(self):
        self.precompute_constants()
        self.add_pins()
        self.add_modules()
        self.create_instances()

    def create_instances(self):
        if self.precharge_array:
            self.create_precharge_array()
        else:
            self.precharge_array_inst = None

        if self.sense_amp_array:
            self.create_sense_amp_array()
        else:
            self.sense_amp_array_inst = None

        if self.write_driver_array:
            self.create_write_driver_array()
            if self.write_size is not None:
                self.create_write_mask_and_array()
            else:
                self.write_mask_and_array_inst = None
        else:
            self.write_driver_array_inst = None
            self.write_mask_and_array_inst = None

        if self.column_mux_array:
            self.create_column_mux_array()
        else:
            self.column_mux_array_inst = None
            
        
        
    def create_layout(self):
        self.compute_instance_offsets()
        self.place_instances()
        self.route_layout()
        self.DRC_LVS()

    def add_pins(self):
        """ Adding pins for port address module"""
        if self.has_rbl():
            self.add_pin("rbl_bl","INOUT")
            self.add_pin("rbl_br","INOUT")
        for bit in range(self.num_cols):
            self.add_pin("bl_{0}".format(bit),"INOUT")
            self.add_pin("br_{0}".format(bit),"INOUT")
        if self.port in self.read_ports:
            for bit in range(self.word_size):
                self.add_pin("dout_{}".format(bit),"OUTPUT")
        if self.port in self.write_ports:
            for bit in range(self.word_size):
                self.add_pin("din_{}".format(bit),"INPUT")
        # Will be empty if no col addr lines
        sel_names = ["sel_{}".format(x) for x in range(self.num_col_addr_lines)]
        for pin_name in sel_names:
            self.add_pin(pin_name,"INPUT")
        if self.port in self.read_ports:
            self.add_pin("s_en", "INPUT")
        if self.port in self.read_ports:
            self.add_pin("p_en_bar", "INPUT")
        if self.port in self.write_ports:
            self.add_pin("w_en", "INPUT")
            for bit in range(self.num_wmasks):
                self.add_pin("bank_wmask_{}".format(bit),"INPUT")
        self.add_pin("vdd","POWER")
        self.add_pin("gnd","GROUND")

        
    def route_layout(self):
        """ Create routing amoung the modules """
        self.route_data_lines()
        self.route_layout_pins()
        self.route_supplies()

    def route_layout_pins(self):
        """ Add the pins """
        self.route_bitline_pins()
        self.route_control_pins()
        
    def route_data_lines(self):
        """ Route the bitlines depending on the port type rw, w, or r. """
        
        if self.port in self.readwrite_ports:
            # write_driver -> sense_amp -> (column_mux) -> precharge -> bitcell_array
            self.route_write_driver_in(self.port)    
            self.route_sense_amp_out(self.port)
            self.route_write_driver_to_sense_amp(self.port)
            self.route_sense_amp_to_column_mux_or_precharge_array(self.port)
            self.route_column_mux_to_precharge_array(self.port)
        elif self.port in self.read_ports:
            # sense_amp -> (column_mux) -> precharge -> bitcell_array
            self.route_sense_amp_out(self.port)
            self.route_sense_amp_to_column_mux_or_precharge_array(self.port)
            self.route_column_mux_to_precharge_array(self.port)
        else:
            # write_driver -> (column_mux ->) precharge -> bitcell_array
            self.route_write_driver_in(self.port)    
            self.route_write_driver_to_column_mux_or_precharge_array(self.port)
            self.route_column_mux_to_precharge_array(self.port)            
        
    def route_supplies(self):
        """ Propagate all vdd/gnd pins up to this level for all modules """
        for inst in self.insts:
            self.copy_power_pins(inst,"vdd")
            self.copy_power_pins(inst,"gnd")
        
    def add_modules(self):

        if self.port in self.read_ports:
            # Extra column for RBL
            self.precharge_array = factory.create(module_type="precharge_array",
                                                  columns=self.num_cols + 1,
                                                  bitcell_bl=self.bl_names[self.port],
                                                  bitcell_br=self.br_names[self.port])
            self.add_mod(self.precharge_array)

            self.sense_amp_array = factory.create(module_type="sense_amp_array",
                                                  word_size=self.word_size, 
                                                  words_per_row=self.words_per_row)
            self.add_mod(self.sense_amp_array)
        else:
            # Precharge is needed when we have a column mux or for byte writes
            # to prevent corruption of half-selected cells, so just always add it
            self.precharge_array = factory.create(module_type="precharge_array",
                                                  columns=self.num_cols,
                                                  bitcell_bl=self.bl_names[self.port],
                                                  bitcell_br=self.br_names[self.port])
            self.add_mod(self.precharge_array)
            self.sense_amp_array = None
            

        if self.col_addr_size > 0:
            self.column_mux_array = factory.create(module_type="column_mux_array",
                                                   columns=self.num_cols, 
                                                   word_size=self.word_size,
                                                   bitcell_bl=self.bl_names[self.port],
                                                   bitcell_br=self.br_names[self.port])
            self.add_mod(self.column_mux_array)
        else:
            self.column_mux_array = None
                

        if self.port in self.write_ports:
            self.write_driver_array = factory.create(module_type="write_driver_array",
                                                     columns=self.num_cols,
                                                     word_size=self.word_size,
                                                     write_size=self.write_size)
            self.add_mod(self.write_driver_array)
            if self.write_size is not None:
                self.write_mask_and_array = factory.create(module_type="write_mask_and_array",
                                                           columns=self.num_cols,
                                                           word_size=self.word_size,
                                                           write_size=self.write_size)
                self.add_mod(self.write_mask_and_array)
            else:
                self.write_mask_and_array_inst = None

        else:
            self.write_driver_array = None
            self.write_mask_and_array = None

    def precompute_constants(self):
        """  Get some preliminary data ready """

        # The central bus is the column address (one hot) and row address (binary)
        if self.col_addr_size>0:
            self.num_col_addr_lines = 2**self.col_addr_size
        else:
            self.num_col_addr_lines = 0            
        

        # A space for wells or jogging m2 between modules
        self.m2_gap = max(2*drc("pwell_to_nwell") + drc("well_enclosure_active"),
                          3*self.m2_pitch)


        # create arrays of bitline and bitline_bar names for read, write, or all ports
        self.bitcell = factory.create(module_type="bitcell") 
        self.bl_names = self.bitcell.get_all_bl_names()
        self.br_names = self.bitcell.get_all_br_names()
        self.wl_names = self.bitcell.get_all_wl_names()

    def create_precharge_array(self):
        """ Creating Precharge """
        if not self.precharge_array:
            self.precharge_array_inst = None
            return
        
        self.precharge_array_inst = self.add_inst(name="precharge_array{}".format(self.port),
                                                  mod=self.precharge_array)

        temp = []
        if self.has_rbl() and self.port==0:
            temp.append("rbl_bl")
            temp.append("rbl_br")
        for bit in range(self.num_cols):
            temp.append("bl_{0}".format(bit))
            temp.append("br_{0}".format(bit))
        if self.has_rbl() and self.port==1:
            temp.append("rbl_bl")
            temp.append("rbl_br")
        temp.extend(["p_en_bar", "vdd"])
        self.connect_inst(temp)

            
    def place_precharge_array(self, offset):
        """ Placing Precharge """
        self.precharge_array_inst.place(offset=offset, mirror="MX")

            
    def create_column_mux_array(self):
        """ Creating Column Mux when words_per_row > 1 . """
        self.column_mux_array_inst = self.add_inst(name="column_mux_array{}".format(self.port),
                                                   mod=self.column_mux_array)

        temp = []
        for col in range(self.num_cols):
            temp.append("bl_{0}".format(col))
            temp.append("br_{0}".format(col))
        for word in range(self.words_per_row):
            temp.append("sel_{}".format(word))
        for bit in range(self.word_size):
            temp.append("bl_out_{0}".format(bit))
            temp.append("br_out_{0}".format(bit))
        temp.append("gnd")
        self.connect_inst(temp)


            
    def place_column_mux_array(self, offset):
        """ Placing Column Mux when words_per_row > 1 . """
        if self.col_addr_size == 0:
            return
        
        self.column_mux_array_inst.place(offset=offset, mirror="MX")

            
    def create_sense_amp_array(self):
        """ Creating Sense amp  """
        self.sense_amp_array_inst = self.add_inst(name="sense_amp_array{}".format(self.port),
                                                  mod=self.sense_amp_array)

        temp = []
        for bit in range(self.word_size):
            temp.append("dout_{}".format(bit))
            if self.words_per_row == 1:
                temp.append("bl_{0}".format(bit))
                temp.append("br_{0}".format(bit))
            else:
                temp.append("bl_out_{0}".format(bit))
                temp.append("br_out_{0}".format(bit))
                    
        temp.extend(["s_en", "vdd", "gnd"])
        self.connect_inst(temp)

            
    def place_sense_amp_array(self, offset):
        """ Placing Sense amp  """
        self.sense_amp_array_inst.place(offset=offset, mirror="MX")

            
    def create_write_driver_array(self):
        """ Creating Write Driver  """
        self.write_driver_array_inst = self.add_inst(name="write_driver_array{}".format(self.port), 
                                                     mod=self.write_driver_array)

        temp = []
        for bit in range(self.word_size):
            temp.append("din_{}".format(bit))

        for bit in range(self.word_size):            
            if (self.words_per_row == 1):            
                temp.append("bl_{0}".format(bit))
                temp.append("br_{0}".format(bit))
            else:
<<<<<<< HEAD
                temp.append("bl_out_{0}".format(bit))
                temp.append("br_out_{0}".format(bit))
        temp.extend(["w_en", "vdd", "gnd"])
=======
                temp.append(self.bl_names[self.port]+"_out_{0}".format(bit))
                temp.append(self.br_names[self.port]+"_out_{0}".format(bit))

        if self.write_size is not None:
            for i in range(self.num_wmasks):
                temp.append("wdriver_sel_{}".format(i))
        else:
            temp.append("w_en")
        temp.extend(["vdd", "gnd"])
>>>>>>> de485182
        self.connect_inst(temp)


    def create_write_mask_and_array(self):
        """ Creating Write Masks  """
        self.write_mask_and_array_inst = self.add_inst(name="write_mask_and_array{}".format(self.port),
                                                   mod=self.write_mask_and_array)

        temp = []
        for bit in range(self.num_wmasks):
            temp.append("bank_wmask_{}".format(bit))
        temp.extend(["w_en"])
        for bit in range(self.num_wmasks):
            temp.append("wdriver_sel_{}".format(bit))
        temp.extend(["vdd", "gnd"])
        self.connect_inst(temp)


    def place_write_driver_array(self, offset):
        """ Placing Write Driver  """
        self .write_driver_array_inst.place(offset=offset, mirror="MX")
            

    def compute_instance_offsets(self):
        """
        Compute the empty instance offsets for port0 and port1 (if needed)
        """

        vertical_port_order = []
        vertical_port_order.append(self.precharge_array_inst)
        vertical_port_order.append(self.column_mux_array_inst)
        vertical_port_order.append(self.sense_amp_array_inst)
        vertical_port_order.append(self.write_driver_array_inst)

        # Add one column for the the RBL
        if self.has_rbl() and self.port==0:
            x_offset = self.bitcell.width
        else:
            x_offset = 0
            
        vertical_port_offsets = 4*[None]
        self.width = x_offset
        self.height = 0
        for i,p in enumerate(vertical_port_order):
            if p==None:
                continue
            self.height += (p.height + self.m2_gap)
            self.width = max(self.width, p.width)
            vertical_port_offsets[i]=vector(x_offset,self.height)

        # Reversed order
        self.write_driver_offset = vertical_port_offsets[3]
        self.sense_amp_offset = vertical_port_offsets[2]
        self.column_mux_offset = vertical_port_offsets[1]
        self.precharge_offset = vertical_port_offsets[0]
        # Shift the precharge left if port 0
        if self.precharge_offset and self.port==0:
            self.precharge_offset -= vector(x_offset,0)
            



            
    def place_instances(self):
        """ Place the instances. """

        # These are fixed in the order: write driver, sense amp, clumn mux, precharge,
        # even if the item is not used in a given port (it will be None then)
        if self.write_driver_offset:
            self.place_write_driver_array(self.write_driver_offset)
        if self.sense_amp_offset:
            self.place_sense_amp_array(self.sense_amp_offset)
        if self.precharge_offset:
            self.place_precharge_array(self.precharge_offset)
        if self.column_mux_offset:
            self.place_column_mux_array(self.column_mux_offset)

    def route_sense_amp_out(self, port):
        """ Add pins for the sense amp output """
        
        for bit in range(self.word_size):
            data_pin = self.sense_amp_array_inst.get_pin("data_{}".format(bit))
            self.add_layout_pin_rect_center(text="dout_{0}".format(bit),
                                            layer=data_pin.layer, 
                                            offset=data_pin.center(),
                                            height=data_pin.height(),
                                            width=data_pin.width())
            
    def route_write_driver_in(self, port):
        """ Connecting write driver   """

        for row in range(self.word_size):
            data_name = "data_{}".format(row)
            din_name = "din_{}".format(row)
            self.copy_layout_pin(self.write_driver_array_inst, data_name, din_name)
            
    def route_column_mux_to_precharge_array(self, port):
        """ Routing of BL and BR between col mux and precharge array """

        # Only do this if we have a column mux!
        if self.col_addr_size==0:
            return
        
        inst1 = self.column_mux_array_inst
        inst2 = self.precharge_array_inst
        if self.has_rbl() and self.port==0:
            self.connect_bitlines(inst1, inst2, self.num_cols, inst2_start_bit=1)
        else:
            self.connect_bitlines(inst1, inst2, self.num_cols)


                                        
    def route_sense_amp_to_column_mux_or_precharge_array(self, port):
        """ Routing of BL and BR between sense_amp and column mux or precharge array """
        inst2 = self.sense_amp_array_inst

        if self.col_addr_size>0:
            # Sense amp is connected to the col mux
            inst1 = self.column_mux_array_inst
            inst1_bl_name = "bl_out_{}"
            inst1_br_name = "br_out_{}"
            start_bit = 0
        else:
            # Sense amp is directly connected to the precharge array
            inst1 = self.precharge_array_inst
            inst1_bl_name = "bl_{}"
            inst1_br_name = "br_{}"
            if self.has_rbl() and self.port==0:
                start_bit=1
            else:
                start_bit=0


        self.channel_route_bitlines(inst1=inst1, inst2=inst2, num_bits=self.word_size,
                                    inst1_bl_name=inst1_bl_name, inst1_br_name=inst1_br_name, inst1_start_bit=start_bit)

    def route_write_driver_to_column_mux_or_precharge_array(self, port):
        """ Routing of BL and BR between sense_amp and column mux or precharge array """
        inst2 = self.write_driver_array_inst
        
        if self.col_addr_size>0:
            # Write driver is connected to the col mux
            inst1 = self.column_mux_array_inst
            inst1_bl_name = "bl_out_{}"
            inst1_br_name = "br_out_{}"
            start_bit = 0
        else:
            # Sense amp is directly connected to the precharge array
            inst1 = self.precharge_array_inst
            inst1_bl_name = "bl_{}"
            inst1_br_name = "br_{}"
            if self.has_rbl() and self.port==0:
                start_bit=1
            else:
                start_bit=0
            
        self.channel_route_bitlines(inst1=inst1, inst2=inst2, num_bits=self.word_size,
                                    inst1_bl_name=inst1_bl_name, inst1_br_name=inst1_br_name, inst1_start_bit=start_bit)
        
    def route_write_driver_to_sense_amp(self, port):
        """ Routing of BL and BR between write driver and sense amp """
        
        inst1 = self.write_driver_array_inst
        inst2 = self.sense_amp_array_inst

        # These should be pitch matched in the cell library,
        # but just in case, do a channel route.
        self.channel_route_bitlines(inst1=inst1, inst2=inst2, num_bits=self.word_size)


    def route_bitline_pins(self):
        """ Add the bitline pins for the given port """

        if self.has_rbl() and self.port==0:
            self.copy_layout_pin(self.precharge_array_inst, "bl_0", "rbl_bl")
            self.copy_layout_pin(self.precharge_array_inst, "br_0", "rbl_br")
            bit_offset=1
        elif self.has_rbl() and self.port==1:
            self.copy_layout_pin(self.precharge_array_inst, "bl_{}".format(self.num_cols), "rbl_bl")
            self.copy_layout_pin(self.precharge_array_inst, "br_{}".format(self.num_cols), "rbl_br")
            bit_offset=0
        else:
            bit_offset=0

        
        for bit in range(self.num_cols):
            if self.precharge_array_inst:
                self.copy_layout_pin(self.precharge_array_inst, "bl_{}".format(bit+bit_offset), "bl_{}".format(bit))
                self.copy_layout_pin(self.precharge_array_inst, "br_{}".format(bit+bit_offset), "br_{}".format(bit))
            # elif self.column_mux_array_inst:
            #     self.copy_layout_pin(self.column_mux_array_inst, "bl_{}".format(bit))
            #     self.copy_layout_pin(self.column_mux_array_inst, "br_{}".format(bit))
            else:
                self.copy_layout_pin(self.write_driver_array_inst, "bl_{}".format(bit))  
                self.copy_layout_pin(self.write_driver_array_inst, "br_{}".format(bit))  

    def route_control_pins(self):
        """ Add the control pins: s_en, p_en_bar, w_en """
        if self.precharge_array_inst:
            self.copy_layout_pin(self.precharge_array_inst, "en_bar", "p_en_bar")
        if self.column_mux_array_inst:
            sel_names = ["sel_{}".format(x) for x in range(self.num_col_addr_lines)]
            for pin_name in sel_names:
                self.copy_layout_pin(self.column_mux_array_inst, pin_name)
        if self.sense_amp_array_inst:
            self.copy_layout_pin(self.sense_amp_array_inst, "en", "s_en")
        if self.write_driver_array_inst:
            self.copy_layout_pin(self.write_driver_array_inst, "en", "w_en")
            
        
    def channel_route_bitlines(self, inst1, inst2, num_bits,
                               inst1_bl_name="bl_{}", inst1_br_name="br_{}", inst1_start_bit=0,
                               inst2_bl_name="bl_{}", inst2_br_name="br_{}", inst2_start_bit=0):
        """
        Route the bl and br of two modules using the channel router.
        """
        
        # determine top and bottom automatically.
        # since they don't overlap, we can just check the bottom y coordinate.
        if inst1.by() < inst2.by():
            (bottom_inst, bottom_bl_name, bottom_br_name, bottom_start_bit) = (inst1, inst1_bl_name, inst1_br_name, inst1_start_bit)
            (top_inst, top_bl_name, top_br_name, top_start_bit) = (inst2, inst2_bl_name, inst2_br_name, inst2_start_bit)
        else:
            (bottom_inst, bottom_bl_name, bottom_br_name, bottom_start_bit) = (inst2, inst2_bl_name, inst2_br_name, inst2_start_bit)
            (top_inst, top_bl_name, top_br_name, top_start_bit) = (inst1, inst1_bl_name, inst1_br_name, inst1_start_bit)


        # Channel route each mux separately since we don't minimize the number
        # of tracks in teh channel router yet. If we did, we could route all the bits at once!
        offset = bottom_inst.ul() + vector(0,self.m1_pitch)
        for bit in range(num_bits):
            bottom_names = [bottom_inst.get_pin(bottom_bl_name.format(bit+bottom_start_bit)), bottom_inst.get_pin(bottom_br_name.format(bit+bottom_start_bit))]
            top_names = [top_inst.get_pin(top_bl_name.format(bit+top_start_bit)), top_inst.get_pin(top_br_name.format(bit+top_start_bit))]
            route_map = list(zip(bottom_names, top_names))
            self.create_horizontal_channel_route(route_map, offset)
            

    def connect_bitlines(self, inst1, inst2, num_bits,
                         inst1_bl_name="bl_{}", inst1_br_name="br_{}", inst1_start_bit=0,
                         inst2_bl_name="bl_{}", inst2_br_name="br_{}", inst2_start_bit=0):

        """
        Connect the bl and br of two modules.
        This assumes that they have sufficient space to create a jog
        in the middle between the two modules (if needed).
        """
        
        # determine top and bottom automatically.
        # since they don't overlap, we can just check the bottom y coordinate.
        if inst1.by() < inst2.by():
            (bottom_inst, bottom_bl_name, bottom_br_name, bottom_start_bit) = (inst1, inst1_bl_name, inst1_br_name, inst1_start_bit)
            (top_inst, top_bl_name, top_br_name, top_start_bit) = (inst2, inst2_bl_name, inst2_br_name, inst2_start_bit)
        else:
            (bottom_inst, bottom_bl_name, bottom_br_name, bottom_start_bit) = (inst2, inst2_bl_name, inst2_br_name, inst2_start_bit)
            (top_inst, top_bl_name, top_br_name, top_start_bit) = (inst1, inst1_bl_name, inst1_br_name, inst1_start_bit)

        for col in range(num_bits):
            bottom_bl = bottom_inst.get_pin(bottom_bl_name.format(col+bottom_start_bit)).uc()
            bottom_br = bottom_inst.get_pin(bottom_br_name.format(col+bottom_start_bit)).uc()
            top_bl = top_inst.get_pin(top_bl_name.format(col+top_start_bit)).bc()
            top_br = top_inst.get_pin(top_br_name.format(col+top_start_bit)).bc()

            yoffset = 0.5*(top_bl.y+bottom_bl.y)
            self.add_path("metal2",[bottom_bl, vector(bottom_bl.x,yoffset),
                                    vector(top_bl.x,yoffset), top_bl])
            self.add_path("metal2",[bottom_br, vector(bottom_br.x,yoffset),
                                    vector(top_br.x,yoffset), top_br])
        
    def graph_exclude_precharge(self):
        """Precharge adds a loop between bitlines, can be excluded to reduce complexity"""
        if self.precharge_array_inst:
            self.graph_inst_exclude.add(self.precharge_array_inst)

    def has_rbl(self):
        return self.port in self.read_ports<|MERGE_RESOLUTION|>--- conflicted
+++ resolved
@@ -316,11 +316,6 @@
                 temp.append("bl_{0}".format(bit))
                 temp.append("br_{0}".format(bit))
             else:
-<<<<<<< HEAD
-                temp.append("bl_out_{0}".format(bit))
-                temp.append("br_out_{0}".format(bit))
-        temp.extend(["w_en", "vdd", "gnd"])
-=======
                 temp.append(self.bl_names[self.port]+"_out_{0}".format(bit))
                 temp.append(self.br_names[self.port]+"_out_{0}".format(bit))
 
@@ -330,7 +325,7 @@
         else:
             temp.append("w_en")
         temp.extend(["vdd", "gnd"])
->>>>>>> de485182
+
         self.connect_inst(temp)
 
 
