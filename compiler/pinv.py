--- conflicted
+++ resolved
@@ -27,26 +27,16 @@
         # will use the last record with a given name. I.e., you will
         # over-write a design in GDS if one has and the other doesn't
         # have poly connected, for example.
-<<<<<<< HEAD
-        name = "pinv{0}".format(pinv.unique_id)
-        pinv.unique_id += 1
-        design.design.__init__(self, name)
-=======
         name = "pinv_{}".format(pinv.unique_id)
         pinv.unique_id += 1
         pgate.pgate.__init__(self, name)
->>>>>>> abee2359
         debug.info(2, "create pinv structure {0} with size of {1}".format(name, size))
 
         self.nmos_size = size
         self.pmos_size = beta*size
         self.beta = beta
         self.height = height # Maybe minimize height if not defined in future?
-<<<<<<< HEAD
-        self.route_output = route_output
-=======
         self.route_output = False
->>>>>>> abee2359
 
         self.add_pins()
         self.create_layout()
@@ -61,32 +51,17 @@
 
     def create_layout(self):
         """ Calls all functions related to the generation of the layout """
-<<<<<<< HEAD
-
-        # These aren't for instantiating, but we use them to get the dimensions
-        self.poly_contact = contact.contact(("poly", "contact", "metal1"))
-        self.m1m2_via = contact.contact(("metal1", "via1", "metal2"))
-=======
->>>>>>> abee2359
 
         self.determine_tx_mults()
         self.create_ptx()
         self.setup_layout_constants()
         self.add_supply_rails()
         self.add_ptx()
-<<<<<<< HEAD
-        self.extend_wells()
-        self.add_well_contacts()
-        self.connect_rails()
-        self.route_input_gate()
-        self.route_output_drain()
-=======
         self.extend_wells(self.well_pos)
         self.add_well_contacts()
         self.connect_rails()
         self.route_input_gate(self.pmos_inst, self.nmos_inst, self.output_pos.y, "A", rotate=0)
         self.route_outputs()
->>>>>>> abee2359
         
 
     def determine_tx_mults(self):
@@ -94,11 +69,6 @@
         Determines the number of fingers needed to achieve the size within
         the height constraint. This may fail if the user has a tight height.
         """
-<<<<<<< HEAD
-        self.m1_width = drc["minwidth_metal1"]
-        
-=======
->>>>>>> abee2359
         # Do a quick sanity check and bail if unlikely feasible height
         # Sanity check. can we make an inverter in the height with minimum tx sizes?
         # Assume we need 3 metal 1 pitches (2 power rails, one between the tx for the drain)
@@ -107,18 +77,6 @@
         pmos = ptx(width=drc["minwidth_tx"], tx_type="pmos")
         tx_height = nmos.poly_height + pmos.poly_height
         # rotated m1 pitch or poly to active spacing
-<<<<<<< HEAD
-        min_channel = max(self.poly_contact.width + drc["metal1_to_metal1"],
-                          self.poly_contact.width + 2*drc["poly_to_active"])
-        # This is a poly-to-poly of a flipped cell
-        # plus the extension beyond active in the ptx plus the drain/source connection
-        self.top_bottom_cell_space = 0.5*drc["poly_to_poly"]+drc["poly_extend_active"] + 0.5*self.m1_width
-        total_height = tx_height + min_channel + 2*self.top_bottom_cell_space
-        debug.check(self.height> total_height,"Cell height {0} too small for simple min height {1}.".format(self.height,total_height))
-
-        # Determine the height left to the transistors to determine the number of fingers
-        tx_height_available = self.height - min_channel - 2*self.top_bottom_cell_space
-=======
         min_channel = max(contact.poly.width + self.m1_space,
                           contact.poly.width + 2*drc["poly_to_active"])
         # This is the extra space needed to ensure DRC rules to the active contacts
@@ -131,7 +89,6 @@
 
         # Determine the height left to the transistors to determine the number of fingers
         tx_height_available = self.height - min_channel - 2*self.top_bottom_space
->>>>>>> abee2359
         # Divide the height in half. Could divide proportional to beta, but this makes
         # connecting wells of multiple cells easier.
         # Subtract the poly space under the rail of the tx
@@ -158,21 +115,12 @@
         self.pmos_width = round_to_grid(self.pmos_width / self.tx_mults)
         debug.check(self.pmos_width>=drc["minwidth_tx"],"Cannot finger PMOS transistors to fit cell height.")
         
-<<<<<<< HEAD
 
     def setup_layout_constants(self):
         """
         Pre-compute some handy layout parameters.
         """
 
-=======
-
-    def setup_layout_constants(self):
-        """
-        Pre-compute some handy layout parameters.
-        """
-
->>>>>>> abee2359
         # the well width is determined the multi-finger PMOS device width plus
         # the well contact width and half well enclosure on both sides
         self.well_width = self.pmos.active_width + self.pmos.active_contact.width \
@@ -180,14 +128,9 @@
         self.width = self.well_width
         # Height is an input parameter, so it is not recomputed. 
         
-<<<<<<< HEAD
-        # This will help with the wells and the input/output placement
-        self.middle_position = vector(0,0.5*self.height)
-=======
         # This will help with the wells 
         self.well_pos = vector(0,0.4*self.height)
         
->>>>>>> abee2359
 
         
     def create_ptx(self):
@@ -226,92 +169,26 @@
         
         # place PMOS so it is half a poly spacing down from the top
         self.pmos_pos = self.pmos.active_offset.scale(1,0) \
-<<<<<<< HEAD
-                        + vector(0, self.height-self.pmos.active_height-self.top_bottom_cell_space)
-=======
                         + vector(0, self.height-self.pmos.active_height-self.top_bottom_space)
->>>>>>> abee2359
         self.pmos_inst=self.add_inst(name="pinv_pmos",
                                      mod=self.pmos,
                                      offset=self.pmos_pos)
         self.connect_inst(["Z", "A", "vdd", "vdd"])
 
         # place NMOS so that it is half a poly spacing up from the bottom
-<<<<<<< HEAD
-        self.nmos_pos = self.nmos.active_offset.scale(1,0) + vector(0,self.top_bottom_cell_space)
-=======
         self.nmos_pos = self.nmos.active_offset.scale(1,0) + vector(0,self.top_bottom_space)
->>>>>>> abee2359
         self.nmos_inst=self.add_inst(name="pinv_nmos",
                                      mod=self.nmos,
                                      offset=self.nmos_pos)
         self.connect_inst(["Z", "A", "gnd", "gnd"])
 
 
-<<<<<<< HEAD
-    def extend_wells(self):
-        """ Extend the n/p wells to cover whole cell """
-
-        nwell_height = self.height - self.middle_position.y
-        if info["has_nwell"]:
-            self.add_rect(layer="nwell",
-                          offset=self.middle_position,
-                          width=self.well_width,
-                          height=nwell_height)
-        self.add_rect(layer="vtg",
-                      offset=self.middle_position,
-                      width=self.well_width,
-                      height=nwell_height)
-
-        if info["has_pwell"]:
-            self.add_rect(layer="pwell",
-                          offset=vector(0,0),
-                          width=self.well_width,
-                          height=self.middle_position.y)
-        self.add_rect(layer="vtg",
-                      offset=vector(0,0),
-                      width=self.well_width,
-                      height=self.middle_position.y)
-
-
-    def route_input_gate(self):
-        """ Route the input gate to the left side of the cell for access """
-        nmos_gate_pin = self.nmos_inst.get_pin("G")
-        pmos_gate_pin = self.pmos_inst.get_pin("G")
-
-        # Pick point on the left of NMOS and connect down to PMOS
-        nmos_gate_pos = nmos_gate_pin.ll() + vector(0.5*drc["minwidth_poly"],0)
-        pmos_gate_pos = vector(nmos_gate_pos.x,pmos_gate_pin.bc().y)
-        self.add_path("poly",[nmos_gate_pos,pmos_gate_pos])
-
-        # Add the via to the cell midpoint along the gate
-        left_gate_offset = vector(nmos_gate_pin.lx(),self.middle_position.y)
-        contact_offset = left_gate_offset - vector(0.5*self.poly_contact.height,0)
-        self.add_contact_center(layers=("poly", "contact", "metal1"),
-                                offset=contact_offset,
-                                rotate=90)
-        self.add_layout_pin_center_segment(text="A",
-                                           layer="metal1",
-                                           start=left_gate_offset.scale(0,1),
-                                           end=left_gate_offset)
-
-        # This is to ensure that the contact is connected to the gate
-        mid_point = contact_offset.scale(0.5,1)+left_gate_offset.scale(0.5,0)
-        self.add_rect_center(layer="poly",
-                             offset=mid_point,
-                             height=self.poly_contact.first_layer_width,
-                             width=left_gate_offset.x-contact_offset.x)
-        
-
-    def route_output_drain(self):
-=======
         # Output position will be in between the PMOS and NMOS        
         self.output_pos = vector(0,0.5*(self.pmos_pos.y+self.nmos_pos.y+self.nmos.active_height))
 
 
 
     def route_outputs(self):
->>>>>>> abee2359
         """ Route the output (drains) together. Optionally, routes output to edge. """
 
         # Get the drain pins
@@ -324,14 +201,8 @@
         self.add_path("metal1",[nmos_drain_pos,pmos_drain_pos])
 
         # Remember the mid for the output
-<<<<<<< HEAD
-        mid_drain_offset = vector(nmos_drain_pos.x,self.middle_position.y)
-        output_length = self.width - mid_drain_offset.x
-        
-=======
         mid_drain_offset = vector(nmos_drain_pos.x,self.output_pos.y)
 
->>>>>>> abee2359
         if self.route_output == True:
             # This extends the output to the edge of the cell
             output_offset = mid_drain_offset.scale(0,1) + vector(self.width,0)
@@ -341,105 +212,25 @@
                                                end=output_offset)
         else:
             # This leaves the output as an internal pin (min sized)
-<<<<<<< HEAD
-            self.add_layout_pin(text="Z",
-                                layer="metal1",
-                                offset=mid_drain_offset)
-=======
             self.add_layout_pin_center_rect(text="Z",
                                             layer="metal1",
                                             offset=mid_drain_offset + vector(0.5*self.m1_width,0))
->>>>>>> abee2359
 
 
     def add_well_contacts(self):
         """ Add n/p well taps to the layout and connect to supplies """
-<<<<<<< HEAD
-        
-        layer_stack = ("active", "contact", "metal1")
-        
-        # To the right a spacing away from the nmos right active edge
-        nwell_contact_xoffset = self.nmos_pos.x + self.nmos.active_width + drc["active_to_body_active"]
-        nwell_contact_yoffset = self.nmos_pos.y 
-        nwell_offset = vector(nwell_contact_xoffset, nwell_contact_yoffset)
-        # Offset by half a contact in x and y
-        nwell_offset += vector(0.5*self.nmos.active_contact.first_layer_width,
-                               0.5*self.nmos.active_contact.first_layer_height)
-        self.nwell_contact=self.add_contact_center(layers=layer_stack,
-                                                   offset=nwell_offset)
-        self.add_path("metal1",[nwell_offset,nwell_offset.scale(1,0)])
-        # Now add the full active and implant for the PMOS
-        nwell_offset = self.nmos_pos + vector(self.nmos.active_width,0) 
-        nwell_contact_width = drc["active_to_body_active"] + self.nmos.active_contact.width
-        self.add_rect(layer="active",
-                      offset=nwell_offset,
-                      width=nwell_contact_width,
-                      height=self.nmos.active_height)
-        self.add_rect(layer="pimplant",
-                      offset=nwell_offset,
-                      width=nwell_contact_width,
-                      height=self.nmos.active_height)
-
-
-        
-        # To the right a spacing away from the pmos right active edge
-        pwell_contact_xoffset = self.pmos_pos.x + self.pmos.active_width + drc["active_to_body_active"]
-        pwell_contact_yoffset = self.pmos_pos.y + self.pmos.active_height - self.pmos.active_contact.height
-        pwell_offset = vector(pwell_contact_xoffset, pwell_contact_yoffset)
-        # Offset by half a contact
-        pwell_offset += vector(0.5*self.pmos.active_contact.first_layer_width,
-                               0.5*self.pmos.active_contact.first_layer_height)
-        self.pwell_contact=self.add_contact_center(layers=layer_stack,
-                                                   offset=pwell_offset)
-        self.add_path("metal1",[pwell_offset,vector(pwell_offset.x,self.height)])
-        # Now add the full active and implant for the PMOS
-        pwell_offset = self.pmos_pos + vector(self.pmos.active_width,0)        
-        pwell_contact_width = drc["active_to_body_active"] + self.pmos.active_contact.width        
-        self.add_rect(layer="active",
-                      offset=pwell_offset,
-                      width=pwell_contact_width,
-                      height=self.pmos.active_height)
-        self.add_rect(layer="nimplant",
-                      offset=pwell_offset,
-                      width=pwell_contact_width,
-                      height=self.pmos.active_height)
-
-
-=======
 
         self.add_nwell_contact(self.nmos, self.nmos_pos)
 
         self.add_pwell_contact(self.pmos, self.pmos_pos)
->>>>>>> abee2359
 
     def connect_rails(self):
         """ Connect the nmos and pmos to its respective power rails """
 
-<<<<<<< HEAD
-        nmos_source_pin = self.nmos_inst.get_pin("S")
-        gnd_pin = self.get_pin("gnd")
-        # Only if they don't overlap already
-        if gnd_pin.uy() < nmos_source_pin.by():
-            self.add_rect(layer="metal1",
-                          offset=nmos_source_pin.ll(),
-                          height=-1*nmos_source_pin.by(),
-                          width=nmos_source_pin.width())
-
-        pmos_source_pin = self.pmos_inst.get_pin("S")
-        vdd_pin = self.get_pin("vdd")
-        # Only if they don't overlap already
-        if vdd_pin.by() > pmos_source_pin.uy():
-            self.add_rect(layer="metal1",
-                          offset=pmos_source_pin.ll(),
-                          height=vdd_pin.by()-pmos_source_pin.by(),
-                          width=pmos_source_pin.width())
-    
-=======
         self.connect_pin_to_rail(self.nmos_inst,"S","gnd")
 
         self.connect_pin_to_rail(self.pmos_inst,"S","vdd")
         
->>>>>>> abee2359
 
     def input_load(self):
         return ((self.nmos_size+self.pmos_size)/parameter["min_tx_size"])*spice["min_tx_gate_c"]
