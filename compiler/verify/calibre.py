# See LICENSE for licensing information.
#
# Copyright (c) 2016-2021 Regents of the University of California and The Board
# of Regents for the Oklahoma Agricultural and Mechanical College
# (acting for and on behalf of Oklahoma State University)
# All rights reserved.
#
"""
This is a DRC/LVS interface for calibre. It implements completely
independently three functions: run_drc, run_lvs, run_pex, that perform these
functions in batch mode and will return true/false if the result
passes. All of the setup (the rules, temp dirs, etc.) should be
contained in this file.  Replacing with another DRC/LVS tool involves
rewriting this code to work properly. Porting to a new technology in
Calibre means pointing the code to the proper DRC and LVS rule files.

"""


import os
import shutil
import re
import debug
import utils
from globals import OPTS
from run_script import run_script

# Keep track of statistics
num_drc_runs = 0
num_lvs_runs = 0
num_pex_runs = 0


def write_drc_script(cell_name, gds_name, extract, final_verification=False, output_path=None):
    """ Write a Calibre runset file and script to run DRC """
    # the runset file contains all the options to run calibre

    if not output_path:
        output_path = OPTS.openram_temp
        
    from tech import drc
    drc_rules = drc["drc_rules"]

    drc_runset = {
        'drcRulesFile': drc_rules,
        'drcRunDir': output_path,
        'drcLayoutPaths': gds_name,
        'drcLayoutPrimary': cell_name,
        'drcLayoutSystem': 'GDSII',
        'drcResultsformat': 'ASCII',
        'drcResultsFile': cell_name + ".drc.results",
        'drcSummaryFile': cell_name + ".drc.summary",
        'cmnFDILayerMapFile': drc["layer_map"],
        'cmnFDIUseLayerMap': 1
    }

    # write the runset file
    f = open(output_path + "drc_runset", "w")
    for k in sorted(iter(drc_runset.keys())):
        f.write("*{0}: {1}\n".format(k, drc_runset[k]))
    f.close()

    # Create an auxiliary script to run calibre with the runset
    run_file = output_path + "run_drc.sh"
    f = open(run_file, "w")
    f.write("#!/bin/sh\n")
    cmd = "{0} -gui -drc drc_runset -batch".format(OPTS.drc_exe[1])

    f.write(cmd)
    f.write("\n")
    f.close()
    os.system("chmod u+x {}".format(run_file))
    return drc_runset


def write_lvs_script(cell_name, gds_name, sp_name, final_verification=False, output_path=None):
    """ Write a Calibre runset file and script to run LVS """

    if not output_path:
        output_path = OPTS.openram_temp

    from tech import drc
    lvs_rules = drc["lvs_rules"]
    lvs_runset = {
        'lvsRulesFile': lvs_rules,
        'lvsRunDir': output_path,
        'lvsLayoutPaths': gds_name,
        'lvsLayoutPrimary': cell_name,
        'lvsSourcePath': sp_name,
        'lvsSourcePrimary': cell_name,
        'lvsSourceSystem': 'SPICE',
        'lvsSpiceFile': "{}.spice".format(cell_name),
        'lvsPowerNames': 'vdd',
        'lvsGroundNames': 'gnd',
        'lvsIncludeSVRFCmds': 1,
        'lvsIgnorePorts': 1,
        'lvsERCDatabase': cell_name + ".erc.results",
        'lvsERCSummaryFile': cell_name + ".erc.summary",
        'lvsReportFile': cell_name + ".lvs.report",
        'lvsMaskDBFile': cell_name + ".maskdb",
        'cmnFDILayerMapFile': drc["layer_map"],
        'cmnFDIUseLayerMap': 1,
        'cmnTranscriptFile': './lvs.log',
        'cmnTranscriptEchoToFile': 1,
        'lvsRecognizeGates': 'NONE',
    }
    #  FIXME: Remove when vdd/gnd connected
    # 'cmnVConnectNamesState' : 'ALL', #connects all nets with the same namee
    #  FIXME: Remove when vdd/gnd connected
    # 'lvsAbortOnSupplyError' : 0

    if not final_verification or not OPTS.route_supplies:
        lvs_runset['cmnVConnectReport']=1
        lvs_runset['cmnVConnectNamesState']='SOME'
        lvs_runset['cmnVConnectNames']='vdd gnd'
    else:
        lvs_runset['lvsAbortOnSupplyError']=1

    # write the runset file
    f = open(output_path + "lvs_runset", "w")
    for k in sorted(iter(lvs_runset.keys())):
        f.write("*{0}: {1}\n".format(k, lvs_runset[k]))
    f.close()

    # Create an auxiliary script to run calibre with the runset
    run_file = output_path + "run_lvs.sh"
    f = open(run_file, "w")
    f.write("#!/bin/sh\n")
    cmd = "{0} -gui -lvs lvs_runset -batch".format(OPTS.lvs_exe[1])
                         
    f.write(cmd)
    f.write("\n")
    f.close()
    os.system("chmod u+x {}".format(run_file))

    return lvs_runset


def write_pex_script(cell_name, extract, output, final_verification=False, output_path=None):
    """ Write a pex script that can either just extract the netlist or the netlist+parasitics """

    if not output_path:
        output_path = OPTS.openram_temp
    
    if output == None:
        output = cell_name + ".pex.sp"

    # check if lvs report has been done
    # if not run drc and lvs
    if not os.path.isfile(output_path + cell_name + ".lvs.report"):
        gds_name = output_path +"/"+ cell_name + ".gds"
        sp_name = output_path +"/"+ cell_name + ".sp"
        run_drc(cell_name, gds_name, sp_name)
        run_lvs(cell_name, gds_name, sp_name)

    from tech import drc
    pex_rules = drc["xrc_rules"]
<<<<<<< HEAD
    pex_runset = {
        'pexRulesFile': pex_rules,
        'pexRunDir': output_path,
        'pexLayoutPaths': cell_name + ".gds",
        'pexLayoutPrimary': cell_name,
        'pexSourcePath': cell_name + ".sp",
        'pexSourcePrimary': cell_name,
        'pexReportFile': cell_name + ".pex.report",
        'pexPexNetlistFile': output,
        'pexPexReportFile': cell_name + ".pex.report",
        'pexMaskDBFile': cell_name + ".maskdb",
        'cmnFDIDEFLayoutPath': cell_name + ".def",
        'cmnRunMT': "1",
        'cmnNumTurbo': "16",
        'pexPowerNames': "vdd",
        'pexGroundNames': "gnd",
        'pexPexGroundName': "1",
        'pexPexGroundNameValue': "gnd",
        'pexPexSeparator': "1",
        'pexPexSeparatorValue': "_",
        'pexPexNetlistNameSource': 'SOURCENAMES',
        'pexSVRFCmds': '{SOURCE CASE YES} {LAYOUT CASE YES}',
        'pexIncludeCmdsType': 'SVRF',
    }
=======
>>>>>>> 4ab69403

    # write the rules file
    f = open(OPTS.openram_temp + "pex_rules", "w")
    f.write('// Rules file, created by OpenRAM, (c) Bob Vanhoof\n')
    f.write('\n')
    f.write('LAYOUT PATH "' + OPTS.openram_temp + cell_name + '.gds"\n')
    f.write('LAYOUT PRIMARY ' + cell_name + '\n')
    f.write('LAYOUT SYSTEM GDSII\n')
    f.write('\n')
    f.write('SOURCE PATH "' + OPTS.openram_temp + cell_name + '.sp"\n')
    f.write('SOURCE PRIMARY ' + cell_name +'\n')
    f.write('SOURCE SYSTEM SPICE\n')
    f.write('SOURCE CASE YES\n')
    f.write('\n')
    f.write('MASK SVDB DIRECTORY "svdb" QUERY XRC\n')
    f.write('\n')
    f.write('LVS REPORT "' + OPTS.openram_temp + cell_name + '.pex.report"\n')
    f.write('LVS REPORT OPTION NONE\n')
    f.write('LVS FILTER UNUSED OPTION NONE SOURCE\n')
    f.write('LVS FILTER UNUSED OPTION NONE LAYOUT\n')
    f.write('LVS POWER NAME vdd\n')
    f.write('LVS GROUND NAME gnd\n')
    f.write('LVS RECOGNIZE GATES ALL\n')
    f.write('LVS CELL SUPPLY YES\n')
    f.write('LVS PUSH DEVICES SEPARATE PROPERTIES YES\n')
    f.write('\n')
    f.write('PEX NETLIST "' + output + '" HSPICE 1 SOURCENAMES GROUND gnd\n')
    f.write('PEX REDUCE ANALOG NO\n')
    f.write('PEX NETLIST UPPERCASE KEYWORDS NO\n')
    f.write('PEX NETLIST VIRTUAL CONNECT YES\n')
    f.write('PEX NETLIST NOXREF NET NAMES YES\n')
    f.write('PEX NETLIST MUTUAL RESISTANCE YES\n')
    f.write('PEX NETLIST EXPORT PORTS YES\n')
    f.write('PEX PROBE FILE "probe_file"\n')
    f.write('\n')
    f.write('VIRTUAL CONNECT COLON NO\n')
    f.write('VIRTUAL CONNECT REPORT NO\n')
    f.write('VIRTUAL CONNECT NAME vdd gnd\n')
    f.write('\n')
    f.write('DRC ICSTATION YES\n')
    f.write('\n')
    f.write('INCLUDE "'+ pex_rules +'"\n')
    f.close()

    # write probe file
    #TODO: get from cell name
    f = open(OPTS.openram_temp + "probe_file", "w")
    f.write('CELL cell_1rw\n')
    f.write('  Q     0.100  0.510  11\n')
    f.write('  Q_bar  0.520  0.510  11\n')
    f.close()

    # Create an auxiliary script to run calibre with the runset
    run_file = output_path + "run_pex.sh"
    f = open(run_file, "w")
    f.write("#!/bin/sh\n")
    cmd = "{0} -lvs -hier -genhcells -spice svdb/{1}.sp -turbo -hyper cmp {2}".format(OPTS.pex_exe[1],
                                                      cell_name,
                                                     'pex_rules')
    f.write(cmd)
    f.write("\n")
    cmd = "sed '/dummy/d' svdb/{0}.hcells | sed '/replica_column/d' | sed '/replica_cell/d' > hcell_file".format(cell_name)
    f.write(cmd)
    f.write("\n")
    cmd = "{0} -xrc -pdb -turbo -xcell hcell_file -full -rc {1}".format(OPTS.pex_exe[1], 'pex_rules')
    f.write(cmd)
    f.write("\n")
    cmd = "{0} -xrc -fmt -full {1}".format(OPTS.pex_exe[1],'pex_rules')
    f.write(cmd)
    f.write("\n")
    f.close()
    os.system("chmod u+x {}".format(run_file))

    return None


def run_drc(cell_name, gds_name, sp_name, extract=False, final_verification=False):
    """Run DRC check on a given top-level name which is
       implemented in gds_name."""

    global num_drc_runs
    num_drc_runs += 1

    drc_runset = write_drc_script(cell_name, gds_name, extract, final_verification, OPTS.openram_temp)

    (outfile, errfile, resultsfile) = run_script(cell_name, "drc")

    # check the result for these lines in the summary:
    # TOTAL Original Layer Geometries: 106 (157)
    # TOTAL DRC RuleChecks Executed:   156
    # TOTAL DRC Results Generated:     0 (0)
    try:
        f = open(OPTS.openram_temp + drc_runset['drcSummaryFile'], "r")
    except:
        debug.error("Unable to retrieve DRC results file. Is calibre set up?", 1)
    results = f.readlines()
    f.close()
    # those lines should be the last 3
    results = results[-3:]
    geometries = int(re.split(r'\W+', results[0])[5])
    rulechecks = int(re.split(r'\W+', results[1])[4])
    errors = int(re.split(r'\W+', results[2])[5])

    # always display this summary
    result_str = "{0}\tGeometries: {1}\tChecks: {2}\tErrors: {3}".format(cell_name,
                                                                            geometries,
                                                                            rulechecks,
                                                                            errors)
    if errors > 0:
        debug.warning(result_str)
    else:
        debug.info(1, result_str)
    return errors


def run_lvs(cell_name, gds_name, sp_name, final_verification=False):
    """Run LVS check on a given top-level name which is
    implemented in gds_name and sp_name. Final verification will
    ensure that there are no remaining virtual conections. """

    global num_lvs_runs
    num_lvs_runs += 1

    lvs_runset = write_lvs_script(cell_name, gds_name, sp_name, final_verification, OPTS.openram_temp)

    (outfile, errfile, resultsfile) = run_script(cell_name, "lvs")

    # check the result for these lines in the summary:
    f = open(OPTS.openram_temp + lvs_runset['lvsReportFile'], "r")
    results = f.readlines()
    f.close()

    # NOT COMPARED
    # CORRECT
    # INCORRECT
    test = re.compile("#     CORRECT     #")
    correct = list(filter(test.search, results))
    test = re.compile("NOT COMPARED")
    notcompared = list(filter(test.search, results))
    test = re.compile("#     INCORRECT     #")
    incorrect = list(filter(test.search, results))

    # Errors begin with "Error:"
    test = re.compile(r'\s+Error:')
    errors = list(filter(test.search, results))
    for e in errors:
        debug.error(e.strip("\n"))

    summary_errors = len(notcompared) + len(incorrect) + len(errors)

    # also check the extraction summary file
    f = open(OPTS.openram_temp + lvs_runset['lvsReportFile'] + ".ext", "r")
    results = f.readlines()
    f.close()

    test = re.compile("ERROR:")
    exterrors = list(filter(test.search, results))
    for e in exterrors:
        debug.error(e.strip("\n"))

    test = re.compile("WARNING:")
    extwarnings = list(filter(test.search, results))
    for e in extwarnings:
        debug.warning(e.strip("\n"))

    # MRG - 9/26/17 - Change this to exclude warnings because of
    # multiple labels on different pins in column mux.
    ext_errors = len(exterrors)
    ext_warnings = len(extwarnings)

    # also check the output file
    f = open(outfile, "r")
    results = f.readlines()
    f.close()

    # Errors begin with "ERROR:"
    test = re.compile("ERROR:")
    stdouterrors = list(filter(test.search, results))
    for e in stdouterrors:
        debug.error(e.strip("\n"))

    out_errors = len(stdouterrors)
    total_errors = summary_errors + out_errors + ext_errors

    # always display this summary
    result_str = "{0}\tSummary: {1}\tOutput: {2}\tExtraction: {3}".format(cell_name,
                                                                            summary_errors,
                                                                            out_errors,
                                                                            ext_errors)
    if total_errors > 0:
        debug.warning(result_str)
    else:
        debug.info(1, result_str)

    return total_errors


def run_pex(cell_name, gds_name, sp_name, output=None, final_verification=False):
    """Run pex on a given top-level name which is
       implemented in gds_name and sp_name. """

    global num_pex_runs
    num_pex_runs += 1

    write_pex_script(cell_name, True, output, final_verification, OPTS.openram_temp)

    (outfile, errfile, resultsfile) = run_script(cell_name, "pex")


    # also check the output file
    f = open(outfile, "r")
    results = f.readlines()
    f.close()

    # Errors begin with "ERROR:"
    test = re.compile("ERROR:")
    stdouterrors = list(filter(test.search, results))
    for e in stdouterrors:
        debug.error(e.strip("\n"))

    out_errors = len(stdouterrors)

    assert(os.path.isfile(output))
    correct_port(cell_name, output, sp_name)

    return out_errors


def correct_port(name, output_file_name, ref_file_name):
    pex_file = open(output_file_name, "r")
    contents = pex_file.read()
    # locate the start of circuit definition line
    match = re.search(".subckt " + str(name) + ".*", contents)
    match_index_start = match.start()
    pex_file.seek(match_index_start)
    rest_text = pex_file.read()
    # locate the end of circuit definition line
    match = re.search(r'\* \n', rest_text)
    match_index_end = match.start()
    # store the unchanged part of pex file in memory
    pex_file.seek(0)
    part1 = pex_file.read(match_index_start)
    pex_file.seek(match_index_start + match_index_end)
    part2 = pex_file.read()
    pex_file.close()

    # obtain the correct definition line from the original spice file
    sp_file = open(ref_file_name, "r")
    contents = sp_file.read()
    circuit_title = re.search(".SUBCKT " + str(name) + ".*\n", contents)
    circuit_title = circuit_title.group()
    sp_file.close()

    # write the new pex file with info in the memory
    output_file = open(output_file_name, "w")
    output_file.write(part1)
    output_file.write(circuit_title)
    output_file.write(part2)
    output_file.close()

    
def print_drc_stats():
    debug.info(1, "DRC runs: {0}".format(num_drc_runs))

    
def print_lvs_stats():
    debug.info(1, "LVS runs: {0}".format(num_lvs_runs))

    
def print_pex_stats():
    debug.info(1, "PEX runs: {0}".format(num_pex_runs))<|MERGE_RESOLUTION|>--- conflicted
+++ resolved
@@ -142,7 +142,7 @@
     if not output_path:
         output_path = OPTS.openram_temp
     
-    if output == None:
+    if not output:
         output = cell_name + ".pex.sp"
 
     # check if lvs report has been done
@@ -155,7 +155,6 @@
 
     from tech import drc
     pex_rules = drc["xrc_rules"]
-<<<<<<< HEAD
     pex_runset = {
         'pexRulesFile': pex_rules,
         'pexRunDir': output_path,
@@ -180,25 +179,29 @@
         'pexSVRFCmds': '{SOURCE CASE YES} {LAYOUT CASE YES}',
         'pexIncludeCmdsType': 'SVRF',
     }
-=======
->>>>>>> 4ab69403
+
+    # write the runset file
+    f = open(output_path + "pex_runset", "w")
+    for k in sorted(iter(pex_runset.keys())):
+        f.write("*{0}: {1}\n".format(k, pex_runset[k]))
+    f.close()
 
     # write the rules file
-    f = open(OPTS.openram_temp + "pex_rules", "w")
+    f = open(output_path + "pex_rules", "w")
     f.write('// Rules file, created by OpenRAM, (c) Bob Vanhoof\n')
     f.write('\n')
-    f.write('LAYOUT PATH "' + OPTS.openram_temp + cell_name + '.gds"\n')
+    f.write('LAYOUT PATH "' + output_path + cell_name + '.gds"\n')
     f.write('LAYOUT PRIMARY ' + cell_name + '\n')
     f.write('LAYOUT SYSTEM GDSII\n')
     f.write('\n')
-    f.write('SOURCE PATH "' + OPTS.openram_temp + cell_name + '.sp"\n')
+    f.write('SOURCE PATH "' + output_path + cell_name + '.sp"\n')
     f.write('SOURCE PRIMARY ' + cell_name +'\n')
     f.write('SOURCE SYSTEM SPICE\n')
     f.write('SOURCE CASE YES\n')
     f.write('\n')
     f.write('MASK SVDB DIRECTORY "svdb" QUERY XRC\n')
     f.write('\n')
-    f.write('LVS REPORT "' + OPTS.openram_temp + cell_name + '.pex.report"\n')
+    f.write('LVS REPORT "' + output_path + cell_name + '.pex.report"\n')
     f.write('LVS REPORT OPTION NONE\n')
     f.write('LVS FILTER UNUSED OPTION NONE SOURCE\n')
     f.write('LVS FILTER UNUSED OPTION NONE LAYOUT\n')
@@ -227,8 +230,8 @@
     f.close()
 
     # write probe file
-    #TODO: get from cell name
-    f = open(OPTS.openram_temp + "probe_file", "w")
+    # TODO: get from cell name
+    f = open(output_path + "probe_file", "w")
     f.write('CELL cell_1rw\n')
     f.write('  Q     0.100  0.510  11\n')
     f.write('  Q_bar  0.520  0.510  11\n')
@@ -239,8 +242,8 @@
     f = open(run_file, "w")
     f.write("#!/bin/sh\n")
     cmd = "{0} -lvs -hier -genhcells -spice svdb/{1}.sp -turbo -hyper cmp {2}".format(OPTS.pex_exe[1],
-                                                      cell_name,
-                                                     'pex_rules')
+                                                                                      cell_name,
+                                                                                      'pex_rules')
     f.write(cmd)
     f.write("\n")
     cmd = "sed '/dummy/d' svdb/{0}.hcells | sed '/replica_column/d' | sed '/replica_cell/d' > hcell_file".format(cell_name)
@@ -249,13 +252,13 @@
     cmd = "{0} -xrc -pdb -turbo -xcell hcell_file -full -rc {1}".format(OPTS.pex_exe[1], 'pex_rules')
     f.write(cmd)
     f.write("\n")
-    cmd = "{0} -xrc -fmt -full {1}".format(OPTS.pex_exe[1],'pex_rules')
+    cmd = "{0} -xrc -fmt -full {1}".format(OPTS.pex_exe[1], 'pex_rules')
     f.write(cmd)
     f.write("\n")
     f.close()
     os.system("chmod u+x {}".format(run_file))
 
-    return None
+    return pex_runset
 
 
 def run_drc(cell_name, gds_name, sp_name, extract=False, final_verification=False):
