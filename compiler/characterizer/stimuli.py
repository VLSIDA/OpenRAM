--- conflicted
+++ resolved
@@ -225,38 +225,6 @@
             # unless you figure out what these are.
             self.sf.write(".OPTIONS POST=1 RUNLVL=4 PROBE method=gear TEMP={}\n".format(self.temperature))
         else:
-<<<<<<< HEAD
-            stim_file.write(".plot V(*)\n")
-    else:
-        stim_file.write("*.probe V(*)\n")
-        stim_file.write("*.plot V(*)\n")
-
-    # end the stimulus file
-    stim_file.write(".end\n\n")
-
-
-def write_include(stim_file, models):
-    """Writes include statements, inputs are lists of model files"""
-    for item in list(models):
-        stim_file.write(".include \"{0}\"\n\n".format(item))
-
-
-def write_supply(stim_file):
-    """Writes supply voltage statements"""
-    stim_file.write("V{0} {0} 0.0 {1}\n".format(vdd_name, vdd_voltage))
-    stim_file.write("V{0} {0} 0.0 {1}\n".format(gnd_name, gnd_voltage))
-    # This is for the test power supply
-    stim_file.write("V{0} {0} 0.0 {1}\n".format("test"+vdd_name, vdd_voltage))
-    stim_file.write("V{0} {0} 0.0 {1}\n\n".format("test"+gnd_name, gnd_voltage))
-
-
-def run_sim():
-    """Run hspice in batch mode and output rawfile to parse."""
-    temp_stim = "{0}stim.sp".format(OPTS.openram_temp)
-    import datetime
-    start_time = datetime.datetime.now()
-    debug.check(OPTS.spice_exe!="","No spice simulator has been found.")
-=======
             self.sf.write(".OPTIONS POST=1 RUNLVL=4 PROBE TEMP={}\n".format(self.temperature))
 
         # create plots for all signals
@@ -300,7 +268,6 @@
         import datetime
         start_time = datetime.datetime.now()
         debug.check(OPTS.spice_exe!="","No spice simulator has been found.")
->>>>>>> 767990ca
     
         if OPTS.spice_name == "xa":
             # Output the xa configurations here. FIXME: Move this to write it once.
