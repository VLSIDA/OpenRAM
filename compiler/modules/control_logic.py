from math import log
import design
from tech import drc, parameter
import debug
import contact
from sram_factory import factory
import math
from vector import vector
from globals import OPTS
import logical_effort

class control_logic(design.design):
    """
    Dynamically generated Control logic for the total SRAM circuit.
    """

    def __init__(self, num_rows, words_per_row, word_size, sram=None, port_type="rw"):
        """ Constructor """
        name = "control_logic_" + port_type
        design.design.__init__(self, name)
        debug.info(1, "Creating {}".format(name))
        self.add_comment("num_rows: {0}".format(num_rows))
        self.add_comment("words_per_row: {0}".format(words_per_row))
        self.add_comment("word_size {0}".format(word_size))        
        
        self.sram=sram
        self.num_rows = num_rows
        self.words_per_row = words_per_row
        self.word_size = word_size
        self.port_type = port_type

        self.num_cols = word_size*words_per_row
        self.num_words = num_rows * words_per_row
        
        self.enable_delay_chain_resizing = False
        
        #self.sram=None #disable re-sizing for debugging, FIXME: resizing is not working, needs to be adjusted for new control logic.
        self.wl_timing_tolerance = 1 #Determines how much larger the sen delay should be. Accounts for possible error in model.
        self.parasitic_inv_delay = parameter["min_inv_para_delay"] #Keeping 0 for now until further testing.
        self.wl_stage_efforts = None
        self.sen_stage_efforts = None
        
        if self.port_type == "rw":
            self.num_control_signals = 2
        else:
            self.num_control_signals = 1
        
        self.create_netlist()
        if not OPTS.netlist_only:
            self.create_layout()

    def create_netlist(self):
        self.setup_signal_busses()
        self.add_pins()
        self.add_modules()
        self.create_instances()
        
    def create_layout(self):
        """ Create layout and route between modules """
        self.place_instances()
        self.route_all()
        #self.add_lvs_correspondence_points()
        self.DRC_LVS()


    def add_pins(self):
        """ Add the pins to the control logic module. """
        for pin in self.input_list + ["clk"]:
            self.add_pin(pin,"INPUT")
        for pin in self.output_list:
            self.add_pin(pin,"OUTPUT")
        self.add_pin("vdd","POWER")
        self.add_pin("gnd","GROUND")

    def add_modules(self):
        """ Add all the required modules """
        
        dff = factory.create(module_type="dff_buf")
        dff_height = dff.height
        
        self.ctrl_dff_array = factory.create(module_type="dff_buf_array",
                                             rows=self.num_control_signals,
                                             columns=1)
                                             
        self.add_mod(self.ctrl_dff_array)
        
        self.and2 = factory.create(module_type="pand2",
                                   size=4,
                                   height=dff_height)
        self.add_mod(self.and2)
        
        # clk_buf drives a flop for every address and control bit
        # plus about 5 fanouts for the control logic
        # each flop internally has a FO 4 approximately
        clock_fanout = 4*(math.log(self.num_words,2) + math.log(self.words_per_row,2) \
                       + self.num_control_signals) + 5
        self.clk_buf_driver = factory.create(module_type="pdriver",
                                             fanout=clock_fanout,
                                             height=dff_height)
        
        self.add_mod(self.clk_buf_driver)

        # wl_en drives every row in the bank
        self.wl_en_driver = factory.create(module_type="pdriver",
                                           fanout=self.num_rows,
                                           height=dff_height)
        self.add_mod(self.wl_en_driver)

        # w_en drives every write driver
        self.w_en_driver = factory.create(module_type="pdriver",
                                          fanout=self.word_size+8,
                                          height=dff_height)
        self.add_mod(self.w_en_driver)

        # s_en drives every sense amp
        self.s_en_driver = factory.create(module_type="pdriver",
                                          fanout=self.word_size,
                                          height=dff_height)
        self.add_mod(self.s_en_driver)

        # used to generate inverted signals with low fanout 
        self.inv = factory.create(module_type="pinv",
                                              size=1,
                                              height=dff_height)
        self.add_mod(self.inv)

        # p_en_bar drives every column in the bicell array
        self.p_en_bar_driver = factory.create(module_type="pdriver",
                                              neg_polarity=True,
                                              fanout=self.num_cols,
                                              height=dff_height)
        self.add_mod(self.p_en_bar_driver)
        
        if (self.port_type == "rw") or (self.port_type == "r"):
<<<<<<< HEAD
            from importlib import reload
            c = reload(__import__(OPTS.replica_bitline))
            replica_bitline = getattr(c, OPTS.replica_bitline)
            bitcell_loads = int(math.ceil(self.num_rows * parameter["rbl_height_percentage"]))
            #Use a model to determine the delays with that heuristic
            if OPTS.use_tech_delay_chain_size: #Use tech parameters if set.
                delay_stages =  parameter["static_delay_stages"]
                delay_fanout = parameter["static_fanout_per_stage"]
                debug.info(1, "Using tech parameters to size delay chain: stages={}, fanout={}".format(delay_stages,delay_fanout))
                self.replica_bitline = replica_bitline([delay_fanout]*delay_stages,
                                                        bitcell_loads, 
                                                        name="replica_bitline_"+self.port_type)
                if self.sram != None: #Calculate model value even for specified sizes
                    self.set_sen_wl_delays()
                
            else: #Otherwise, use a heuristic and/or model based sizing.
                #First use a heuristic
                delay_stages_heuristic, delay_fanout_heuristic = self.get_heuristic_delay_chain_size()
                self.replica_bitline = replica_bitline([delay_fanout_heuristic]*delay_stages_heuristic, 
                                                        bitcell_loads,
                                                        name="replica_bitline_"+self.port_type)
                if self.sram != None: #Calculate delays for potential re-sizing
                    self.set_sen_wl_delays()
                #Resize if necessary, condition depends on resizing method
                if self.sram != None and self.enable_delay_chain_resizing and not self.does_sen_total_timing_match(): 
                    #This resizes to match fall and rise delays, can make the delay chain weird sizes.
                    # stage_list = self.get_dynamic_delay_fanout_list(delay_stages_heuristic, delay_fanout_heuristic)
                    # self.replica_bitline = replica_bitline(stage_list, 
                                                             # bitcell_loads, 
                                                             # name="replica_bitline_resized_"+self.port_type)
                    
                    #This resizes based on total delay. 
                    delay_stages, delay_fanout = self.get_dynamic_delay_chain_size(delay_stages_heuristic, delay_fanout_heuristic)
                    self.replica_bitline = replica_bitline([delay_fanout]*delay_stages, 
                                                           bitcell_loads, 
                                                           name="replica_bitline_resized_"+self.port_type)
                    
                    self.sen_delay_rise,self.sen_delay_fall = self.get_delays_to_sen() #get the new timing
=======
            delay_stages_heuristic, delay_fanout_heuristic = self.get_heuristic_delay_chain_size()
            bitcell_loads = int(math.ceil(self.num_rows / 2.0))
            self.replica_bitline = factory.create(module_type="replica_bitline",
                                                  delay_fanout_list=[delay_fanout_heuristic]*delay_stages_heuristic,
                                                  bitcell_loads=bitcell_loads)

            
            if self.sram != None:
                self.set_sen_wl_delays()
            
            if self.sram != None and self.enable_delay_chain_resizing and not self.does_sen_total_timing_match(): #check condition based on resizing method
                #This resizes to match fall and rise delays, can make the delay chain weird sizes.
                # stage_list = self.get_dynamic_delay_fanout_list(delay_stages_heuristic, delay_fanout_heuristic)
                # self.replica_bitline = replica_bitline(stage_list, bitcell_loads, name="replica_bitline_resized_"+self.port_type)
                
                #This resizes based on total delay. 
                delay_stages, delay_fanout = self.get_dynamic_delay_chain_size(delay_stages_heuristic, delay_fanout_heuristic)
                self.replica_bitline = factory.create(module_type="replica_bitline",
                                                      delay_fanout_list=[delay_fanout]*delay_stages,
                                                      bitcell_loads=bitcell_loads)

                self.sen_delay_rise,self.sen_delay_fall = self.get_delays_to_sen() #get the new timing
>>>>>>> 47a3dfaf
                
            self.add_mod(self.replica_bitline)

    def get_heuristic_delay_chain_size(self):
        """Use a basic heuristic to determine the size of the delay chain used for the Sense Amp Enable """
        # FIXME: These should be tuned according to the additional size parameters
        delay_fanout = 3 # This can be anything >=2
        # Delay stages Must be non-inverting
        if self.words_per_row >= 4:
            delay_stages = 8
        elif self.words_per_row == 2:
            delay_stages = 6
        else:
            delay_stages = 2
            
        return (delay_stages, delay_fanout)
        
    def set_sen_wl_delays(self):
        """Set delays for wordline and sense amp enable"""
        self.wl_delay_rise,self.wl_delay_fall = self.get_delays_to_wl()
        self.sen_delay_rise,self.sen_delay_fall = self.get_delays_to_sen()
        self.wl_delay = self.wl_delay_rise+self.wl_delay_fall
        self.sen_delay = self.sen_delay_rise+self.sen_delay_fall
        
    def does_sen_rise_fall_timing_match(self):
        """Compare the relative rise/fall delays of the sense amp enable and wordline"""
        self.set_sen_wl_delays()
        #This is not necessarily more reliable than total delay in some cases.
        if (self.wl_delay_rise*self.wl_timing_tolerance >= self.sen_delay_rise or 
            self.wl_delay_fall*self.wl_timing_tolerance >= self.sen_delay_fall):
            return False
        else:
            return True
    
    def does_sen_total_timing_match(self):
        """Compare the total delays of the sense amp enable and wordline"""
        self.set_sen_wl_delays()
        #The sen delay must always be bigger than than the wl delay. This decides how much larger the sen delay must be before 
        #a re-size is warranted.
        if self.wl_delay*self.wl_timing_tolerance >= self.sen_delay:
            return False
        else:
            return True      
          
    def get_dynamic_delay_chain_size(self, previous_stages, previous_fanout):
        """Determine the size of the delay chain used for the Sense Amp Enable using path delays"""
        from math import ceil
        previous_delay_chain_delay = (previous_fanout+1+self.parasitic_inv_delay)*previous_stages
        debug.info(2, "Previous delay chain produced {} delay units".format(previous_delay_chain_delay))
        
        delay_fanout = 3 # This can be anything >=2
        #The delay chain uses minimum sized inverters. There are (fanout+1)*stages inverters and each
        #inverter adds 1 unit of delay (due to minimum size). This also depends on the pinv value
        required_delay = self.wl_delay*self.wl_timing_tolerance - (self.sen_delay-previous_delay_chain_delay)
        debug.check(required_delay > 0, "Cannot size delay chain to have negative delay")
        delay_stages = ceil(required_delay/(delay_fanout+1+self.parasitic_inv_delay))
        if delay_stages%2 == 1: #force an even number of stages. 
            delay_stages+=1
            #Fanout can be varied as well but is a little more complicated but potentially optimal.
        debug.info(1, "Setting delay chain to {} stages with {} fanout to match {} delay".format(delay_stages, delay_fanout, required_delay))
        return (delay_stages, delay_fanout)
    
    def get_dynamic_delay_fanout_list(self, previous_stages, previous_fanout):
        """Determine the size of the delay chain used for the Sense Amp Enable using path delays"""
        
        previous_delay_chain_delay = (previous_fanout+1+self.parasitic_inv_delay)*previous_stages
        debug.info(2, "Previous delay chain produced {} delay units".format(previous_delay_chain_delay))
        
        fanout_rise = fanout_fall = 2 # This can be anything >=2
        #The delay chain uses minimum sized inverters. There are (fanout+1)*stages inverters and each
        #inverter adds 1 unit of delay (due to minimum size). This also depends on the pinv value
        required_delay_fall = self.wl_delay_fall*self.wl_timing_tolerance - (self.sen_delay_fall-previous_delay_chain_delay/2)
        required_delay_rise = self.wl_delay_rise*self.wl_timing_tolerance - (self.sen_delay_rise-previous_delay_chain_delay/2)
        debug.info(2,"Required delays from chain: fall={}, rise={}".format(required_delay_fall,required_delay_rise))
        
        #The stages need to be equal (or at least a even number of stages with matching rise/fall delays)
        while True:
            stages_fall = self.calculate_stages_with_fixed_fanout(required_delay_fall,fanout_fall)
            stages_rise = self.calculate_stages_with_fixed_fanout(required_delay_rise,fanout_rise)
            debug.info(1,"Fall stages={}, rise stages={}".format(stages_fall,stages_rise))
            if stages_fall == stages_rise: 
                break
            elif abs(stages_fall-stages_rise) == 1:
                break
            #There should also be a condition to make sure the fanout does not get too large.    
            #Otherwise, increase the fanout of delay with the most stages, calculate new stages
            elif stages_fall>stages_rise:
                fanout_fall+=1
            else:
                fanout_rise+=1
        
        total_stages = max(stages_fall,stages_rise)*2
        debug.info(1, "New Delay chain: stages={}, fanout_rise={}, fanout_fall={}".format(total_stages, fanout_rise, fanout_fall))
        
        #Creates interleaved fanout list of rise/fall delays. Assumes fall is the first stage.
        stage_list = [fanout_fall if i%2==0 else fanout_rise for i in range(total_stages)]
        return stage_list
    
    def calculate_stages_with_fixed_fanout(self, required_delay, fanout):
        from math import ceil
        #Delay being negative is not an error. It implies that any amount of stages would have a negative effect on the overall delay
        if required_delay <= 3+self.parasitic_inv_delay: #3 is the minimum delay per stage (with pinv=0).
            return 1
        delay_stages = ceil(required_delay/(fanout+1+self.parasitic_inv_delay))
        return delay_stages
    
    def calculate_stage_list(self, total_stages, fanout_rise, fanout_fall):
        """Produces a list of fanouts which determine the size of the delay chain. List length is the number of stages.
           Assumes the first stage is falling.
        """
        stage_list = []
        for i in range(total_stages):
            if i%2 == 0:
                stage_list.append()
                
    def setup_signal_busses(self):
        """ Setup bus names, determine the size of the busses etc """

        # List of input control signals
        if self.port_type == "rw":
            self.input_list = ["csb", "web"]
        else:
            self.input_list = ["csb"]
            
        if self.port_type == "rw":
            self.dff_output_list = ["cs_bar", "cs", "we_bar", "we"]
        else:
            self.dff_output_list = ["cs_bar", "cs"]
        
        # list of output control signals (for making a vertical bus)
        if self.port_type == "rw":
            self.internal_bus_list = ["gated_clk_bar", "gated_clk_buf", "we", "clk_buf", "we_bar", "cs"]
        elif self.port_type == "r":
            self.internal_bus_list = ["gated_clk_bar", "gated_clk_buf", "clk_buf", "cs_bar", "cs"]
        else:
            self.internal_bus_list = ["gated_clk_bar", "gated_clk_buf", "clk_buf", "cs"]
        # leave space for the bus plus one extra space
        self.internal_bus_width = (len(self.internal_bus_list)+1)*self.m2_pitch 
        
        # Outputs to the bank
        if self.port_type == "rw":
            self.output_list = ["s_en", "w_en", "p_en_bar"]
        elif self.port_type == "r":
            self.output_list = ["s_en", "p_en_bar"]
        else:
            self.output_list = ["w_en"]
        self.output_list.append("wl_en")
        self.output_list.append("clk_buf")
        
        self.supply_list = ["vdd", "gnd"]

    
    def route_rails(self):
        """ Add the input signal inverted tracks """
        height = self.control_logic_center.y - self.m2_pitch
        offset = vector(self.ctrl_dff_array.width,0)
        
        self.rail_offsets = self.create_vertical_bus("metal2", self.m2_pitch, offset, self.internal_bus_list, height)
            
            
    def create_instances(self):
        """ Create all the instances """
        self.create_dffs()
        self.create_clk_buf_row()
        self.create_gated_clk_bar_row()
        self.create_gated_clk_buf_row()
        self.create_wlen_row()
        if (self.port_type == "rw") or (self.port_type == "w"):
            self.create_wen_row()
        if self.port_type == "rw": 
            self.create_rbl_in_row()
        if (self.port_type == "rw") or (self.port_type == "r"): 
            self.create_pen_row()            
            self.create_sen_row()
            self.create_rbl()


    def place_instances(self):
        """ Place all the instances """
        # Keep track of all right-most instances to determine row boundary
        # and add the vdd/gnd pins
        self.row_end_inst = []

        # Add the control flops on the left of the bus
        self.place_dffs()

        # All of the control logic is placed to the right of the DFFs and bus
        self.control_x_offset = self.ctrl_dff_array.width + self.internal_bus_width
        
        row = 0
        # Add the logic on the right of the bus
        self.place_clk_buf_row(row) 
        row += 1
        self.place_gated_clk_bar_row(row) 
        row += 1
        self.place_gated_clk_buf_row(row) 
        row += 1
        self.place_wlen_row(row) 
        row += 1
        if (self.port_type == "rw") or (self.port_type == "w"):
            self.place_wen_row(row)
            height = self.w_en_inst.uy()
            control_center_y = self.w_en_inst.uy()
            row += 1
        if self.port_type == "rw": 
            self.place_rbl_in_row(row)
            row += 1
        if (self.port_type == "rw") or (self.port_type == "r"):            
            self.place_pen_row(row)
            row += 1
            self.place_sen_row(row)
            row += 1
            self.place_rbl(row)
            height = self.rbl_inst.uy()
            control_center_y = self.rbl_inst.by()

        # This offset is used for placement of the control logic in the SRAM level.
        self.control_logic_center = vector(self.ctrl_dff_inst.rx(), control_center_y)

        # Extra pitch on top and right
        self.height = height + 2*self.m1_pitch
        # Max of modules or logic rows
        self.width = max([inst.rx() for inst in self.row_end_inst])
        if (self.port_type == "rw") or (self.port_type == "r"):
            self.width = max(self.rbl_inst.rx() , self.width)
        self.width += self.m2_pitch

    def route_all(self):
        """ Routing between modules """
        self.route_rails()
        self.route_dffs()
        self.route_wlen()
        if (self.port_type == "rw") or (self.port_type == "w"):
            self.route_wen()
        if (self.port_type == "rw") or (self.port_type == "r"):
            self.route_rbl_in()
            self.route_pen()
            self.route_sen()
        self.route_clk_buf()
        self.route_gated_clk_bar()
        self.route_gated_clk_buf()
        self.route_supply()


    def create_rbl(self):
        """ Create the replica bitline """
        if self.port_type == "r":
            input_name = "gated_clk_bar"
        else:
            input_name = "rbl_in"
        self.rbl_inst=self.add_inst(name="replica_bitline",
                                    mod=self.replica_bitline)
        self.connect_inst([input_name, "pre_s_en", "vdd", "gnd"])

    def place_rbl(self,row):
        """ Place the replica bitline """
        y_off = row * self.and2.height + 2*self.m1_pitch

        # Add the RBL above the rows
        # Add to the right of the control rows and routing channel
        offset = vector(0, y_off)
        self.rbl_inst.place(offset)
        
        
    def create_clk_buf_row(self):
        """ Create the multistage and gated clock buffer  """
        self.clk_buf_inst = self.add_inst(name="clkbuf",
                                          mod=self.clk_buf_driver)
        self.connect_inst(["clk","clk_buf","vdd","gnd"])
        
    def place_clk_buf_row(self,row):
        """ Place the multistage clock buffer below the control flops """
        x_off = self.control_x_offset
        (y_off,mirror)=self.get_offset(row)
        
        offset = vector(x_off,y_off)
        self.clk_buf_inst.place(offset, mirror)
        
        self.row_end_inst.append(self.clk_buf_inst)

    def route_clk_buf(self):
        clk_pin = self.clk_buf_inst.get_pin("A")
        clk_pos = clk_pin.center()
        self.add_layout_pin_segment_center(text="clk",
                                           layer="metal2",
                                           start=clk_pos,
                                           end=clk_pos.scale(1,0))
        self.add_via_center(layers=("metal1","via1","metal2"),
                            offset=clk_pos)


        # Connect this at the bottom of the buffer
        out_pos = self.clk_buf_inst.get_pin("Z").center()
        mid1 = vector(out_pos.x,2*self.m2_pitch)
        mid2 = vector(self.rail_offsets["clk_buf"].x, mid1.y)
        bus_pos = self.rail_offsets["clk_buf"]
        self.add_wire(("metal3","via2","metal2"),[out_pos, mid1, mid2, bus_pos])
        # The pin is on M1, so we need another via as well
        self.add_via_center(layers=("metal1","via1","metal2"),
                            offset=self.clk_buf_inst.get_pin("Z").center())

        self.connect_output(self.clk_buf_inst, "Z", "clk_buf")

    def create_gated_clk_bar_row(self):
        self.clk_bar_inst = self.add_inst(name="inv_clk_bar",
                                            mod=self.inv)
        self.connect_inst(["clk_buf","clk_bar","vdd","gnd"])
        
        self.gated_clk_bar_inst = self.add_inst(name="and2_gated_clk_bar",
                                                mod=self.and2)
        self.connect_inst(["cs","clk_bar","gated_clk_bar","vdd","gnd"])

    def place_gated_clk_bar_row(self,row):
        """ Place the gated clk logic below the control flops """
        x_off = self.control_x_offset
        (y_off,mirror)=self.get_offset(row)
        
        offset = vector(x_off,y_off)
        self.clk_bar_inst.place(offset, mirror)
        
        x_off += self.inv.width
        
        offset = vector(x_off,y_off)
        self.gated_clk_bar_inst.place(offset, mirror)
        
        self.row_end_inst.append(self.gated_clk_bar_inst)

    def route_gated_clk_bar(self):
        clkbuf_map = zip(["A"], ["clk_buf"])
        self.connect_vertical_bus(clkbuf_map, self.clk_bar_inst, self.rail_offsets)  
        
        out_pos = self.clk_bar_inst.get_pin("Z").center()
        in_pos = self.gated_clk_bar_inst.get_pin("B").center()
        mid1 = vector(in_pos.x,out_pos.y)
        self.add_path("metal1",[out_pos, mid1, in_pos])

        # This is the second gate over, so it needs to be on M3
        clkbuf_map = zip(["A"], ["cs"])
        self.connect_vertical_bus(clkbuf_map, self.gated_clk_bar_inst, self.rail_offsets, ("metal3", "via2", "metal2"))  
        # The pin is on M1, so we need another via as well
        self.add_via_center(layers=("metal1","via1","metal2"),
                            offset=self.gated_clk_bar_inst.get_pin("A").center())


        # This is the second gate over, so it needs to be on M3
        clkbuf_map = zip(["Z"], ["gated_clk_bar"])
        self.connect_vertical_bus(clkbuf_map, self.gated_clk_bar_inst, self.rail_offsets, ("metal3", "via2", "metal2"))  
        # The pin is on M1, so we need another via as well
        self.add_via_center(layers=("metal1","via1","metal2"),
                            offset=self.gated_clk_bar_inst.get_pin("Z").center())

    def create_gated_clk_buf_row(self):
        self.gated_clk_buf_inst = self.add_inst(name="and2_gated_clk_buf",
                                                mod=self.and2)
        self.connect_inst(["clk_buf", "cs","gated_clk_buf","vdd","gnd"])

    def place_gated_clk_buf_row(self,row):
        """ Place the gated clk logic below the control flops """
        x_off = self.control_x_offset
        (y_off,mirror)=self.get_offset(row)
        
        offset = vector(x_off,y_off)
        self.gated_clk_buf_inst.place(offset, mirror)
        
        self.row_end_inst.append(self.gated_clk_buf_inst)
        
    def route_gated_clk_buf(self):
        clkbuf_map = zip(["A", "B"], ["clk_buf", "cs"])
        self.connect_vertical_bus(clkbuf_map, self.gated_clk_buf_inst, self.rail_offsets)  

        
        clkbuf_map = zip(["Z"], ["gated_clk_buf"])
        self.connect_vertical_bus(clkbuf_map, self.gated_clk_buf_inst, self.rail_offsets, ("metal3", "via2", "metal2"))  
        # The pin is on M1, so we need another via as well
        self.add_via_center(layers=("metal1","via1","metal2"),
                            offset=self.gated_clk_buf_inst.get_pin("Z").center())
        
    def create_wlen_row(self):
        # input pre_p_en, output: wl_en
        self.wl_en_inst=self.add_inst(name="buf_wl_en",
                                      mod=self.wl_en_driver)
        self.connect_inst(["gated_clk_bar", "wl_en", "vdd", "gnd"])

    def place_wlen_row(self, row):
        x_off = self.control_x_offset
        (y_off,mirror)=self.get_offset(row)
        
        offset = vector(x_off, y_off)
        self.wl_en_inst.place(offset, mirror)

        self.row_end_inst.append(self.wl_en_inst)

    def route_wlen(self):
        wlen_map = zip(["A"], ["gated_clk_bar"])
        self.connect_vertical_bus(wlen_map, self.wl_en_inst, self.rail_offsets)  
        self.connect_output(self.wl_en_inst, "Z", "wl_en")

    def create_rbl_in_row(self):
        
        # input: gated_clk_bar, we_bar, output: rbl_in
        self.rbl_in_inst=self.add_inst(name="and2_rbl_in",
                                         mod=self.and2)
        self.connect_inst(["gated_clk_bar", "we_bar", "rbl_in", "vdd", "gnd"])

    def place_rbl_in_row(self,row):
        x_off = self.control_x_offset
        (y_off,mirror)=self.get_offset(row)

        offset = vector(x_off, y_off)
        self.rbl_in_inst.place(offset, mirror)

        self.row_end_inst.append(self.rbl_in_inst)

    def route_rbl_in(self):
        """ Connect the logic for the rbl_in generation """

        if self.port_type == "rw":
            input_name = "we_bar"
            # Connect the NAND gate inputs to the bus
            rbl_in_map = zip(["A", "B"], ["gated_clk_bar", "we_bar"])
            self.connect_vertical_bus(rbl_in_map, self.rbl_in_inst, self.rail_offsets)  
        
            
        # Connect the output of the precharge enable to the RBL input
        if self.port_type == "rw":
            out_pos = self.rbl_in_inst.get_pin("Z").center()
        else:
            out_pos = vector(self.rail_offsets["gated_clk_bar"].x, self.rbl_inst.by()-3*self.m2_pitch)
        in_pos = self.rbl_inst.get_pin("en").center()
        mid1 = vector(in_pos.x,out_pos.y)
        self.add_wire(("metal3","via2","metal2"),[out_pos, mid1, in_pos])
        self.add_via_center(layers=("metal1","via1","metal2"),
                            offset=out_pos,
                            rotate=90)
        self.add_via_center(layers=("metal2","via2","metal3"),
                            offset=out_pos,
                            rotate=90)
        
    def create_pen_row(self):
        if self.port_type == "rw":
            # input: gated_clk_bar, we_bar, output: pre_p_en
            self.pre_p_en_inst=self.add_inst(name="and2_pre_p_en",
                                             mod=self.and2)
            self.connect_inst(["gated_clk_buf", "we_bar", "pre_p_en", "vdd", "gnd"])
            input_name = "pre_p_en"
        else:
            input_name = "gated_clk_buf"

        # input: pre_p_en, output: p_en_bar
        self.p_en_bar_inst=self.add_inst(name="inv_p_en_bar",
                                         mod=self.p_en_bar_driver)
        self.connect_inst([input_name, "p_en_bar", "vdd", "gnd"])
        
        
    def place_pen_row(self,row):
        x_off = self.control_x_offset
        (y_off,mirror)=self.get_offset(row)
        
        if self.port_type == "rw":
            offset = vector(x_off, y_off)
            self.pre_p_en_inst.place(offset, mirror)

            x_off += self.and2.width
        
        offset = vector(x_off,y_off)
        self.p_en_bar_inst.place(offset, mirror)

        self.row_end_inst.append(self.p_en_bar_inst)

    def route_pen(self):
        if self.port_type == "rw":
            # Connect the NAND gate inputs to the bus
            pre_p_en_in_map = zip(["A", "B"], ["gated_clk_buf", "we_bar"])
            self.connect_vertical_bus(pre_p_en_in_map, self.pre_p_en_inst, self.rail_offsets)  

            out_pos = self.pre_p_en_inst.get_pin("Z").center()
            in_pos = self.p_en_bar_inst.get_pin("A").lc()
            mid1 = vector(out_pos.x,in_pos.y)
            self.add_wire(("metal1","via1","metal2"),[out_pos,mid1,in_pos])                
        else:
            in_map = zip(["A"], ["gated_clk_buf"])
            self.connect_vertical_bus(in_map, self.p_en_bar_inst, self.rail_offsets)  
        
        self.connect_output(self.p_en_bar_inst, "Z", "p_en_bar")
        
    def create_sen_row(self):
        """ Create the sense enable buffer. """
        # BUFFER FOR S_EN
        # input: pre_s_en, output: s_en
        self.s_en_inst=self.add_inst(name="buf_s_en",
                                     mod=self.s_en_driver)
        self.connect_inst(["pre_s_en", "s_en",  "vdd", "gnd"])
        
    def place_sen_row(self,row):
        """ 
        The sense enable buffer gets placed to the far right of the 
        row. 
        """
        x_off = self.control_x_offset
        (y_off,mirror)=self.get_offset(row)

        offset = vector(x_off, y_off)
        self.s_en_inst.place(offset, mirror)
        
        self.row_end_inst.append(self.s_en_inst)

        
    def route_sen(self):
        
        out_pos = self.rbl_inst.get_pin("out").bc()
        in_pos = self.s_en_inst.get_pin("A").lc()
        mid1 = vector(out_pos.x,in_pos.y)
        self.add_wire(("metal1","via1","metal2"),[out_pos, mid1,in_pos])                

        self.connect_output(self.s_en_inst, "Z", "s_en")
        
        
    def create_wen_row(self):
        # input: we (or cs) output: w_en
        if self.port_type == "rw":
            input_name = "we"
        else:
            # No we for write-only reports, so use cs
            input_name = "cs"
            
        # BUFFER FOR W_EN
        self.w_en_inst = self.add_inst(name="buf_w_en_buf",
                                       mod=self.w_en_driver)
        self.connect_inst([input_name, "w_en", "vdd", "gnd"])


    def place_wen_row(self,row):
        x_off = self.ctrl_dff_inst.width + self.internal_bus_width
        (y_off,mirror)=self.get_offset(row)
            
        offset = vector(x_off, y_off)
        self.w_en_inst.place(offset, mirror)
        
        self.row_end_inst.append(self.w_en_inst)
        
    def route_wen(self):
        
        if self.port_type == "rw":
            input_name = "we"
        else:
            # No we for write-only reports, so use cs
            input_name = "cs"
            
        wen_map = zip(["A"], [input_name])
        self.connect_vertical_bus(wen_map, self.w_en_inst, self.rail_offsets)  

        self.connect_output(self.w_en_inst, "Z", "w_en")
        
    def create_dffs(self):
        self.ctrl_dff_inst=self.add_inst(name="ctrl_dffs",
                                         mod=self.ctrl_dff_array)
        self.connect_inst(self.input_list + self.dff_output_list + ["clk_buf"] + self.supply_list)

    def place_dffs(self):
        self.ctrl_dff_inst.place(vector(0,0))
        
    def route_dffs(self):
        if self.port_type == "rw":
            dff_out_map = zip(["dout_bar_0", "dout_bar_1", "dout_1"], ["cs", "we", "we_bar"])            
        elif self.port_type == "r":
            dff_out_map = zip(["dout_bar_0", "dout_0"], ["cs", "cs_bar"])            
        else:
            dff_out_map = zip(["dout_bar_0"], ["cs"])
        self.connect_vertical_bus(dff_out_map, self.ctrl_dff_inst, self.rail_offsets, ("metal3", "via2", "metal2"))
        
        # Connect the clock rail to the other clock rail
        in_pos = self.ctrl_dff_inst.get_pin("clk").uc()
        mid_pos = in_pos + vector(0,2*self.m2_pitch)
        rail_pos = vector(self.rail_offsets["clk_buf"].x, mid_pos.y)
        self.add_wire(("metal1","via1","metal2"),[in_pos, mid_pos, rail_pos])
        self.add_via_center(layers=("metal1","via1","metal2"),
                            offset=rail_pos,
                            rotate=90)

        self.copy_layout_pin(self.ctrl_dff_inst, "din_0", "csb")
        if (self.port_type == "rw"):
            self.copy_layout_pin(self.ctrl_dff_inst, "din_1", "web")
        
    def get_offset(self,row):
        """ Compute the y-offset and mirroring """
        y_off = row*self.and2.height
        if row % 2:
            y_off += self.and2.height
            mirror="MX"
        else:
            mirror="R0"

        return (y_off,mirror)

                      
    def connect_output(self, inst, pin_name, out_name):
        """ Create an output pin on the right side from the pin of a given instance. """
        
        out_pin = inst.get_pin(pin_name)
        right_pos=out_pin.center() + vector(self.width-out_pin.cx(),0)
        self.add_layout_pin_segment_center(text=out_name,
                                           layer="metal1",
                                           start=out_pin.center(),
                                           end=right_pos)



    def route_supply(self):
        """ Add vdd and gnd to the instance cells """

        max_row_x_loc = max([inst.rx() for inst in self.row_end_inst])        
        for inst in self.row_end_inst:
            pins = inst.get_pins("vdd")
            for pin in pins:
                if pin.layer == "metal1":
                    row_loc = pin.rc()
                    pin_loc = vector(max_row_x_loc, pin.rc().y)
                    self.add_power_pin("vdd", pin_loc)
                    self.add_path("metal1", [row_loc, pin_loc])

            pins = inst.get_pins("gnd")
            for pin in pins:
                if pin.layer == "metal1":
                    row_loc = pin.rc()
                    pin_loc = vector(max_row_x_loc, pin.rc().y)
                    self.add_power_pin("gnd", pin_loc)
                    self.add_path("metal1", [row_loc, pin_loc])
            
        if (self.port_type == "rw") or (self.port_type == "r"):
            self.copy_layout_pin(self.rbl_inst,"gnd")
            self.copy_layout_pin(self.rbl_inst,"vdd")        

        self.copy_layout_pin(self.ctrl_dff_inst,"gnd")
        self.copy_layout_pin(self.ctrl_dff_inst,"vdd")        
        
            

    def add_lvs_correspondence_points(self):
        """ This adds some points for easier debugging if LVS goes wrong. 
        These should probably be turned off by default though, since extraction
        will show these as ports in the extracted netlist.
        """
        # pin=self.clk_inv1.get_pin("Z")
        # self.add_label_pin(text="clk1_bar",
        #                    layer="metal1",
        #                    offset=pin.ll(),
        #                    height=pin.height(),
        #                    width=pin.width())

        # pin=self.clk_inv2.get_pin("Z")
        # self.add_label_pin(text="clk2",
        #                    layer="metal1",
        #                    offset=pin.ll(),
        #                    height=pin.height(),
        #                    width=pin.width())

        pin=self.rbl_inst.get_pin("out")
        self.add_label_pin(text="out",
                           layer=pin.layer,
                           offset=pin.ll(),
                           height=pin.height(),
                           width=pin.width())
                           

    def get_delays_to_wl(self):
        """Get the delay (in delay units) of the clk to a wordline in the bitcell array"""
        debug.check(self.sram.all_mods_except_control_done, "Cannot calculate sense amp enable delay unless all module have been added.")
        self.wl_stage_efforts = self.determine_wordline_stage_efforts()
        clk_to_wl_rise,clk_to_wl_fall = logical_effort.calculate_relative_rise_fall_delays(self.wl_stage_efforts, self.parasitic_inv_delay)
        total_delay = clk_to_wl_rise + clk_to_wl_fall 
        debug.info(1, "Clock to wl delay is rise={:.3f}, fall={:.3f}, total={:.3f} in delay units".format(clk_to_wl_rise, clk_to_wl_fall,total_delay))
        return clk_to_wl_rise,clk_to_wl_fall 
     
        
    def determine_wordline_stage_efforts(self):
        """Follows the gated_clk_bar -> wl_en -> wordline signal for the total path efforts"""
        stage_effort_list = []
        
        #Initial direction of gated_clk_bar signal for this path
        is_clk_bar_rise = True
        
        #Calculate the load on wl_en within the module and add it to external load
        external_cout = self.sram.get_wl_en_cin()
        #First stage is the clock buffer
        stage_effort_list += self.clk_buf_driver.get_stage_efforts(external_cout, is_clk_bar_rise)
        last_stage_is_rise = stage_effort_list[-1].is_rise
        
        #Then ask the sram for the other path delays (from the bank)
        stage_effort_list += self.sram.determine_wordline_stage_efforts(last_stage_is_rise)
        
        return stage_effort_list
        
    def get_delays_to_sen(self):
        """Get the delay (in delay units) of the clk to a sense amp enable. 
           This does not incorporate the delay of the replica bitline.
        """
        debug.check(self.sram.all_mods_except_control_done, "Cannot calculate sense amp enable delay unless all module have been added.")
        self.sen_stage_efforts = self.determine_sa_enable_stage_efforts()
        clk_to_sen_rise, clk_to_sen_fall = logical_effort.calculate_relative_rise_fall_delays(self.sen_stage_efforts, self.parasitic_inv_delay)
        total_delay = clk_to_sen_rise + clk_to_sen_fall 
        debug.info(1, "Clock to s_en delay is rise={:.3f}, fall={:.3f}, total={:.3f} in delay units".format(clk_to_sen_rise, clk_to_sen_fall,total_delay))
        return clk_to_sen_rise, clk_to_sen_fall   
          
    def determine_sa_enable_stage_efforts(self):
        """Follows the gated_clk_bar signal to the sense amp enable signal adding each stages stage effort to a list"""
        stage_effort_list = []
        #Calculate the load on clk_buf_bar
        ext_clk_buf_cout = self.sram.get_clk_bar_cin()
        
        #Initial direction of clock signal for this path
        last_stage_rise = True
        
        #First stage, gated_clk_bar -(and2)-> rbl_in. Only for RW ports.
        if self.port_type == "rw":
            stage1_cout = self.replica_bitline.get_en_cin()
            stage_effort_list += self.and2.get_stage_efforts(stage1_cout, last_stage_rise)
            last_stage_rise = stage_effort_list[-1].is_rise
        
        #Replica bitline stage, rbl_in -(rbl)-> pre_s_en
        stage2_cout = self.s_en_driver.get_cin()
        stage_effort_list += self.replica_bitline.determine_sen_stage_efforts(stage2_cout, last_stage_rise)
        last_stage_rise = stage_effort_list[-1].is_rise
        
        #buffer stage, pre_s_en -(buffer)-> s_en
        stage3_cout = self.sram.get_sen_cin()
        stage_effort_list += self.s_en_driver.get_stage_efforts(stage3_cout, last_stage_rise)
        last_stage_rise = stage_effort_list[-1].is_rise
        
        return stage_effort_list    
       
    def get_wl_sen_delays(self):
        """Gets a list of the stages and delays in order of their path."""
        if self.sen_stage_efforts == None or self.wl_stage_efforts == None:
            debug.error("Model delays not calculated for SRAM.", 1)
        wl_delays = logical_effort.calculate_delays(self.wl_stage_efforts, self.parasitic_inv_delay)
        sen_delays = logical_effort.calculate_delays(self.sen_stage_efforts, self.parasitic_inv_delay)
        return wl_delays, sen_delays
        <|MERGE_RESOLUTION|>--- conflicted
+++ resolved
@@ -132,7 +132,6 @@
         self.add_mod(self.p_en_bar_driver)
         
         if (self.port_type == "rw") or (self.port_type == "r"):
-<<<<<<< HEAD
             from importlib import reload
             c = reload(__import__(OPTS.replica_bitline))
             replica_bitline = getattr(c, OPTS.replica_bitline)
@@ -151,9 +150,9 @@
             else: #Otherwise, use a heuristic and/or model based sizing.
                 #First use a heuristic
                 delay_stages_heuristic, delay_fanout_heuristic = self.get_heuristic_delay_chain_size()
-                self.replica_bitline = replica_bitline([delay_fanout_heuristic]*delay_stages_heuristic, 
-                                                        bitcell_loads,
-                                                        name="replica_bitline_"+self.port_type)
+                self.replica_bitline = replica_bitline("replica_bitline_"+self.port_type,
+                                                       [delay_fanout_heuristic]*delay_stages_heuristic, 
+                                                       bitcell_loads)
                 if self.sram != None: #Calculate delays for potential re-sizing
                     self.set_sen_wl_delays()
                 #Resize if necessary, condition depends on resizing method
@@ -171,30 +170,6 @@
                                                            name="replica_bitline_resized_"+self.port_type)
                     
                     self.sen_delay_rise,self.sen_delay_fall = self.get_delays_to_sen() #get the new timing
-=======
-            delay_stages_heuristic, delay_fanout_heuristic = self.get_heuristic_delay_chain_size()
-            bitcell_loads = int(math.ceil(self.num_rows / 2.0))
-            self.replica_bitline = factory.create(module_type="replica_bitline",
-                                                  delay_fanout_list=[delay_fanout_heuristic]*delay_stages_heuristic,
-                                                  bitcell_loads=bitcell_loads)
-
-            
-            if self.sram != None:
-                self.set_sen_wl_delays()
-            
-            if self.sram != None and self.enable_delay_chain_resizing and not self.does_sen_total_timing_match(): #check condition based on resizing method
-                #This resizes to match fall and rise delays, can make the delay chain weird sizes.
-                # stage_list = self.get_dynamic_delay_fanout_list(delay_stages_heuristic, delay_fanout_heuristic)
-                # self.replica_bitline = replica_bitline(stage_list, bitcell_loads, name="replica_bitline_resized_"+self.port_type)
-                
-                #This resizes based on total delay. 
-                delay_stages, delay_fanout = self.get_dynamic_delay_chain_size(delay_stages_heuristic, delay_fanout_heuristic)
-                self.replica_bitline = factory.create(module_type="replica_bitline",
-                                                      delay_fanout_list=[delay_fanout]*delay_stages,
-                                                      bitcell_loads=bitcell_loads)
-
-                self.sen_delay_rise,self.sen_delay_fall = self.get_delays_to_sen() #get the new timing
->>>>>>> 47a3dfaf
                 
             self.add_mod(self.replica_bitline)
 
@@ -924,7 +899,7 @@
         last_stage_rise = stage_effort_list[-1].is_rise
         
         return stage_effort_list    
-       
+
     def get_wl_sen_delays(self):
         """Gets a list of the stages and delays in order of their path."""
         if self.sen_stage_efforts == None or self.wl_stage_efforts == None:
