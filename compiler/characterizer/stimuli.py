--- conflicted
+++ resolved
@@ -52,11 +52,7 @@
     def inst_model(self, pins, model_name):
         """ Function to instantiate a generic model with a set of pins """
 
-<<<<<<< HEAD
-        if OPTS.use_pex and not OPTS.calibre_pex:
-=======
-        if OPTS.use_pex and OPTS.pex_exe[0] != 'calibre':
->>>>>>> 4ab69403
+        if OPTS.use_pex and OPTS.pex_exe[0] != "calibre":
             self.inst_pex_model(pins, model_name)
         else:
             self.sf.write("X{0} ".format(model_name))
