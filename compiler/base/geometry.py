# See LICENSE for licensing information.
#
# Copyright (c) 2016-2019 Regents of the University of California and The Board
# of Regents for the Oklahoma Agricultural and Mechanical College
# (acting for and on behalf of Oklahoma State University)
# All rights reserved.
#
"""
This provides a set of useful generic types for the gdsMill interface.
"""
import debug
from vector import vector
import tech
import math
import copy
import numpy as np
from globals import OPTS
from utils import round_to_grid


class geometry:
    """
    A specific path, shape, or text geometry. Base class for shared
    items.
    """
    def __init__(self):
        """ By default, everything has no size. """
        self.width = 0
        self.height = 0

    def __str__(self):
        """ override print function output """
        debug.error("__str__ must be overridden by all geometry types.", 1)

    def __repr__(self):
        """ override print function output """
        debug.error("__repr__ must be overridden by all geometry types.", 1)

    # def translate_coords(self, coords, mirr, angle, xyShift):
    #     """Calculate coordinates after flip, rotate, and shift"""
    #     coordinate = []
    #     for item in coords:
    #         x = (item[0]*math.cos(angle)-item[1]*mirr*math.sin(angle)+xyShift[0])
    #         y = (item[0]*math.sin(angle)+item[1]*mirr*math.cos(angle)+xyShift[1])
    #         coordinate += [(x, y)]
    #     return coordinate

    def transform_coords(self, coords, offset, mirr, angle):
        """Calculate coordinates after flip, rotate, and shift"""
        coordinate = []
        for item in coords:
            x = item[0] * math.cos(angle) - item[1] * mirr * math.sin(angle) + offset[0]
            y = item[0] * math.sin(angle) + item[1] * mirr * math.cos(angle) + offset[1]
            coordinate += [[x, y]]
        return coordinate

    def normalize(self):
        """ Re-find the LL and UR points after a transform """
        (first, second) = self.boundary
        ll = vector(min(first[0], second[0]),
                    min(first[1], second[1])).snap_to_grid()
        ur = vector(max(first[0], second[0]),
                    max(first[1], second[1])).snap_to_grid()
        self.boundary = [ll, ur]

    def update_boundary(self):
        """ Update the boundary with a new placement. """
        self.compute_boundary(self.offset, self.mirror, self.rotate)

    def compute_boundary(self, offset=vector(0, 0), mirror="", rotate=0):
        """
        Transform with offset, mirror and rotation to get the absolute pin location.
        We must then re-find the ll and ur. The master is the cell instance.
        """
        if OPTS.netlist_only:
            self.boundary = [vector(0, 0), vector(0, 0)]
            return

        (ll, ur) = [vector(0, 0), vector(self.width, self.height)]

        # Mirroring is performed before rotation
        if mirror == "MX":
            ll = ll.scale(1, -1)
            ur = ur.scale(1, -1)
        elif mirror == "MY":
            ll = ll.scale(-1, 1)
            ur = ur.scale(-1, 1)
        elif mirror == "XY":
            ll = ll.scale(-1, -1)
            ur = ur.scale(-1, -1)
        elif mirror == "" or mirror == "R0":
            pass
        else:
            debug.error("Invalid mirroring: {}".format(mirror), -1)

        if rotate == 0:
            pass
        elif rotate == 90:
            ll = ll.rotate_scale(-1, 1)
            ur = ur.rotate_scale(-1, 1)
        elif rotate == 180:
            ll = ll.scale(-1, -1)
            ur = ur.scale(-1, -1)
        elif rotate == 270:
            ll = ll.rotate_scale(1, -1)
            ur = ur.rotate_scale(1, -1)
        else:
            debug.error("Invalid rotation: {}".format(rotate), -1)

        self.boundary = [offset + ll, offset + ur]
        self.normalize()

    def ll(self):
        """ Return the lower left corner """
        return self.boundary[0]

    def ur(self):
        """ Return the upper right corner """
        return self.boundary[1]

    def lr(self):
        """ Return the lower right corner """
        return vector(self.boundary[1].x, self.boundary[0].y)

    def ul(self):
        """ Return the upper left corner """
        return vector(self.boundary[0].x, self.boundary[1].y)

    def uy(self):
        """ Return the upper edge """
        return self.boundary[1].y

    def by(self):
        """ Return the bottom edge """
        return self.boundary[0].y

    def lx(self):
        """ Return the left edge """
        return self.boundary[0].x

    def rx(self):
        """ Return the right edge """
        return self.boundary[1].x

    def cx(self):
        """ Return the center x """
        return 0.5 * (self.boundary[0].x + self.boundary[1].x)

    def cy(self):
        """ Return the center y """
        return 0.5 * (self.boundary[0].y + self.boundary[1].y)

<<<<<<< HEAD
=======
    def center(self):
        """ Return the center coordinate """
        return vector(self.cx(), self.cy())
    

>>>>>>> 80070dff
class instance(geometry):
    """
    An instance of an instance/module with a specified location and
    rotation
    """
    def __init__(self, name, mod, offset=[0, 0], mirror="R0", rotate=0):
        """Initializes an instance to represent a module"""
        geometry.__init__(self)
        debug.check(mirror not in ["R90", "R180", "R270"],
                    "Please use rotation and not mirroring during instantiation.")

        self.name = name
        self.mod = mod
        self.gds = mod.gds
        self.rotate = rotate
        self.offset = vector(offset).snap_to_grid()
        self.mirror = mirror
        if OPTS.netlist_only:
            self.width = 0
            self.height = 0
        else:
            if mirror in ["R90", "R270"] or rotate in [90, 270]:
                self.width = round_to_grid(mod.height)
                self.height = round_to_grid(mod.width)
            else:
                self.width = round_to_grid(mod.width)
                self.height = round_to_grid(mod.height)
        self.compute_boundary(offset, mirror, rotate)

        debug.info(4, "creating instance: " + self.name)

    def get_blockages(self, lpp, top=False):
        """ Retrieve blockages of all modules in this instance.
        Apply the transform of the instance placement to give absolute blockages."""
        angle = math.radians(float(self.rotate))
        mirr = 1
        if self.mirror == "R90":
            angle += math.radians(90.0)
        elif self.mirror == "R180":
            angle += math.radians(180.0)
        elif self.mirror == "R270":
            angle += math.radians(270.0)
        elif self.mirror == "MX":
            mirr = -1
        elif self.mirror == "MY":
            mirr = -1
            angle += math.radians(180.0)
        elif self.mirror == "XY":
            mirr = 1
            angle += math.radians(180.0)

        new_blockages = []
        if self.mod.is_library_cell:
            # Writes library cell blockages as shapes instead of a large metal blockage
            blockages = []
            blockages = self.mod.gds.getBlockages(lpp)
            for b in blockages:
                new_blockages.append(self.transform_coords(b, self.offset, mirr, angle))
        else:
            blockages = self.mod.get_blockages(lpp)
            for b in blockages:
                new_blockages.append(self.transform_coords(b, self.offset, mirr, angle))
        return new_blockages

    def gds_write_file(self, new_layout):
        """Recursively writes all the sub-modules in this instance"""
        debug.info(4, "writing instance: " + self.name)
        # make sure to write out my module/structure
        # (it will only be written the first time though)
        self.mod.gds_write_file(self.gds)
        # now write an instance of my module/structure
        new_layout.addInstance(self.gds,
                               self.mod.name,
                               offsetInMicrons=self.offset,
                               mirror=self.mirror,
                               rotate=self.rotate)

    def place(self, offset, mirror="R0", rotate=0):
        """ This updates the placement of an instance. """
        # Update the placement of an already added instance
        self.offset = vector(offset).snap_to_grid()
        self.mirror = mirror
        self.rotate = rotate
        self.update_boundary()
<<<<<<< HEAD
        debug.info(3, "placing instance {}".format(self))       

    def get_pin(self,name,index=-1):
=======
        debug.info(3, "placing instance {}".format(self))

    def get_pin(self, name, index=-1):
>>>>>>> 80070dff
        """ Return an absolute pin that is offset and transformed based on
        this instance location. Index will return one of several pins."""

        import copy
        if index == -1:
            pin = copy.deepcopy(self.mod.get_pin(name))
            pin.transform(self.offset, self.mirror, self.rotate)
            return pin
        else:
            pins = copy.deepcopy(self.mod.get_pin(name))
            pins.transform(self.offset, self.mirror, self.rotate)
            return pin[index]

    def get_num_pins(self, name):
        """ Return the number of pins of a given name """
        return len(self.mod.get_pins(name))

<<<<<<< HEAD
    def get_pins(self,name):
=======
    def get_pins(self, name):
>>>>>>> 80070dff
        """ Return an absolute pin that is offset and transformed based on
        this instance location. """

        import copy
        pin = copy.deepcopy(self.mod.get_pins(name))

        new_pins = []
        for p in pin:
            p.transform(self.offset, self.mirror, self.rotate)
            new_pins.append(p)
        return new_pins
<<<<<<< HEAD
    
    def calculate_transform(self, node):
        #set up the rotation matrix        
        angle = math.radians(float(node.rotate))
        mRotate = np.array([[math.cos(angle),-math.sin(angle),0.0],
                            [math.sin(angle),math.cos(angle),0.0],
                            [0.0,0.0,1.0]])

        #set up translation matrix
        translateX = float(node.offset[0])
        translateY = float(node.offset[1])
        mTranslate = np.array([[1.0,0.0,translateX],
                                [0.0,1.0,translateY],
                                [0.0,0.0,1.0]])
        
        #set up the scale matrix (handles mirror X)
        scaleX = 1.0
        if(node.mirror == 'MX'):
            scaleY = -1.0
        else:
            scaleY = 1.0
        mScale = np.array([[scaleX,0.0,0.0],
                            [0.0,scaleY,0.0],
                            [0.0,0.0,1.0]])
        
        return (mRotate, mScale, mTranslate)

    def apply_transform(self, mtransforms, uVector, vVector, origin):
        origin = np.dot(mtransforms[0], origin)  #rotate
        uVector = np.dot(mtransforms[0], uVector)  #rotate
        vVector = np.dot(mtransforms[0], vVector)  #rotate
        origin = np.dot(mtransforms[1], origin)  #scale
        uVector = np.dot(mtransforms[1], uVector)  #scale
        vVector = np.dot(mtransforms[1], vVector)  #scale
        origin = np.dot(mtransforms[2], origin)

        return(uVector, vVector, origin)

    def apply_path_transform(self, path):
        uVector = np.array([[1.0],[0.0],[0.0]])
        vVector = np.array([[0.0],[1.0],[0.0]])
        origin = np.array([[0.0],[0.0],[1.0]]) 

        while(path):
            instance = path.pop(-1)
            mtransforms = self.calculate_transform(instance)
            (uVector, vVector, origin) = self.apply_transform(mtransforms, uVector, vVector, origin)
        
        return (uVector, vVector, origin)

    def reverse_transformation_bitcell(self, cell_name):
        path = [] # path currently follwed in bitcell search
        cell_paths = [] # saved paths to bitcells
        origin_offsets = [] # cell to bank offset
        Q_offsets = [] # Q to cell offet
        Q_bar_offsets = [] # Q_bar to cell offset
        bl_offsets = [] # bl to cell offset
        br_offsets = [] # br to cell offset
        bl_meta = [] # bl offset metadata (row,col,name)
        br_meta  = [] #br offset metadata (row,col,name)

        def walk_subtree(node):
            path.append(node)

            if node.mod.name == cell_name:
                cell_paths.append(copy.copy(path))

                inst_name = path[-1].name
                
                # get the row and col names from the path
                row = int(path[-1].name.split('_')[-2][1:])
                col = int(path[-1].name.split('_')[-1][1:])

                cell_bl_meta = []
                cell_br_meta = []

                normalized_storage_nets = node.mod.get_normalized_storage_nets_offset()
                (normalized_bl_offsets, normalized_br_offsets, bl_names, br_names) = node.mod.get_normalized_bitline_offset()
                
                for offset in range(len(normalized_bl_offsets)):
                    for port in range(len(bl_names)):
                        cell_bl_meta.append([bl_names[offset], row, col, port])

                for offset in range(len(normalized_br_offsets)):
                    for port in range(len(br_names)):
                        cell_br_meta.append([br_names[offset], row, col, port])

                Q_x = normalized_storage_nets[0][0]
                Q_y = normalized_storage_nets[0][1]

                Q_bar_x = normalized_storage_nets[1][0]
                Q_bar_y = normalized_storage_nets[1][1]

                if node.mirror == 'MX':
                    Q_y = -1 * Q_y
                    Q_bar_y = -1 * Q_bar_y

                    for pair in range(len(normalized_bl_offsets)):
                        normalized_bl_offsets[pair] = (normalized_bl_offsets[pair][0], 
                                -1 * normalized_bl_offsets[pair][1])

                    for pair in range(len(normalized_br_offsets)):
                        normalized_br_offsets[pair] = (normalized_br_offsets[pair][0], 
                                -1 * normalized_br_offsets[pair][1])
                            

                Q_offsets.append([Q_x, Q_y])    
                Q_bar_offsets.append([Q_bar_x, Q_bar_y])
                
                
                bl_offsets.append(normalized_bl_offsets)
                br_offsets.append(normalized_br_offsets)

                bl_meta.append(cell_bl_meta)
                br_meta.append(cell_br_meta)

            elif node.mod.insts is not []:
                for instance in node.mod.insts:
                    walk_subtree(instance)
            path.pop(-1)

        walk_subtree(self)
        for path in cell_paths:
            vector_spaces = self.apply_path_transform(path)
            origin = vector_spaces[2]
            origin_offsets.append([origin[0], origin[1]])

        return(origin_offsets, Q_offsets, Q_bar_offsets, bl_offsets, br_offsets, bl_meta, br_meta)
=======
>>>>>>> 80070dff

    def __str__(self):
        """ override print function output """
        return "( inst: " + self.name + " @" + str(self.offset) + " mod=" + self.mod.name + " " + self.mirror + " R=" + str(self.rotate) + ")"

    def __repr__(self):
        """ override print function output """
        return "( inst: " + self.name + " @" + str(self.offset) + " mod=" + self.mod.name + " " + self.mirror + " R=" + str(self.rotate) + ")"

    
class path(geometry):
    """Represents a Path"""

    def __init__(self, lpp, coordinates, path_width):
        """Initializes a path for the specified layer"""
        geometry.__init__(self)
        self.name = "path"
        self.layerNumber = lpp[0]
        self.layerPurpose = lpp[1]
        self.coordinates = map(lambda x: [x[0], x[1]], coordinates)
        self.coordinates = vector(self.coordinates).snap_to_grid()
        self.path_width = path_width

        # FIXME figure out the width/height. This type of path is not
        # supported right now. It might not work in gdsMill.
        assert(0)

    def gds_write_file(self, new_layout):
        """Writes the path to GDS"""
        debug.info(4, "writing path (" + str(self.layerNumber) +  "): " + self.coordinates)
        new_layout.addPath(layerNumber=self.layerNumber,
                           purposeNumber=self.layerPurpose,
                           coordinates=self.coordinates,
                           width=self.path_width)

    def get_blockages(self, layer):
        """ Fail since we don't support paths yet. """
        assert(0)

    def __str__(self):
        """ override print function output """
        return "path: layer=" + self.layerNumber + " purpose=" + str(self.layerPurpose) + " w=" + self.width

    def __repr__(self):
        """ override print function output """
        return "( path: layer=" + self.layerNumber + " purpose=" + str(self.layerPurpose) + " w=" + self.width + " coords=" + str(self.coordinates) + " )"


class label(geometry):
    """Represents a text label"""

    def __init__(self, text, lpp, offset, zoom=-1):
        """Initializes a text label for specified layer"""
        geometry.__init__(self)
        self.name = "label"
        self.text = text
        self.layerNumber = lpp[0]
        self.layerPurpose = lpp[1]
        self.offset = vector(offset).snap_to_grid()

        if zoom<0:
            self.zoom = tech.GDS["zoom"]
        else:
            self.zoom = zoom

        self.size = 0

        debug.info(4, "creating label " + self.text + " " + str(self.layerNumber) + " " + str(self.offset))

    def gds_write_file(self, new_layout):
        """Writes the text label to GDS"""
        debug.info(4, "writing label (" + str(self.layerNumber) + "): " + self.text)
        new_layout.addText(text=self.text,
                           layerNumber=self.layerNumber,
                           purposeNumber=self.layerPurpose,
                           offsetInMicrons=self.offset,
                           magnification=self.zoom,
                           rotate=None)

    def get_blockages(self, layer):
        """ Returns an empty list since text cannot be blockages. """
        return []

    def __str__(self):
        """ override print function output """
        return "label: " + self.text + " layer=" + str(self.layerNumber) + " purpose=" + str(self.layerPurpose)

    def __repr__(self):
        """ override print function output """
        return "( label: " + self.text + " @" + str(self.offset) + " layer=" + str(self.layerNumber) + " purpose=" + str(self.layerPurpose) + " )"


class rectangle(geometry):
    """Represents a rectangular shape"""

    def __init__(self, lpp, offset, width, height):
        """Initializes a rectangular shape for specified layer"""
        geometry.__init__(self)
        self.name = "rect"
        self.layerNumber = lpp[0]
        self.layerPurpose = lpp[1]
        self.offset = vector(offset).snap_to_grid()
        self.size = vector(width, height).snap_to_grid()
        self.width = round_to_grid(self.size.x)
        self.height = round_to_grid(self.size.y)
        self.compute_boundary(offset, "", 0)

        debug.info(4, "creating rectangle (" + str(self.layerNumber) + "): "
                   + str(self.width) + "x" + str(self.height) + " @ " + str(self.offset))

    def get_blockages(self, layer):
        """ Returns a list of one rectangle if it is on this layer"""
        if self.layerNumber == layer:
            return [[self.offset,
                     vector(self.offset.x + self.width,
                            self.offset.y + self.height)]]
        else:
            return []

    def gds_write_file(self, new_layout):
        """Writes the rectangular shape to GDS"""
        debug.info(4, "writing rectangle (" + str(self.layerNumber) + "):"
                   + str(self.width) + "x" + str(self.height) + " @ " + str(self.offset))
        new_layout.addBox(layerNumber=self.layerNumber,
                          purposeNumber=self.layerPurpose,
                          offsetInMicrons=self.offset,
                          width=self.width,
                          height=self.height,
                          center=False)

    def __str__(self):
        """ override print function output """
        return self.__repr__()

    def __repr__(self):
        """ override print function output """
        return "( rect: @" + str(self.offset) + " WxH=" + str(self.width) + "x" + str(self.height) + " layer=" + str(self.layerNumber) + " purpose=" + str(self.layerPurpose) + " )"<|MERGE_RESOLUTION|>--- conflicted
+++ resolved
@@ -150,14 +150,11 @@
         """ Return the center y """
         return 0.5 * (self.boundary[0].y + self.boundary[1].y)
 
-<<<<<<< HEAD
-=======
     def center(self):
         """ Return the center coordinate """
         return vector(self.cx(), self.cy())
     
 
->>>>>>> 80070dff
 class instance(geometry):
     """
     An instance of an instance/module with a specified location and
@@ -242,15 +239,9 @@
         self.mirror = mirror
         self.rotate = rotate
         self.update_boundary()
-<<<<<<< HEAD
-        debug.info(3, "placing instance {}".format(self))       
-
-    def get_pin(self,name,index=-1):
-=======
         debug.info(3, "placing instance {}".format(self))
 
     def get_pin(self, name, index=-1):
->>>>>>> 80070dff
         """ Return an absolute pin that is offset and transformed based on
         this instance location. Index will return one of several pins."""
 
@@ -268,11 +259,7 @@
         """ Return the number of pins of a given name """
         return len(self.mod.get_pins(name))
 
-<<<<<<< HEAD
-    def get_pins(self,name):
-=======
     def get_pins(self, name):
->>>>>>> 80070dff
         """ Return an absolute pin that is offset and transformed based on
         this instance location. """
 
@@ -284,7 +271,6 @@
             p.transform(self.offset, self.mirror, self.rotate)
             new_pins.append(p)
         return new_pins
-<<<<<<< HEAD
     
     def calculate_transform(self, node):
         #set up the rotation matrix        
@@ -413,8 +399,6 @@
             origin_offsets.append([origin[0], origin[1]])
 
         return(origin_offsets, Q_offsets, Q_bar_offsets, bl_offsets, br_offsets, bl_meta, br_meta)
-=======
->>>>>>> 80070dff
 
     def __str__(self):
         """ override print function output """
