#!/usr/bin/env python3
# See LICENSE for licensing information.
#
# Copyright (c) 2016-2021 Regents of the University of California
# All rights reserved.
#

from sky130_bitcell_base_array import sky130_bitcell_base_array
from sram_factory import factory
from globals import OPTS


class sky130_dummy_array(sky130_bitcell_base_array):
    """
    Generate a dummy row/column for the replica array.
    """
    def __init__(self, rows, cols, column_offset=0, row_offset=0 ,mirror=0, location="", name=""):

        super().__init__(rows=rows, cols=cols, column_offset=column_offset, name=name)
        self.mirror = mirror

        self.create_netlist()
        if not OPTS.netlist_only:
            self.create_layout()

    def create_netlist(self):
        """ Create and connect the netlist """
        # This will create a default set of bitline/wordline names
        self.create_all_bitline_names()
        self.create_all_wordline_names()

        self.add_modules()
        self.add_pins()
        self.create_instances()

    def create_layout(self):
        self.place_array("dummy_r{0}_c{1}", self.mirror)

        self.add_layout_pins()

        self.add_boundary()

        self.DRC_LVS()

    def add_modules(self):
        """ Add the modules used in this design """
        self.dummy_cell = factory.create(module_type=OPTS.dummy_bitcell, version="opt1")
        self.dummy_cell2 = factory.create(module_type=OPTS.dummy_bitcell, version="opt1a")
        self.strap = factory.create(module_type="internal", version="wlstrap")
        self.strap2 = factory.create(module_type="internal", version="wlstrap_p")
<<<<<<< HEAD
=======
        self.strap3 = factory.create(module_type="internal", version="wlstrapa")
        self.strap4 = factory.create(module_type="internal", version="wlstrapa_p")
>>>>>>> 4e5744df
        self.cell = factory.create(module_type=OPTS.bitcell, version="opt1")

    def create_instances(self):
        """ Create the module instances used in this design """
        self.cell_inst = {}
        self.array_layout = []
        alternate_bitcell = (self.row_size + 1) % 2
        for row in range(0, self.row_size):

            row_layout = []

            alternate_strap = (self.row_size + 1) % 2
            for col in range(0, self.column_size):
                if alternate_bitcell == 1:
                    row_layout.append(self.dummy_cell)
                    self.cell_inst[row, col]=self.add_inst(name="row_{}_col_{}_bitcell".format(row, col),
                                                           mod=self.dummy_cell)
                else:
                    row_layout.append(self.dummy_cell2)
                    self.cell_inst[row, col]=self.add_inst(name="row_{}_col_{}_bitcell".format(row, col),
                                                           mod=self.dummy_cell2)

                self.connect_inst(self.get_bitcell_pins(row, col))
                if col != self.column_size - 1:
                    if alternate_strap:
<<<<<<< HEAD
                        name = "row_{}_col_{}_wlstrap_p".format(row, col)
                        row_layout.append(self.strap2)
                        self.add_inst(name=name,
                                      mod=self.strap2)
                        alternate_strap = 0
                    else:
                        name="row_{}_col_{}_wlstrap".format(row, col)
                        row_layout.append(self.strap)
                        self.add_inst(name=name,
                                      mod=self.strap)
=======
                        if col % 2:
                            row_layout.append(self.strap4)
                            self.add_inst(name="row_{}_col_{}_wlstrap".format(row, col),
                                        mod=self.strap4) 
                        else:
                            row_layout.append(self.strap4)
                            self.add_inst(name="row_{}_col_{}_wlstrap".format(row, col),
                                        mod=self.strap4)
                        alternate_strap = 0
                    else:
                        if col % 2:
                                row_layout.append(self.strap)
                                self.add_inst(name="row_{}_col_{}_wlstrap".format(row, col),
                                              mod=self.strap)
                        else:
                                row_layout.append(self.strap3)
                                self.add_inst(name="row_{}_col_{}_wlstrap".format(row, col),
                                              mod=self.strap3)
>>>>>>> 4e5744df
                        alternate_strap = 1
                    self.connect_inst(self.get_strap_pins(row, col, name))
            if alternate_bitcell == 0:
                alternate_bitcell = 1
            else:
                alternate_bitcell = 0
            self.array_layout.append(row_layout)

    def add_pins(self):
        # bitline pins are not added because they are floating
        for bl_name in self.get_bitline_names():
            self.add_pin(bl_name, "INOUT")
        for wl_name in self.get_wordline_names():
            self.add_pin(wl_name, "INPUT")

        self.add_pin("vdd", "POWER")
        self.add_pin("gnd", "GROUND")

    def add_layout_pins(self):
        """ Add the layout pins """
        bitline_names = self.cell.get_all_bitline_names()
        for col in range(self.column_size):
            for port in self.all_ports:
                bl_pin = self.cell_inst[0, col].get_pin(bitline_names[2 * port])
                self.add_layout_pin(text="bl_{0}_{1}".format(port, col),
                                    layer=bl_pin.layer,
                                    offset=bl_pin.ll().scale(1, 0),
                                    width=bl_pin.width(),
                                    height=self.height)
                br_pin = self.cell_inst[0, col].get_pin(bitline_names[2 * port + 1])
                self.add_layout_pin(text="br_{0}_{1}".format(port, col),
                                    layer=br_pin.layer,
                                    offset=br_pin.ll().scale(1, 0),
                                    width=br_pin.width(),
                                    height=self.height)
                # self.add_rect(layer=bl_pin.layer,
                #               offset=bl_pin.ll().scale(1, 0),
                #               width=bl_pin.width(),
                #               height=self.height)
                # self.add_rect(layer=br_pin.layer,
                #               offset=br_pin.ll().scale(1, 0),
                #               width=br_pin.width(),
                #               height=self.height)

        wl_names = self.cell.get_all_wl_names()
        for row in range(self.row_size):
            for port in self.all_ports:
                wl_pin = self.cell_inst[row, 0].get_pin(wl_names[port])
                self.add_layout_pin(text="wl_{0}_{1}".format(port, row),
                                    layer=wl_pin.layer,
                                    offset=wl_pin.ll().scale(0, 1),
                                    width=self.width,
                                    height=wl_pin.height())

        # Copy a vdd/gnd layout pin from every cell
        for row in range(self.row_size):
            for col in range(self.column_size):
                inst = self.cell_inst[row, col]
                for pin_name in ["vdd", "gnd"]:
                    self.copy_layout_pin(inst, pin_name)

    def input_load(self):
        # FIXME: This appears to be old code from previous characterization. Needs to be updated.
        wl_wire = self.gen_wl_wire()
        return wl_wire.return_input_cap()<|MERGE_RESOLUTION|>--- conflicted
+++ resolved
@@ -48,11 +48,8 @@
         self.dummy_cell2 = factory.create(module_type=OPTS.dummy_bitcell, version="opt1a")
         self.strap = factory.create(module_type="internal", version="wlstrap")
         self.strap2 = factory.create(module_type="internal", version="wlstrap_p")
-<<<<<<< HEAD
-=======
         self.strap3 = factory.create(module_type="internal", version="wlstrapa")
         self.strap4 = factory.create(module_type="internal", version="wlstrapa_p")
->>>>>>> 4e5744df
         self.cell = factory.create(module_type=OPTS.bitcell, version="opt1")
 
     def create_instances(self):
@@ -78,18 +75,6 @@
                 self.connect_inst(self.get_bitcell_pins(row, col))
                 if col != self.column_size - 1:
                     if alternate_strap:
-<<<<<<< HEAD
-                        name = "row_{}_col_{}_wlstrap_p".format(row, col)
-                        row_layout.append(self.strap2)
-                        self.add_inst(name=name,
-                                      mod=self.strap2)
-                        alternate_strap = 0
-                    else:
-                        name="row_{}_col_{}_wlstrap".format(row, col)
-                        row_layout.append(self.strap)
-                        self.add_inst(name=name,
-                                      mod=self.strap)
-=======
                         if col % 2:
                             row_layout.append(self.strap4)
                             self.add_inst(name="row_{}_col_{}_wlstrap".format(row, col),
@@ -108,7 +93,6 @@
                                 row_layout.append(self.strap3)
                                 self.add_inst(name="row_{}_col_{}_wlstrap".format(row, col),
                                               mod=self.strap3)
->>>>>>> 4e5744df
                         alternate_strap = 1
                     self.connect_inst(self.get_strap_pins(row, col, name))
             if alternate_bitcell == 0:
