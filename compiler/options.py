# See LICENSE for licensing information.
#
# Copyright (c) 2016-2023 Regents of the University of California and The Board
# of Regents for the Oklahoma Agricultural and Mechanical College
# (acting for and on behalf of Oklahoma State University)
# All rights reserved.
#
import os
import optparse


class options(optparse.Values):
    """
    Class for holding all of the OpenRAM options. All
    of these options can be over-riden in a configuration file
    that is the sole required command-line positional argument for sram_compiler.py.
    """

    ###################
    # Configuration options
    ###################
    # This is the technology directory.
    openram_tech = ""

    # This is the name of the technology.
    tech_name = ""

    # Port configuration (1-2 ports allowed)
    num_rw_ports = 1
    num_r_ports = 0
    num_w_ports = 0

    # By default, don't use hierarchical wordline
    local_array_size = 0

    # Write mask size, default will be overwritten with word_size if not user specified
    write_size = None

    # These will get initialized by the user or the tech file
    nominal_corner_only = False
    supply_voltages = ""
    temperatures = ""
    process_corners = ""
    load_scales = ""
    slew_scales = ""

    # Size parameters must be specified by user in config file.
    # num_words = 0
    # word_size = 0
    # You can manually specify banks, but it is better to auto-detect it.
    num_banks = 1
    words_per_row = None
    num_spare_rows = 0
    num_spare_cols = 0

    ###################
    # Optimization options
    ###################
    # Approximate percentage of delay compared to bitlines
    rbl_delay_percentage = 0.5

    # Allow manual adjustment of the delay chain over automatic
    auto_delay_chain_sizing = False
    delay_chain_stages = 9
    delay_chain_fanout_per_stage = 4

    accuracy_requirement = 0.75

    ###################
    # Debug options.
    ###################
    # This is the temp directory where all intermediate results are stored.
    try:
        # If user defined the temporary location in their environment, use it

        openram_temp = os.path.abspath(os.environ.get("OPENRAM_TMP"))

    except:
        openram_temp = "/tmp"

    # This is the verbosity level to control debug information. 0 is none, 1
    # is minimal, etc.
    verbose_level = 0
    # Drop to pdb on failure?
    debug = False
    # Only use corners in config file. Disables generated corners
    only_use_config_corners = False
    # A list of PVT tuples and be given and only these will be characterized
    use_specified_corners = None
    # Allows specification of model data
    sim_data_path = None
    # A list of load/slew tuples
    use_specified_load_slew = None
    # Spice simulation raw file
    spice_raw_file = None

    ###################
    # Run-time vs accuracy options.
    # Default, sacrifice accuracy/completeness for speed.
    # Must turn on options for verification, final routing, etc.
    ###################
    # When enabled, layout is not generated (and no DRC or LVS are performed)
    netlist_only = False
    # Whether we should do the final power routing
    route_supplies = "tree"
    supply_pin_type = "ring"
    # This determines whether LVS and DRC is checked at all.
    check_lvsdrc = False
    # This determines whether LVS and DRC is checked for every submodule.
    inline_lvsdrc = False
    # Remove noncritical memory cells for characterization speed-up
    trim_netlist = True
    # Run with extracted parasitics
    use_pex = False
    # Output config with all options
    output_extended_config = False
    # Output temporary file used to format HTML page
    output_datasheet_info = True
    # Determines which analytical model to use.
    # Available Models: elmore, linear_regression
    model_name = "elmore"
    # Write graph to a file
    write_graph = False

    ###################
    # Tool options
    ###################
<<<<<<< HEAD
    # Top process that was ran (openram, memchar, memfunc)
    top_process = None
=======
    # Use conda to install the default tools
    # (existing tools will be used if disabled)
    use_conda = True
>>>>>>> c88e282e
    # Variable to select the variant of spice
    spice_name = None
    # The spice executable being used which is derived from the user PATH.
    spice_exe = None
    # Variable to select the variant of drc, lvs, pex
    drc_name = None
    lvs_name = None
    pex_name = None
    # The DRC/LVS/PEX executable being used
    # which is derived from the user PATH.
    drc_exe = None
    lvs_exe = None
    pex_exe = None
    # For sky130, we need magic for filtering.
    magic_exe = None

    # Number of threads to use
    num_threads = 1
    # Number of threads to use in ngspice/hspice
    num_sim_threads = 3

    # Some tools (e.g. Xyce) use other separators like ":"
    hier_seperator = "."

    # Should we print out the banner at startup
    print_banner = True

    # Define the output file paths
    output_path = "."
    # Define the output file base name
    output_name = ""
    # Use analytical delay models by default
    # rather than (slow) characterization
    analytical_delay = True
    # Purge the temp directory after a successful
    # run (doesn't purge on errors, anyhow)

    # Route the input/output pins to the perimeter
    perimeter_pins = True

    # Detailed or abstract LEF view
    detailed_lef = False

    keep_temp = False

    # These are the default modules that can be over-riden
    bank_select = "bank_select"
    bitcell_array = "bitcell_array"
    bitcell = "bitcell"
    buf_dec = "pbuf"
    column_decoder = "column_decoder"
    column_mux_array = "column_mux_array"
    control_logic = "control_logic"
    decoder = "hierarchical_decoder"
    delay_chain = "delay_chain"
    dff_array = "dff_array"
    dff = "dff"
    inv_dec = "pinv"
    nand2_dec = "pnand2"
    nand3_dec = "pnand3"
    nand4_dec = "pnand4" # Not available right now
    precharge = "precharge"
    precharge_array = "precharge_array"
    ptx = "ptx"
    replica_bitline = "replica_bitline"
    sense_amp_array = "sense_amp_array"
    sense_amp = "sense_amp"
    tri_gate_array = "tri_gate_array"
    tri_gate = "tri_gate"
    wordline_driver = "wordline_driver"
    write_driver_array = "write_driver_array"
    write_driver = "write_driver"
    write_mask_and_array = "write_mask_and_array"<|MERGE_RESOLUTION|>--- conflicted
+++ resolved
@@ -125,14 +125,11 @@
     ###################
     # Tool options
     ###################
-<<<<<<< HEAD
     # Top process that was ran (openram, memchar, memfunc)
     top_process = None
-=======
     # Use conda to install the default tools
     # (existing tools will be used if disabled)
     use_conda = True
->>>>>>> c88e282e
     # Variable to select the variant of spice
     spice_name = None
     # The spice executable being used which is derived from the user PATH.
