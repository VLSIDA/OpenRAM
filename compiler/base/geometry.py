"""
This provides a set of useful generic types for the gdsMill interface. 
"""
import debug
from vector import vector
import tech
import math
from globals import OPTS
from utils import round_to_grid

class geometry:
    """
    A specific path, shape, or text geometry. Base class for shared
    items.
    """
    def __init__(self):
        """ By default, everything has no size. """
        self.width = 0
        self.height = 0

    def __str__(self):
        """ override print function output """
        debug.error("__str__ must be overridden by all geometry types.",1)

    def __repr__(self):
        """ override print function output """
        debug.error("__repr__ must be overridden by all geometry types.",1)

    # def translate_coords(self, coords, mirr, angle, xyShift):
    #     """Calculate coordinates after flip, rotate, and shift"""
    #     coordinate = []
    #     for item in coords:
    #         x = (item[0]*math.cos(angle)-item[1]*mirr*math.sin(angle)+xyShift[0])
    #         y = (item[0]*math.sin(angle)+item[1]*mirr*math.cos(angle)+xyShift[1])
    #         coordinate += [(x, y)]
    #     return coordinate

    def transform_coords(self, coords, offset, mirr, angle):
        """Calculate coordinates after flip, rotate, and shift"""
        coordinate = []
        for item in coords:
            x = item[0]*math.cos(angle) - item[1]*mirr*math.sin(angle) + offset[0]
            y = item[0]*math.sin(angle) + item[1]*mirr*math.cos(angle) + offset[1]
            coordinate += [[x, y]]
        return coordinate
    
    def normalize(self):
        """ Re-find the LL and UR points after a transform """
        (first,second)=self.boundary
        ll = vector(min(first[0],second[0]),min(first[1],second[1])).snap_to_grid()
        ur = vector(max(first[0],second[0]),max(first[1],second[1])).snap_to_grid()
        self.boundary=[ll,ur]

    def update_boundary(self):
        """ Update the boundary with a new placement. """
        self.compute_boundary(self.offset,self.mirror,self.rotate)
        
    def compute_boundary(self,offset=vector(0,0),mirror="",rotate=0):
        """ Transform with offset, mirror and rotation to get the absolute pin location. 
        We must then re-find the ll and ur. The master is the cell instance. """
        if OPTS.netlist_only:
            return
        (ll,ur) = [vector(0,0),vector(self.width,self.height)]

        if mirror=="MX":
            ll=ll.scale(1,-1)
            ur=ur.scale(1,-1)
        elif mirror=="MY":
            ll=ll.scale(-1,1)
            ur=ur.scale(-1,1)
        elif mirror=="XY":
            ll=ll.scale(-1,-1)
            ur=ur.scale(-1,-1)
            
        if rotate==90:
            ll=ll.rotate_scale(-1,1)
            ur=ur.rotate_scale(-1,1)
        elif rotate==180:
            ll=ll.scale(-1,-1)
            ur=ur.scale(-1,-1)
        elif rotate==270:
            ll=ll.rotate_scale(1,-1)
            ur=ur.rotate_scale(1,-1)

        self.boundary=[offset+ll,offset+ur]
        self.normalize()
        
    def ll(self):
        """ Return the lower left corner """
        return self.boundary[0]
    
    def ur(self):
        """ Return the upper right corner """
        return self.boundary[1]
    
    def lr(self):
        """ Return the lower right corner """
        return vector(self.boundary[1].x, self.boundary[0].y)
    
    def ul(self):
        """ Return the upper left corner """
        return vector(self.boundary[0].x, self.boundary[1].y)


    def uy(self):
        """ Return the upper edge """
        return self.boundary[1].y

    def by(self):
        """ Return the bottom edge """
        return self.boundary[0].y

    def lx(self):
        """ Return the left edge """
        return self.boundary[0].x

    def rx(self):
        """ Return the right edge """
        return self.boundary[1].x

    def cx(self):
        """ Return the center x """
        return 0.5*(self.boundary[0].x + self.boundary[1].x)
    
    def cy(self):
        """ Return the center y """
        return 0.5*(self.boundary[0].y + self.boundary[1].y)
    
        
class instance(geometry):
    """
    An instance of an instance/module with a specified location and
    rotation
    """
    def __init__(self, name, mod, offset=[0,0], mirror="R0", rotate=0):
        """Initializes an instance to represent a module"""
        geometry.__init__(self)
        debug.check(mirror not in ["R90","R180","R270"], "Please use rotation and not mirroring during instantiation.")
        
        self.name = name
        self.mod = mod
        self.gds = mod.gds
        self.rotate = rotate
        self.offset = vector(offset).snap_to_grid()
        self.mirror = mirror
<<<<<<< HEAD
        if not OPTS.netlist_only:
=======
        if OPTS.netlist_only:
            self.width = 0
            self.height = 0
        else:
>>>>>>> cccde193
            self.width = round_to_grid(mod.width)
            self.height = round_to_grid(mod.height)
        self.compute_boundary(offset,mirror,rotate)
        
        debug.info(4, "creating instance: " + self.name)

    def get_blockages(self, layer, top=False):
        """ Retrieve rectangular blockages of all modules in this instance.
        Apply the transform of the instance placement to give absolute blockages."""
        angle = math.radians(float(self.rotate))
        mirr = 1
        if self.mirror=="R90":
            angle += math.radians(90.0)
        elif self.mirror=="R180":
            angle += math.radians(180.0)
        elif self.mirror=="R270":
            angle += math.radians(270.0)
        elif self.mirror=="MX":
            mirr = -1
        elif self.mirror=="MY":
            mirr = -1
            angle += math.radians(180.0)
        elif self.mirror=="XY":
            mirr = 1
            angle += math.radians(180.0)
            
        if self.mod.is_library_cell:
            # For lib cells, block the whole thing except on metal3
            # since they shouldn't use metal3
            if layer==tech.layer["metal1"] or layer==tech.layer["metal2"]:
                return [self.transform_coords(self.mod.get_boundary(), self.offset, mirr, angle)]
            else:
                return []
        else:

            blockages = self.mod.get_blockages(layer)
            new_blockages = []
            for b in blockages:
                new_blockages.append(self.transform_coords(b,self.offset, mirr, angle))
            return new_blockages
        
    def gds_write_file(self, new_layout):
        """Recursively writes all the sub-modules in this instance"""
        debug.info(4, "writing instance: " + self.name)
        # make sure to write out my module/structure 
        # (it will only be written the first time though)
        self.mod.gds_write_file(self.gds)
        # now write an instance of my module/structure
        new_layout.addInstance(self.gds,
                               offsetInMicrons=self.offset,
                               mirror=self.mirror,
                               rotate=self.rotate)
        
    def place(self, offset, mirror="R0", rotate=0):
        """ This updates the placement of an instance. """
        debug.info(3, "placing instance {}".format(self.name))
        # Update the placement of an already added instance
        self.offset = vector(offset).snap_to_grid()
        self.mirror = mirror
        self.rotate = rotate
        self.update_boundary()
        
    
    def get_pin(self,name,index=-1):
        """ Return an absolute pin that is offset and transformed based on
        this instance location. Index will return one of several pins."""

        import copy
        if index==-1:
            pin = copy.deepcopy(self.mod.get_pin(name))
            pin.transform(self.offset,self.mirror,self.rotate)
            return pin
        else:
            pins = copy.deepcopy(self.mod.get_pin(name))
            pin.transform(self.offset,self.mirror,self.rotate)
            return pin[index]

    def get_num_pins(self, name):
        """ Return the number of pins of a given name """
        return len(self.mod.get_pins(name))
    
    def get_pins(self,name):
        """ Return an absolute pin that is offset and transformed based on
        this instance location. """
        
        import copy
        pin = copy.deepcopy(self.mod.get_pins(name))
        
        new_pins = []
        for p in pin:
            p.transform(self.offset,self.mirror,self.rotate)                
            new_pins.append(p)
        return new_pins
        
    def __str__(self):
        """ override print function output """
        return "( inst: " + self.name + " @" + str(self.offset) + " mod=" + self.mod.name + " " + self.mirror + " R=" + str(self.rotate) + ")"

    def __repr__(self):
        """ override print function output """
        return "( inst: " + self.name + " @" + str(self.offset) + " mod=" + self.mod.name + " " + self.mirror + " R=" + str(self.rotate) + ")"

class path(geometry):
    """Represents a Path"""

    def __init__(self, layerNumber, coordinates, path_width):
        """Initializes a path for the specified layer"""
        geometry.__init__(self)
        self.name = "path"
        self.layerNumber = layerNumber
        self.coordinates = map(lambda x: [x[0], x[1]], coordinates)
        self.coordinates = vector(self.coordinates).snap_to_grid()
        self.path_width = path_width

        # FIXME figure out the width/height. This type of path is not
        # supported right now. It might not work in gdsMill.
        assert(0)

    def gds_write_file(self, new_layout):
        """Writes the path to GDS"""
        debug.info(4, "writing path (" + str(self.layerNumber) +  "): " + self.coordinates)
        new_layout.addPath(layerNumber=self.layerNumber,
                           purposeNumber=0,
                           coordinates=self.coordinates,
                           width=self.path_width)

    def get_blockages(self, layer):
        """ Fail since we don't support paths yet. """
        assert(0)
        
    def __str__(self):
        """ override print function output """
        return "path: layer=" + self.layerNumber + " w=" + self.width

    def __repr__(self):
        """ override print function output """
        return "( path: layer=" + self.layerNumber + " w=" + self.width + " coords=" + str(self.coordinates) + " )"


class label(geometry):
    """Represents a text label"""

    def __init__(self, text, layerNumber, offset, zoom=-1):
        """Initializes a text label for specified layer"""
        geometry.__init__(self)
        self.name = "label"
        self.text = text
        self.layerNumber = layerNumber
        self.offset = vector(offset).snap_to_grid()

        if zoom<0:
            self.zoom = tech.GDS["zoom"]
        else:
            self.zoom = zoom

        self.size = 0

        debug.info(4,"creating label " + self.text + " " + str(self.layerNumber) + " " + str(self.offset))

    def gds_write_file(self, new_layout):
        """Writes the text label to GDS"""
        debug.info(4, "writing label (" + str(self.layerNumber) + "): " + self.text)
        new_layout.addText(text=self.text,
                           layerNumber=self.layerNumber,
                           purposeNumber=0,
                           offsetInMicrons=self.offset,
                           magnification=self.zoom,
                           rotate=None)

    def get_blockages(self, layer):
        """ Returns an empty list since text cannot be blockages. """
        return []
    
    def __str__(self):
        """ override print function output """
        return "label: " + self.text + " layer=" + str(self.layerNumber)

    def __repr__(self):
        """ override print function output """
        return "( label: " + self.text + " @" + str(self.offset) + " layer=" + str(self.layerNumber) + " )"

class rectangle(geometry):
    """Represents a rectangular shape"""

    def __init__(self, layerNumber, offset, width, height):
        """Initializes a rectangular shape for specified layer"""
        geometry.__init__(self)
        self.name = "rect"
        self.layerNumber = layerNumber
        self.offset = vector(offset).snap_to_grid()
        self.size = vector(width, height).snap_to_grid()
        self.width = round_to_grid(self.size.x)
        self.height = round_to_grid(self.size.y)
        self.compute_boundary(offset,"",0)

        debug.info(4, "creating rectangle (" + str(self.layerNumber) + "): " 
                   + str(self.width) + "x" + str(self.height) + " @ " + str(self.offset))

        
    def get_blockages(self, layer):
        """ Returns a list of one rectangle if it is on this layer"""
        if self.layerNumber == layer:
            return [[self.offset, vector(self.offset.x+self.width,self.offset.y+self.height)]]
        else:
            return []

    def gds_write_file(self, new_layout):
        """Writes the rectangular shape to GDS"""
        debug.info(4, "writing rectangle (" + str(self.layerNumber) + "):" 
                   + str(self.width) + "x" + str(self.height) + " @ " + str(self.offset))
        new_layout.addBox(layerNumber=self.layerNumber,
                          purposeNumber=0,
                          offsetInMicrons=self.offset,
                          width=self.width,
                          height=self.height,
                          center=False)

    def __str__(self):
        """ override print function output """
        return "rect: @" + str(self.offset) + " " + str(self.width) + "x" + str(self.height) + " layer=" +str(self.layerNumber)

    def __repr__(self):
        """ override print function output """
        return "( rect: @" + str(self.offset) + " " + str(self.width) + "x" + str(self.height) + " layer=" + str(self.layerNumber) + " )"<|MERGE_RESOLUTION|>--- conflicted
+++ resolved
@@ -143,14 +143,10 @@
         self.rotate = rotate
         self.offset = vector(offset).snap_to_grid()
         self.mirror = mirror
-<<<<<<< HEAD
-        if not OPTS.netlist_only:
-=======
         if OPTS.netlist_only:
             self.width = 0
             self.height = 0
         else:
->>>>>>> cccde193
             self.width = round_to_grid(mod.width)
             self.height = round_to_grid(mod.height)
         self.compute_boundary(offset,mirror,rotate)
