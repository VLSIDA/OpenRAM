--- conflicted
+++ resolved
@@ -135,25 +135,8 @@
                                 width=wmask_out_pin.width(),
                                 height=wmask_out_pin.height())
 
-<<<<<<< HEAD
-            for n in ["vdd", "gnd"]:
-                pin_list = self.and2_insts[i].get_pins(n)
-                for pin in pin_list:
-                    pin_pos = vector(pin.lx()-0.75*drc('minwidth_metal1'), pin.cy())
-                    # Add the M1->M2 stack
-                    self.add_via_center(layers=("metal1", "via1", "metal2"),
-                                        offset=pin_pos)
-                    # Add the M2->M3 stack
-                    self.add_via_center(layers=("metal2", "via2", "metal3"),
-                                        offset=pin_pos)
-                    self.add_layout_pin_rect_center(text=n,
-                                                    layer="metal3",
-                                                    offset=pin_pos)
-=======
             self.add_power_pin("gnd", vector(supply_pin.width()+i*self.wmask_en_len,0))
             self.add_power_pin("vdd", vector(supply_pin.width()+i*self.wmask_en_len,self.height))
-
->>>>>>> b0821a5a
 
 
     def en_width(self, pin):
