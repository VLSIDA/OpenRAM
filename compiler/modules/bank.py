--- conflicted
+++ resolved
@@ -77,20 +77,12 @@
         # For more than one bank, we have a bank select and name
         # the signals gated_*.
         if self.num_banks > 1:
-<<<<<<< HEAD
             for port in range(self.total_ports):
                 self.add_pin("bank_sel{}".format(port),"INPUT")
-        for k in range(self.total_read):
-            self.add_pin("s_en{0}".format(k), "INPUT")
-        for k in range(self.total_write):
-            self.add_pin("w_en{0}".format(k), "INPUT")
-=======
-            self.add_pin("bank_sel","INPUT")
         for port in range(self.total_read):
             self.add_pin("s_en{0}".format(port), "INPUT")
         for port in range(self.total_write):
             self.add_pin("w_en{0}".format(port), "INPUT")
->>>>>>> 9d8d2b65
         for pin in ["clk_buf_bar","clk_buf"]:
             self.add_pin(pin,"INPUT")
         self.add_pin("vdd","POWER")
@@ -518,11 +510,7 @@
 
         self.bank_select_inst = []
         for port in range(self.total_ports):
-<<<<<<< HEAD
             self.bank_select_inst.append(self.add_inst(name="bank_select{}".format(port),
-=======
-            self.bank_select_inst.append(self.add_inst(name="bank_select",
->>>>>>> 9d8d2b65
                                                        mod=self.bank_select))
             
             temp = []
