--- conflicted
+++ resolved
@@ -393,10 +393,6 @@
         debug.info(4, "writing pin (" + str(self.layer) + "):"
                    + str(self.width()) + "x"
                    + str(self.height()) + " @ " + str(self.ll()))
-<<<<<<< HEAD
-        (true_layer_num, purpose) = layer[self.layer]
-        layer_num = true_layer_num
-=======
 
         # Try to use the pin layer if it exists, otherwise
         # use the regular layer
@@ -408,7 +404,6 @@
 
         # Try to use a global pin purpose if it exists,
         # otherwise, use the regular purpose
->>>>>>> 9f0ae755
         try:
             from tech import pin_purpose as global_pin_purpose
             pin_purpose = global_pin_purpose
@@ -435,15 +430,9 @@
                          width=self.width(),
                          height=self.height(),
                          center=False)
-<<<<<<< HEAD
-        # Draw a second pin shape too
-        if pin_purpose != purpose or layer_num != true_layer_num:
-            newLayout.addBox(layerNumber=layer_num,
-=======
         # Draw a second pin shape too if it is different
         if not self.same_lpp((pin_layer_num, pin_purpose), (layer_num, purpose)):
             newLayout.addBox(layerNumber=pin_layer_num,
->>>>>>> 9f0ae755
                              purposeNumber=pin_purpose,
                              offsetInMicrons=self.ll(),
                              width=self.width(),
