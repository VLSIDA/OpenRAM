--- conflicted
+++ resolved
@@ -38,11 +38,8 @@
                                                                                                                 c.words_per_row,
                                                                                                                 c.num_banks))
         s = sram(c, name="sram")
-<<<<<<< HEAD
         tempspice = OPTS.openram_temp + "temp.sp"
-=======
         tempspice = OPTS.openram_temp + "temp.sp"        
->>>>>>> 852bfbc0
         s.sp_write(tempspice)
         
         corner = (OPTS.process_corners[0], OPTS.supply_voltages[0], OPTS.temperatures[0])
