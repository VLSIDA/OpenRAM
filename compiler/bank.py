--- conflicted
+++ resolved
@@ -486,27 +486,6 @@
         bank_sel_inv_pin = bank_sel_inv.get_pin("A")
         xoffset_bank_sel = bank_sel_inv_pin.lx()
         bank_sel_line_pos = vector(xoffset_bank_sel, self.min_point)
-<<<<<<< HEAD
-        self.add_label_pin(text="bank_sel",
-                            layer="metal2",  
-                            offset=bank_sel_line_pos, 
-                            width=self.m2_width, 
-                            height=self.decoder_min_point-self.min_point-self.m2_pitch)
-        
-        bank_sel_inv_in_pos = bank_sel_inv.get_pin("A").lc()
-        self.add_via_center(layers=("metal1","via1","metal2"),
-                            offset=bank_sel_inv_in_pos,
-                            rotate=90)
-
-        bank_sel_line_pos = vector(xoffset_bank_sel + 0.5*self.m2_width, self.min_point)
-        bank_sel_pin_pos=vector(self.left_vdd_x_offset, self.min_point)        
-        self.add_layout_pin_center_segment(text="bank_sel",
-                                           layer="metal3",
-                                           start=bank_sel_pin_pos,
-                                           end=bank_sel_line_pos)
-        self.add_via_center(layers=("metal2","via2","metal3"),
-                            offset=bank_sel_line_pos,
-=======
         bank_sel_line_end = vector(xoffset_bank_sel, self.decoder_min_point-self.m2_pitch)
         self.add_path("metal2", [bank_sel_line_pos,bank_sel_line_end])
         self.add_via_center(layers=("metal1","via1","metal2"),
@@ -521,7 +500,6 @@
                                            end=bank_sel_pin_end)
         self.add_via_center(layers=("metal2","via2","metal3"),
                             offset=bank_sel_pin_end,
->>>>>>> abee2359
                             rotate=90)
 
         # bank_sel_bar is vertical wire
@@ -531,15 +509,8 @@
                            layer="metal2",  
                            offset=vector(xoffset_bank_sel_bar, self.min_point), 
                            height=2*self.inv.height)
-<<<<<<< HEAD
-        bank_sel_out_pin = bank_sel_inv.get_pin("Z").rc()
-        self.add_via_center(layers=("metal1","via1","metal2"),
-                            offset=bank_sel_out_pin)
-
-=======
         self.add_via_center(layers=("metal1","via1","metal2"),
                             offset=bank_sel_bar_pin.rc())
->>>>>>> abee2359
             
         for i in range(self.num_control_lines):
             input_name = self.input_control_signals[i]
@@ -618,19 +589,11 @@
                                 rotate=90)
             
             # Connect the logic B input to bank_sel/bank_sel_bar
-<<<<<<< HEAD
-            logic_pin = logic_inst.get_pin("B")
-            input_pos = vector(xoffset_bank_signal,logic_pin.cy())
-            self.add_path("metal2",[logic_pin.lc(), input_pos])
-            self.add_via_center(layers=("metal1", "via1", "metal2"),
-                                offset=logic_pin.lc(),
-=======
             logic_pos = logic_inst.get_pin("B").lc() - vector(0.5*contact.m1m2.height,0)
             input_pos = vector(xoffset_bank_signal,logic_pos.y)
             self.add_path("metal2",[logic_pos, input_pos])
             self.add_via_center(layers=("metal1", "via1", "metal2"),
                                 offset=logic_pos,
->>>>>>> abee2359
                                 rotate=90)
 
             
@@ -640,17 +603,9 @@
             self.add_via_center(layers=("metal1", "via1", "metal2"),
                                 offset=logic_pos,
                                 rotate=90)
-<<<<<<< HEAD
-
             self.add_via_center(layers=("metal2", "via2", "metal3"),
                                 offset=logic_pos,
                                 rotate=90)
-
-=======
-            self.add_via_center(layers=("metal2", "via2", "metal3"),
-                                offset=logic_pos,
-                                rotate=90)
->>>>>>> abee2359
             self.add_layout_pin_center_segment(text=input_name,
                                                layer="metal3",
                                                start=input_pos,
@@ -944,19 +899,11 @@
         # These must be in metal3 so that they don't overlap any gnd lines from decoders
         for i in range(2**self.col_addr_size):
             name = "sel[{}]".format(i)
-<<<<<<< HEAD
-            mux_addr_position = self.col_mux_array_inst.get_pin(name).lc()
-            wire_position = vector(self.central_line_xoffset[name]+0.5*self.m2_width, mux_addr_position.y)
-            self.add_path("metal1", [wire_position,mux_addr_position])
-            self.add_via_center(layers=("metal1", "via1", "metal2"),
-                                  offset=wire_position,
-=======
             mux_addr_pos = self.col_mux_array_inst.get_pin(name).lc()
             wire_pos = vector(self.central_line_xoffset[name], mux_addr_pos.y)
             self.add_path("metal1", [wire_pos,mux_addr_pos])
             self.add_via_center(layers=("metal1", "via1", "metal2"),
                                   offset=wire_pos,
->>>>>>> abee2359
                                   rotate=90)
             
         # Take care of the column address decoder routing
@@ -1003,17 +950,10 @@
                 self.add_path("metal3",[dout_pos, mid_pos, in_pos])
 
                 self.add_via_center(layers=("metal2", "via2", "metal3"),
-<<<<<<< HEAD
-                                    offset=dout_position,
-                                    rotate=90)
-                self.add_via_center(layers=("metal2", "via2", "metal3"),
-                                    offset=in_position)
-=======
                                     offset=dout_pos,
                                     rotate=90)
                 self.add_via_center(layers=("metal2", "via2", "metal3"),
                                     offset=in_pos)
->>>>>>> abee2359
                 
 
 
@@ -1161,20 +1101,11 @@
         connection.append((self.prefix+"w_en", self.write_driver_array_inst.get_pin("en").lc()))
         connection.append((self.prefix+"s_en", self.sense_amp_array_inst.get_pin("en").lc()))
   
-<<<<<<< HEAD
-        for (control_signal, pin_position) in connection:
-            control_position = vector(self.central_line_xoffset[control_signal] + 0.5*self.m2_width, pin_position.y)
-            self.add_path("metal1", [control_position, pin_position])
-            #via_offset = vector(control_x_offset, pin_position.y - 0.5*drc["minwidth_metal2"])
-            self.add_via_center(layers=("metal1", "via1", "metal2"),
-                                offset=control_position,
-=======
         for (control_signal, pin_pos) in connection:
             control_pos = vector(self.central_line_xoffset[control_signal], pin_pos.y)
             self.add_path("metal1", [control_pos, pin_pos])
             self.add_via_center(layers=("metal1", "via1", "metal2"),
                                 offset=control_pos,
->>>>>>> abee2359
                                 rotate=90)
 
         # clk to msf address
