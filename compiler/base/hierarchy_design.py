import hierarchy_layout
import hierarchy_spice
import globals
import verify
import debug
import os
from globals import OPTS

total_drc_errors = 0 
total_lvs_errors = 0

class hierarchy_design(hierarchy_spice.spice, hierarchy_layout.layout):
    """
    Design Class for all modules to inherit the base features.
    Class consisting of a set of modules and instances of these modules
    """
    name_map = []

    def __init__(self, name):
        try:
            self.gds_file
        except AttributeError:
            self.gds_file = OPTS.openram_tech + "gds_lib/" + name + ".gds"
        try:
            self.sp_file
        except AttributeError:
            self.sp_file = OPTS.openram_tech + "sp_lib/" + name + ".sp"

        self.name = name
        hierarchy_layout.layout.__init__(self, name)
        hierarchy_spice.spice.__init__(self, name)
        
            
        # Check if the name already exists, if so, give an error
        # because each reference must be a unique name.
        # These modules ensure unique names or have no changes if they
        # aren't unique
        ok_list = ['ms_flop',
                   'dff',
                   'dff_buf',
                   'bitcell',
                   'contact',
                   'ptx',
                   'sram',
                   'hierarchical_predecode2x4',
                   'hierarchical_predecode3x8']
        if name not in hierarchy_design.name_map:
            hierarchy_design.name_map.append(name)
        else:
            for ok_names in ok_list:
                if ok_names in self.__class__.__name__:
                    break
            else:
                debug.error("Duplicate layout reference name {0} of class {1}. GDS2 requires names be unique.".format(name,self.__class__),-1)
        
        
    def get_layout_pins(self,inst):
        """ Return a map of pin locations of the instance offset """
        # find the instance
        for i in self.insts:
            if i.name == inst.name:
                break
        else:
            debug.error("Couldn't find instance {0}".format(inst_name),-1)
        inst_map = inst.mod.pin_map
        return inst_map
        

    def DRC_LVS(self, final_verification=False):
        """Checks both DRC and LVS for a module"""
        # Unit tests will check themselves.
        # Do not run if disabled in options.
<<<<<<< HEAD
        if not OPTS.is_unit_test and OPTS.check_lvsdrc:
            global total_drc_errors
            global total_lvs_errors
=======
        if (not OPTS.is_unit_test and OPTS.check_lvsdrc and (OPTS.inline_lvsdrc or final_verification)):
>>>>>>> 5cd89fd7
            tempspice = OPTS.openram_temp + "/temp.sp"
            tempgds = OPTS.openram_temp + "/temp.gds"
            self.sp_write(tempspice)
            self.gds_write(tempgds)
<<<<<<< HEAD
            num_drc_errors = verify.run_drc(self.name, tempgds)
            num_lvs_errors = verify.run_lvs(self.name, tempgds, tempspice, final_verification)
            debug.check(num_drc_errors == 0,"DRC failed for {0} with {1} error(s)".format(self.name,num_drc_errors))
            debug.check(num_lvs_errors == 0,"LVS failed for {0} with {1} errors(s)".format(self.name,num_lvs_errors))
            total_drc_errors += num_drc_errors
            total_lvs_errors += num_lvs_errors
=======
            debug.check(verify.run_drc(self.name, tempgds, final_verification) == 0,"DRC failed for {0}".format(self.name))
            debug.check(verify.run_lvs(self.name, tempgds, tempspice, final_verification) == 0,"LVS failed for {0}".format(self.name))
>>>>>>> 5cd89fd7
            os.remove(tempspice)
            os.remove(tempgds)

    def DRC(self, final_verification=False):
        """Checks DRC for a module"""
        # Unit tests will check themselves.
        # Do not run if disabled in options.
<<<<<<< HEAD
        if not OPTS.is_unit_test and OPTS.check_lvsdrc:
            global total_drc_errors
            tempgds = OPTS.openram_temp + "/temp.gds"
            self.gds_write(tempgds)
            num_errors = verify.run_drc(self.name, tempgds)
            total_drc_errors += num_errors
            debug.check(num_errors == 0,"DRC failed for {0} with {1} error(s)".format(self.name,num_error))
=======
        if (not OPTS.is_unit_test and OPTS.check_lvsdrc and (OPTS.inline_lvsdrc or final_verification)):
            tempgds = OPTS.openram_temp + "/temp.gds"
            self.gds_write(tempgds)
            debug.check(verify.run_drc(self.name, tempgds, final_verification) == 0,"DRC failed for {0}".format(self.name))
>>>>>>> 5cd89fd7
            os.remove(tempgds)

    def LVS(self, final_verification=False):
        """Checks LVS for a module"""
        # Unit tests will check themselves.
        # Do not run if disabled in options.
<<<<<<< HEAD
        if not OPTS.is_unit_test and OPTS.check_lvsdrc:
            global total_lvs_errors
=======
        if (not OPTS.is_unit_test and OPTS.check_lvsdrc and (OPTS.inline_lvsdrc or final_verification)):
>>>>>>> 5cd89fd7
            tempspice = OPTS.openram_temp + "/temp.sp"
            tempgds = OPTS.openram_temp + "/temp.gds"
            self.sp_write(tempspice)
            self.gds_write(tempgds)
            num_errors = verify.run_lvs(self.name, tempgds, tempspice, final_verification)
            total_lvs_errors += num_errors
            debug.check(num_errors == 0,"LVS failed for {0} with {1} error(s)".format(self.name,num_errors))
            os.remove(tempspice)
            os.remove(tempgds)

    def __str__(self):
        """ override print function output """
        return "design: " + self.name

    def __repr__(self):
        """ override print function output """
        text="( design: " + self.name + " pins=" + str(self.pins) + " " + str(self.width) + "x" + str(self.height) + " )\n"
        for i in self.objs:
            text+=str(i)+",\n"
        for i in self.insts:
            text+=str(i)+",\n"
        return text
     <|MERGE_RESOLUTION|>--- conflicted
+++ resolved
@@ -70,28 +70,23 @@
         """Checks both DRC and LVS for a module"""
         # Unit tests will check themselves.
         # Do not run if disabled in options.
-<<<<<<< HEAD
-        if not OPTS.is_unit_test and OPTS.check_lvsdrc:
+
+        if (not OPTS.is_unit_test and OPTS.check_lvsdrc and (OPTS.inline_lvsdrc or final_verification)):
+
             global total_drc_errors
             global total_lvs_errors
-=======
-        if (not OPTS.is_unit_test and OPTS.check_lvsdrc and (OPTS.inline_lvsdrc or final_verification)):
->>>>>>> 5cd89fd7
             tempspice = OPTS.openram_temp + "/temp.sp"
             tempgds = OPTS.openram_temp + "/temp.gds"
             self.sp_write(tempspice)
             self.gds_write(tempgds)
-<<<<<<< HEAD
-            num_drc_errors = verify.run_drc(self.name, tempgds)
-            num_lvs_errors = verify.run_lvs(self.name, tempgds, tempspice, final_verification)
+
+            num_drc_errors = verify.run_drc(self.name, tempgds, final_verification) 
+            num_lvs_errors = verify.run_lvs(self.name, tempgds, tempspice, final_verification) 
             debug.check(num_drc_errors == 0,"DRC failed for {0} with {1} error(s)".format(self.name,num_drc_errors))
             debug.check(num_lvs_errors == 0,"LVS failed for {0} with {1} errors(s)".format(self.name,num_lvs_errors))
             total_drc_errors += num_drc_errors
             total_lvs_errors += num_lvs_errors
-=======
-            debug.check(verify.run_drc(self.name, tempgds, final_verification) == 0,"DRC failed for {0}".format(self.name))
-            debug.check(verify.run_lvs(self.name, tempgds, tempspice, final_verification) == 0,"LVS failed for {0}".format(self.name))
->>>>>>> 5cd89fd7
+
             os.remove(tempspice)
             os.remove(tempgds)
 
@@ -99,32 +94,24 @@
         """Checks DRC for a module"""
         # Unit tests will check themselves.
         # Do not run if disabled in options.
-<<<<<<< HEAD
-        if not OPTS.is_unit_test and OPTS.check_lvsdrc:
+
+        if (not OPTS.is_unit_test and OPTS.check_lvsdrc and (OPTS.inline_lvsdrc or final_verification)):
             global total_drc_errors
             tempgds = OPTS.openram_temp + "/temp.gds"
             self.gds_write(tempgds)
-            num_errors = verify.run_drc(self.name, tempgds)
+            num_errors = verify.run_drc(self.name, tempgds, final_verification)  
             total_drc_errors += num_errors
             debug.check(num_errors == 0,"DRC failed for {0} with {1} error(s)".format(self.name,num_error))
-=======
-        if (not OPTS.is_unit_test and OPTS.check_lvsdrc and (OPTS.inline_lvsdrc or final_verification)):
-            tempgds = OPTS.openram_temp + "/temp.gds"
-            self.gds_write(tempgds)
-            debug.check(verify.run_drc(self.name, tempgds, final_verification) == 0,"DRC failed for {0}".format(self.name))
->>>>>>> 5cd89fd7
+
             os.remove(tempgds)
 
     def LVS(self, final_verification=False):
         """Checks LVS for a module"""
         # Unit tests will check themselves.
         # Do not run if disabled in options.
-<<<<<<< HEAD
-        if not OPTS.is_unit_test and OPTS.check_lvsdrc:
+
+        if (not OPTS.is_unit_test and OPTS.check_lvsdrc and (OPTS.inline_lvsdrc or final_verification)):
             global total_lvs_errors
-=======
-        if (not OPTS.is_unit_test and OPTS.check_lvsdrc and (OPTS.inline_lvsdrc or final_verification)):
->>>>>>> 5cd89fd7
             tempspice = OPTS.openram_temp + "/temp.sp"
             tempgds = OPTS.openram_temp + "/temp.gds"
             self.sp_write(tempspice)
