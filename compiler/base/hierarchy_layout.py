# See LICENSE for licensing information.
#
# Copyright (c) 2016-2019 Regents of the University of California and The Board
# of Regents for the Oklahoma Agricultural and Mechanical College
# (acting for and on behalf of Oklahoma State University)
# All rights reserved.
#
import collections
import geometry
import gdsMill
import debug
from tech import drc, GDS
from tech import layer as techlayer
from tech import layer_stacks
import os
from globals import OPTS
from vector import vector
from pin_layout import pin_layout


class layout():
    """
    Class consisting of a set of objs and instances for a module
    This provides a set of useful generic types for hierarchy
    management. If a module is a custom designed cell, it will read from
    the GDS and spice files and perform LVS/DRC. If it is dynamically
    generated, it should implement a constructor to create the
    layout/netlist and perform LVS/DRC.
    """

    def __init__(self, name):
        self.name = name
        self.width = None
        self.height = None
        self.bounding_box = None
        self.insts = []      # Holds module/cell layout instances
        self.objs = []       # Holds all other objects (labels, geometries, etc)
        self.pin_map = {}    # Holds name->pin_layout map for all pins
        self.visited = []    # List of modules we have already visited
        self.is_library_cell = False # Flag for library cells
        self.gds_read()
        try:
            from tech import power_grid
            self.pwr_grid_layer = power_grid[0]
        except ImportError:
            self.pwr_grid_layer = "m3"


    ############################################################
    # GDS layout
    ############################################################
    def offset_all_coordinates(self):
        """ This function is called after everything is placed to
        shift the origin in the lowest left corner """
        offset = self.find_lowest_coords()
        self.translate_all(offset)
        return offset

    def get_gate_offset(self, x_offset, height, inv_num):
        """Gets the base offset and y orientation of stacked rows of gates
        assuming a minwidth metal1 vdd/gnd rail. Input is which gate
        in the stack from 0..n
        """

        if (inv_num % 2 == 0):
            base_offset = vector(x_offset, inv_num * height)
            y_dir = 1
        else:
            # we lose a rail after every 2 gates
            base_offset = vector(x_offset,
                                 (inv_num + 1) * height - \
                                 (inv_num % 2) * drc["minwidth_m1"])
            y_dir = -1

        return (base_offset, y_dir)

    def find_lowest_coords(self):
        """
        Finds the lowest set of 2d cartesian coordinates within
        this layout
        """

        if len(self.objs) > 0:
            lowestx1 = min(obj.lx() for obj in self.objs if obj.name != "label")
            lowesty1 = min(obj.by() for obj in self.objs if obj.name != "label")
        else:
            lowestx1 = lowesty1 = None
        if len(self.insts) > 0:
            lowestx2 = min(inst.lx() for inst in self.insts)
            lowesty2 = min(inst.by() for inst in self.insts)
        else:
            lowestx2 = lowesty2 = None

        if lowestx1 == None and lowestx2 == None:
            return None
        elif lowestx1 == None:
            return vector(lowestx2, lowesty2)
        elif lowestx2 == None:
            return vector(lowestx1, lowesty1)
        else:
            return vector(min(lowestx1, lowestx2), min(lowesty1, lowesty2))

    def find_highest_coords(self):
        """
        Finds the highest set of 2d cartesian coordinates within
        this layout
        """
        if len(self.objs) > 0:
            highestx1 = max(obj.rx() for obj in self.objs if obj.name != "label")
            highesty1 = max(obj.uy() for obj in self.objs if obj.name != "label")
        else:
            highestx1 = highesty1 = None
        if len(self.insts) > 0:
            highestx2 = max(inst.rx() for inst in self.insts)
            highesty2 = max(inst.uy() for inst in self.insts)
        else:
            highestx2 = highesty2 = None
        if highestx1 == None and highestx2 == None:
            return None
        elif highestx1 == None:
            return vector(highestx2, highesty2)
        elif highestx2 == None:
            return vector(highestx1, highesty1)
        else:
            return vector(max(highestx1, highestx2),
                          max(highesty1, highesty2))

    def find_highest_layer_coords(self, layer):
        """
        Finds the highest set of 2d cartesian coordinates within
        this layout on a layer
        """
        # Only consider the layer not the purpose for now
        layerNumber = techlayer[layer][0]
        try:
            highestx = max(obj.rx() for obj in self.objs if obj.layerNumber == layerNumber)
        except ValueError:
            highestx =0
        try:
            highesty = max(obj.uy() for obj in self.objs if obj.layerNumber == layerNumber)
        except ValueError:
            highesty = 0

        for inst in self.insts:
            # This really should be rotated/mirrored etc...
            subcoord = inst.mod.find_highest_layer_coords(layer) + inst.offset
            highestx = max(highestx, subcoord.x)
            highesty = max(highesty, subcoord.y)

        return vector(highestx, highesty)

    def find_lowest_layer_coords(self, layer):
        """
        Finds the highest set of 2d cartesian coordinates within
        this layout on a layer
        """
        # Only consider the layer not the purpose for now
        layerNumber = techlayer[layer][0]
        try:
            lowestx = min(obj.lx() for obj in self.objs if obj.layerNumber == layerNumber)
        except ValueError:
            lowestx = 0
        try:
            lowesty = min(obj.by() for obj in self.objs if obj.layerNumber == layerNumber)
        except ValueError:
            lowesty = 0

        for inst in self.insts:
            # This really should be rotated/mirrored etc...
            subcoord = inst.mod.find_lowest_layer_coords(layer) + inst.offset
            lowestx = min(lowestx, subcoord.x)
            lowesty = min(lowesty, subcoord.y)

        return vector(lowestx, lowesty)

    def translate_all(self, offset):
        """
        Translates all objects, instances, and pins by the given (x,y) offset
        """
        for obj in self.objs:
            obj.offset = vector(obj.offset - offset)
        for inst in self.insts:
            inst.offset = vector(inst.offset - offset)
            # The instances have a precomputed boundary that we need to update.
            if inst.__class__.__name__ == "instance":
                inst.compute_boundary(inst.offset)
        for pin_name in self.pin_map.keys():
            # All the pins are absolute coordinates that need to be updated.
            pin_list = self.pin_map[pin_name]
            for pin in pin_list:
                pin.rect = [pin.ll() - offset, pin.ur() - offset]

    def add_inst(self, name, mod, offset=[0, 0], mirror="R0", rotate=0):
        """ Adds an instance of a mod to this module """
        self.insts.append(geometry.instance(name, mod, offset, mirror, rotate))
        debug.info(3, "adding instance {}".format(self.insts[-1]))
        # This is commented out for runtime reasons
        #debug.info(4, "instance list: " + ",".join(x.name for x in self.insts))
        return self.insts[-1]

    def get_inst(self, name):
        """ Retrieve an instance by name """
        for inst in self.insts:
            if inst.name == name:
                return inst
        return None

    def add_rect(self, layer, offset, width=None, height=None):
        """
        Adds a rectangle on a given layer,offset with width and height
        """
        if not width:
            width = drc["minwidth_{}".format(layer)]
        if not height:
            height = drc["minwidth_{}".format(layer)]
        # negative layers indicate "unused" layers in a given technology
        lpp = techlayer[layer]
        if lpp[0] >= 0:
            self.objs.append(geometry.rectangle(lpp, offset, width, height))
            return self.objs[-1]
        return None

    def add_rect_center(self, layer, offset, width=None, height=None):
        """
        Adds a rectangle on a given layer at the center
        point with width and height
        """
        if not width:
            width = drc["minwidth_{}".format(layer)]
        if not height:
            height = drc["minwidth_{}".format(layer)]
        # negative layers indicate "unused" layers in a given technology
        lpp = techlayer[layer]
        corrected_offset = offset - vector(0.5 * width, 0.5 * height)
        if lpp[0] >= 0:
            self.objs.append(geometry.rectangle(lpp,
                                                corrected_offset,
                                                width,
                                                height))
            return self.objs[-1]
        return None

    def add_segment_center(self, layer, start, end):
        """
        Add a min-width rectanglular segment using center
        line on the start to end point
        """
        minwidth_layer = drc["minwidth_{}".format(layer)]
        if start.x != end.x and start.y != end.y:
            debug.error("Nonrectilinear center rect!", -1)
        elif start.x != end.x:
            offset = vector(0, 0.5 * minwidth_layer)
            return self.add_rect(layer,
                                 start-offset,
                                 end.x-start.x,
                                 minwidth_layer)
        else:
            offset = vector(0.5 * minwidth_layer, 0)
            return self.add_rect(layer,
                                 start-offset,
                                 minwidth_layer,
                                 end.y-start.y)

    def get_pin(self, text):
        """
        Return the pin or list of pins
        """
        try:
            if len(self.pin_map[text]) > 1:
                debug.error("Should use a pin iterator since more than one pin {}".format(text),-1)
            # If we have one pin, return it and not the list.
            # Otherwise, should use get_pins()
            any_pin = next(iter(self.pin_map[text]))
            return any_pin
        except Exception:
            self.gds_write("missing_pin.gds")
            debug.error("No pin found with name {0} on {1}. Saved as missing_pin.gds.".format(text,self.name),-1)

    def get_pins(self, text):
        """
        Return a pin list (instead of a single pin)
        """
        if text in self.pin_map.keys():
            return self.pin_map[text]
        else:
            return set()

    def get_pin_names(self):
        """
        Return a pin list of all pins
        """
        return self.pin_map.keys()

    def copy_layout_pin(self, instance, pin_name, new_name=""):
        """
        Create a copied version of the layout pin at the current level.
        You can optionally rename the pin to a new name.
        """
        pins = instance.get_pins(pin_name)

        debug.check(len(pins) > 0,
                    "Could not find pin {}".format(pin_name))

        for pin in pins:
            if new_name == "":
                new_name = pin.name
            self.add_layout_pin(new_name,
                                pin.layer,
                                pin.ll(),
                                pin.width(),
                                pin.height())

    def copy_layout_pins(self, instance, prefix=""):
        """
        Create a copied version of the layout pin at the current level.
        You can optionally rename the pin to a new name.
        """
        for pin_name in self.pin_map.keys():
<<<<<<< HEAD
            self.copy_layout_pin(instance, pin_name, prefix + pin_name)
            
=======
            self.copy_layout_pin(instance, pin_name, prefix+pin_name)

>>>>>>> d7529ce5
    def add_layout_pin_segment_center(self, text, layer, start, end):
        """
        Creates a path like pin with center-line convention
        """
<<<<<<< HEAD
        if start.x != end.x and start.y != end.y:
            file_name = "non_rectilinear.gds"
            self.gds_write(file_name)
            debug.error("Cannot have a non-manhatten layout pin: {}".format(file_name), -1)
        
=======

        debug.check(start.x == end.x or start.y == end.y,
                    "Cannot have a non-manhatten layout pin.")

>>>>>>> d7529ce5
        minwidth_layer = drc["minwidth_{}".format(layer)]

        # one of these will be zero
        width = max(start.x, end.x) - min(start.x, end.x)
        height = max(start.y, end.y) - min(start.y, end.y)
        ll_offset = vector(min(start.x, end.x), min(start.y, end.y))

        # Shift it down 1/2 a width in the 0 dimension
        if height == 0:
            ll_offset -= vector(0, 0.5 * minwidth_layer)
        if width == 0:
            ll_offset -= vector(0.5 * minwidth_layer, 0)
        # This makes sure it is long enough, but also it is not 0 width!
        height = max(minwidth_layer, height)
        width = max(minwidth_layer, width)

        return self.add_layout_pin(text,
                                   layer,
                                   ll_offset,
                                   width,
                                   height)

    def add_layout_pin_rect_center(self, text, layer, offset, width=None, height=None):
        """ Creates a path like pin with center-line convention """
        if not width:
            width = drc["minwidth_{0}".format(layer)]
        if not height:
            height = drc["minwidth_{0}".format(layer)]

        ll_offset = offset - vector(0.5 * width, 0.5 * height)

        return self.add_layout_pin(text, layer, ll_offset, width, height)

    def remove_layout_pin(self, text):
        """
        Delete a labeled pin (or all pins of the same name)
        """
        self.pin_map[text] = set()

    def add_layout_pin(self, text, layer, offset, width=None, height=None):
        """
        Create a labeled pin
        """
        if not width:
            width = drc["minwidth_{0}".format(layer)]
        if not height:
            height = drc["minwidth_{0}".format(layer)]

        new_pin = pin_layout(text,
                             [offset, offset+vector(width, height)],
                             layer)

        try:
            # Check if there's a duplicate!
            # and if so, silently ignore it.
            # Rounding errors may result in some duplicates.
            if new_pin not in self.pin_map[text]:
                self.pin_map[text].add(new_pin)
        except KeyError:
            self.pin_map[text] = set()
            self.pin_map[text].add(new_pin)

        return new_pin

    def add_label_pin(self, text, layer, offset, width=None, height=None):
        """
        Create a labeled pin WITHOUT the pin data structure. This is not an
        actual pin but a named net so that we can add a correspondence point
        in LVS.
        """
        if not width:
            width = drc["minwidth_{0}".format(layer)]
        if not height:
            height = drc["minwidth_{0}".format(layer)]
        self.add_rect(layer=layer,
                      offset=offset,
                      width=width,
                      height=height)
        self.add_label(text=text,
                       layer=layer,
                       offset=offset + vector(0.5 * width,
                                              0.5 * height))

    def add_label(self, text, layer, offset=[0, 0], zoom=-1):
        """Adds a text label on the given layer,offset, and zoom level"""
        # negative layers indicate "unused" layers in a given technology
        debug.info(5, "add label " + str(text) + " " + layer + " " + str(offset))
        lpp = techlayer[layer]
        if lpp[0] >= 0:
            self.objs.append(geometry.label(text, lpp, offset, zoom))
            return self.objs[-1]
        return None

    def add_path(self, layer, coordinates, width=None):
        """Connects a routing path on given layer,coordinates,width."""
        debug.info(4, "add path " + str(layer) + " " + str(coordinates))
        import wire_path
        # NOTE: (UNTESTED) add_path(...) is currently not used
        # negative layers indicate "unused" layers in a given technology
        # lpp = techlayer[layer]
        # if lpp[0] >= 0:
        #     self.objs.append(geometry.path(lpp, coordinates, width))

        wire_path.wire_path(obj=self,
                            layer=layer,
                            position_list=coordinates,
                            width=width)

    def add_route(self, layers, coordinates, layer_widths):
        """Connects a routing path on given layer,coordinates,width. The
        layers are the (horizontal, via, vertical). add_wire assumes
        preferred direction routing whereas this includes layers in
        the coordinates.
        """
        import route
        debug.info(4, "add route " + str(layers) + " " + str(coordinates))
        # add an instance of our path that breaks down into rectangles and contacts
        route.route(obj=self,
                    layer_stack=layers,
                    path=coordinates,
                    layer_widths=layer_widths)

    def add_wire(self, layers, coordinates):
        """Connects a routing path on given layer,coordinates,width.
        The layers are the (horizontal, via, vertical). """
        import wire
        # add an instance of our path that breaks down
        # into rectangles and contacts
        wire.wire(obj=self,
                  layer_stack=layers,
                  position_list=coordinates)

    def get_preferred_direction(self, layer):
        """ Return the preferred routing directions """
        from tech import preferred_directions
        return preferred_directions[layer]

    def add_via(self, layers, offset, size=[1,1], directions=None, implant_type=None, well_type=None):
        """ Add a three layer via structure. """

        if not directions:
            directions = (self.get_preferred_direction(layers[0]),
                          self.get_preferred_direction(layers[2]))

        from sram_factory import factory
        via = factory.create(module_type="contact",
                             layer_stack=layers,
                             dimensions=size,
                             directions=directions,
                             implant_type=implant_type,
                             well_type=well_type)
        self.add_mod(via)
        inst = self.add_inst(name=via.name,
                             mod=via,
                             offset=offset)
        # We don't model the logical connectivity of wires/paths
        self.connect_inst([])
        return inst

    def add_via_center(self, layers, offset, directions=None, size=[1,1], implant_type=None, well_type=None):
        """
        Add a three layer via structure by the center coordinate
        accounting for mirroring and rotation.
        """

        if not directions:
            directions = (self.get_preferred_direction(layers[0]),
                          self.get_preferred_direction(layers[2]))

        from sram_factory import factory
        via = factory.create(module_type="contact",
                             layer_stack=layers,
                             dimensions=size,
                             directions=directions,
                             implant_type=implant_type,
                             well_type=well_type)
        height = via.height
        width = via.width

        corrected_offset = offset + vector(-0.5 * width,
                                           -0.5 * height)

        self.add_mod(via)
        inst = self.add_inst(name=via.name,
                             mod=via,
                             offset=corrected_offset)
        # We don't model the logical connectivity of wires/paths
        self.connect_inst([])
        return inst

    def add_via_stack(self, offset, from_layer, to_layer,
                      direction=None,
                      size=[1, 1]):
        """
        Punch a stack of vias from a start layer to a target layer.
        """
        return self.__add_via_stack_internal(offset=offset,
                                             direction=direction,
                                             from_layer=from_layer,
                                             to_layer=to_layer,
                                             via_func=self.add_via,
                                             last_via=None,
                                             size=size)

    def add_via_stack_center(self, offset, from_layer, to_layer,
                             direction=None,
                             size=[1, 1]):
        """
        Punch a stack of vias from a start layer to a target layer by the center
        coordinate accounting for mirroring and rotation.
        """
        return self.__add_via_stack_internal(offset=offset,
                                             direction=direction,
                                             from_layer=from_layer,
                                             to_layer=to_layer,
                                             via_func=self.add_via_center,
                                             last_via=None,
                                             size=size)

    def __add_via_stack_internal(self, offset, direction, from_layer, to_layer,
                                 via_func, last_via, size):
        """
        Punch a stack of vias from a start layer to a target layer. Here we
        figure out whether to punch it up or down the stack.
        """

        if from_layer == to_layer:
            return last_via

        from_id = int(from_layer[1])
        to_id   = int(to_layer[1])

        if from_id < to_id: # grow the stack up
            search_id = 0
            next_id = 2
        else: # grow the stack down
            search_id = 2
            next_id = 0

        curr_stack = next(filter(lambda stack: stack[search_id] == from_layer, layer_stacks), None)
        if curr_stack is None:
            raise ValueError("Cannot create via from '{0}' to '{1}'." \
                             "Layer '{0}' not defined"
                             .format(from_layer, to_layer))

        via = via_func(layers=curr_stack, size=size, offset=offset, directions=direction)
        return self.__add_via_stack_internal(offset=offset,
                                             direction=direction,
                                             from_layer=curr_stack[next_id],
                                             to_layer=to_layer,
                                             via_func=via_func,
                                             last_via=via,
                                             size=size)

<<<<<<< HEAD
=======

>>>>>>> d7529ce5
    def add_ptx(self, offset, mirror="R0", rotate=0, width=1, mults=1, tx_type="nmos"):
        """Adds a ptx module to the design."""
        import ptx
        mos = ptx.ptx(width=width,
                      mults=mults,
                      tx_type=tx_type)
        self.add_mod(mos)
        inst = self.add_inst(name=mos.name,
                             mod=mos,
                             offset=offset,
                             mirror=mirror,
                             rotate=rotate)
        return inst

    def gds_read(self):
        """Reads a GDSII file in the library and checks if it exists
           Otherwise, start a new layout for dynamic generation."""

        # This must be done for netlist only mode too
        if os.path.isfile(self.gds_file):
            self.is_library_cell = True

        if OPTS.netlist_only:
            self.gds = None
            return

        # open the gds file if it exists or else create a blank layout
        if os.path.isfile(self.gds_file):
            debug.info(3, "opening {}".format(self.gds_file))
            self.gds = gdsMill.VlsiLayout(units=GDS["unit"])
            reader = gdsMill.Gds2reader(self.gds)
            reader.loadFromFile(self.gds_file)
        else:
            debug.info(3, "Creating layout structure {}".format(self.name))
            self.gds = gdsMill.VlsiLayout(name=self.name, units=GDS["unit"])

    def print_gds(self, gds_file=None):
        """Print the gds file (not the vlsi class) to the terminal """
        if not gds_file:
            gds_file = self.gds_file
        debug.info(4, "Printing {}".format(gds_file))
        arrayCellLayout = gdsMill.VlsiLayout(units=GDS["unit"])
        reader = gdsMill.Gds2reader(arrayCellLayout, debugToTerminal=1)
        reader.loadFromFile(gds_file)

    def clear_visited(self):
        """ Recursively clear the visited flag """
        self.visited = []

    def gds_write_file(self, gds_layout):
        """Recursive GDS write function"""
        # Visited means that we already prepared self.gds for this subtree
        if self.name in self.visited:
            return
        for i in self.insts:
            i.gds_write_file(gds_layout)
        for i in self.objs:
            i.gds_write_file(gds_layout)
        for pin_name in self.pin_map.keys():
            for pin in self.pin_map[pin_name]:
                pin.gds_write_file(gds_layout)

        # If it's not a premade cell
        # and we didn't add our own boundary,
        # we should add a boundary just for DRC in some technologies
        if not self.is_library_cell and not self.bounding_box:
            # If there is a boundary layer, and we didn't create one, add one.
            if "stdc" in techlayer.keys():
                boundary_layer = "stdc"
                boundary = [self.find_lowest_coords(),
                            self.find_highest_coords()]
                height = boundary[1][1] - boundary[0][1]
                width = boundary[1][0] - boundary[0][0]
                (layer_number, layer_purpose) = techlayer[boundary_layer]
                gds_layout.addBox(layerNumber=layer_number,
                                  purposeNumber=layer_purpose,
                                  offsetInMicrons=boundary[0],
                                  width=width,
                                  height=height,
                                  center=False)
                debug.info(2, "Adding {0} boundary {1}".format(self.name, boundary))

        self.visited.append(self.name)

    def gds_write(self, gds_name):
        """Write the entire gds of the object to the file."""
        debug.info(3, "Writing to {}".format(gds_name))

        # If we already wrote a GDS, we need to reset and traverse it again in
        # case we made changes.
        if not self.is_library_cell and self.visited:
            debug.info(3, "Creating layout structure {}".format(self.name))
            self.gds = gdsMill.VlsiLayout(name=self.name, units=GDS["unit"])

        writer = gdsMill.Gds2writer(self.gds)
        # MRG: 3/2/18 We don't want to clear the visited flag since
        # this would result in duplicates of all instances being placed in self.gds
        # which may have been previously processed!
        # MRG: 10/4/18 We need to clear if we make changes and write a second GDS!
        self.clear_visited()

        # recursively create all the remaining objects
        self.gds_write_file(self.gds)

        # populates the xyTree data structure for gds
        # self.gds.prepareForWrite()
        writer.writeToFile(gds_name)
        debug.info(3, "Done writing to {}".format(gds_name))

    def get_boundary(self):
        """ Return the lower-left and upper-right coordinates of boundary """
        # This assumes nothing spans outside of the width and height!
        return [vector(0, 0), vector(self.width, self.height)]
        #return [self.find_lowest_coords(), self.find_highest_coords()]

    def get_blockages(self, layer, top_level=False):
        """
        Write all of the obstacles in the current (and children)
        modules to the lef file.
        Do not write the pins since they aren't obstructions.
        """
        if type(layer) == str:
            lpp = techlayer[layer]
        else:
            lpp = layer

        blockages = []
        for i in self.objs:
            blockages += i.get_blockages(lpp)
        for i in self.insts:
            blockages += i.get_blockages(lpp)
        # Must add pin blockages to non-top cells
        if not top_level:
            blockages += self.get_pin_blockages(lpp)
        return blockages

    def get_pin_blockages(self, lpp):
        """ Return the pin shapes as blockages for non-top-level blocks. """
        # FIXME: We don't have a body contact in ptx, so just ignore it for now
        import copy
        pin_names = copy.deepcopy(self.pins)
        if self.name.startswith("pmos") or self.name.startswith("nmos"):
            pin_names.remove("B")

        blockages = []
        for pin_name in pin_names:
            pin_list = self.get_pins(pin_name)
            for pin in pin_list:
                if pin.same_lpp(pin.lpp, lpp):
                    blockages += [pin.rect]

        return blockages

    def create_horizontal_pin_bus(self, layer, pitch, offset, names, length):
        """ Create a horizontal bus of pins. """
        return self.create_bus(layer,
                               pitch,
                               offset,
                               names,
                               length,
                               vertical=False,
                               make_pins=True)

    def create_vertical_pin_bus(self, layer, pitch, offset, names, length):
        """ Create a horizontal bus of pins. """
        return self.create_bus(layer,
                               pitch,
                               offset,
                               names,
                               length,
                               vertical=True,
                               make_pins=True)

    def create_vertical_bus(self, layer, pitch, offset, names, length):
        """ Create a horizontal bus. """
        return self.create_bus(layer,
                               pitch,
                               offset,
                               names,
                               length,
                               vertical=True,
                               make_pins=False)

    def create_horizontal_bus(self, layer, pitch, offset, names, length):
        """ Create a horizontal bus. """
        return self.create_bus(layer,
                               pitch,
                               offset,
                               names,
                               length,
                               vertical=False,
                               make_pins=False)

    def create_bus(self, layer, pitch, offset, names, length, vertical, make_pins):
        """
        Create a horizontal or vertical bus. It can be either just rectangles, or actual
        layout pins. It returns an map of line center line positions indexed by name.
        The other coordinate is a 0 since the bus provides a range.
        TODO: combine with channel router.
        """

        # half minwidth so we can return the center line offsets
        half_minwidth = 0.5 * drc["minwidth_{}".format(layer)]

        line_positions = {}
        if vertical:
            for i in range(len(names)):
                line_offset = offset + vector(i * pitch, 0)
                if make_pins:
                    self.add_layout_pin(text=names[i],
                                        layer=layer,
                                        offset=line_offset,
                                        height=length)
                else:
                    self.add_rect(layer=layer,
                                  offset=line_offset,
                                  height=length)
                # Make this the center of the rail
                line_positions[names[i]] = line_offset + vector(half_minwidth,
                                                                0.5 * length)
        else:
            for i in range(len(names)):
                line_offset = offset + vector(0,
                                              i * pitch + half_minwidth)
                if make_pins:
                    self.add_layout_pin(text=names[i],
                                        layer=layer,
                                        offset=line_offset,
                                        width=length)
                else:
                    self.add_rect(layer=layer,
                                  offset=line_offset,
                                  width=length)
                # Make this the center of the rail
                line_positions[names[i]] = line_offset + vector(0.5 * length,
                                                                half_minwidth)

        return line_positions

    def connect_horizontal_bus(self, mapping, inst, bus_offsets,
                               layer_stack=("m1", "via1", "m2")):
        """ Horizontal version of connect_bus. """
        self.connect_bus(mapping, inst, bus_offsets, layer_stack, True)

    def connect_vertical_bus(self, mapping, inst, bus_offsets,
                             layer_stack=("m1", "via1", "m2")):
        """ Vertical version of connect_bus. """
        self.connect_bus(mapping, inst, bus_offsets, layer_stack, False)

    def connect_bus(self, mapping, inst, bus_offsets, layer_stack, horizontal):
        """
        Connect a mapping of pin -> name for a bus. This could be
        replaced with a channel router in the future.
        NOTE: This has only really been tested with point-to-point
        connections (not multiple pins on a net).
        """
        (horizontal_layer, via_layer, vertical_layer) = layer_stack
        if horizontal:
            route_layer = vertical_layer
        else:
            route_layer = horizontal_layer

        for (pin_name, bus_name) in mapping:
            pin = inst.get_pin(pin_name)
            pin_pos = pin.center()
            bus_pos = bus_offsets[bus_name]

            if horizontal:
                # up/down then left/right
                mid_pos = vector(pin_pos.x, bus_pos.y)
            else:
                # left/right then up/down
                mid_pos = vector(bus_pos.x, pin_pos.y)

            self.add_wire(layer_stack,
                          [bus_pos, mid_pos, pin_pos])

            # Connect to the pin on the instances with a via if it is
            # not on the right layer
            if pin.layer != route_layer:
                self.add_via_center(layers=layer_stack,
                                    offset=pin_pos)
            # FIXME: output pins tend to not be rotate,
            # but supply pins are. Make consistent?

            # We only need a via if they happened to align perfectly
            # so the add_wire didn't add a via
            if (horizontal and bus_pos.y == pin_pos.y) or (not horizontal and bus_pos.x == pin_pos.x):
                self.add_via_center(layers=layer_stack,
                                    offset=bus_pos,
                                    rotate=90)

    def get_layer_pitch(self, layer):
        """ Return the track pitch on a given layer """
        if layer == "m1":
            return (self.m1_pitch,
                    self.m1_pitch - self.m1_space,
                    self.m1_space)
        elif layer == "m2":
            return (self.m2_pitch,
                    self.m2_pitch - self.m2_space,
                    self.m2_space)
        elif layer == "m3":
            return (self.m3_pitch,
                    self.m3_pitch - self.m3_space,
                    self.m3_space)
        elif layer == "m4":
            from tech import layer as tech_layer
            if "m4" in tech_layer:
                return (self.m3_pitch,
                        self.m3_pitch - self.m4_space,
                        self.m4_space)
            else:
                return (self.m3_pitch,
                        self.m3_pitch - self.m3_space,
                        self.m3_space)
        else:
            debug.error("Cannot find layer pitch.")

    def add_horizontal_trunk_route(self,
                                   pins,
                                   trunk_offset,
                                   layer_stack,
                                   pitch):
        """
        Create a trunk route for all pins with
        the trunk located at the given y offset.
        """
        max_x = max([pin.center().x for pin in pins])
        min_x = min([pin.center().x for pin in pins])

        # if we are less than a pitch, just create a non-preferred layer jog
        if max_x-min_x <= pitch:
            half_layer_width = 0.5 * drc["minwidth_{0}".format(self.vertical_layer)]

            # Add the horizontal trunk on the vertical layer!
            self.add_path(self.vertical_layer,
                          [vector(min_x - half_layer_width, trunk_offset.y),
                           vector(max_x + half_layer_width, trunk_offset.y)])

            # Route each pin to the trunk
            for pin in pins:
                # No bend needed here
                mid = vector(pin.center().x, trunk_offset.y)
                self.add_path(self.vertical_layer, [pin.center(), mid])
        else:
            # Add the horizontal trunk
            self.add_path(self.horizontal_layer,
                          [vector(min_x, trunk_offset.y),
                           vector(max_x, trunk_offset.y)])

            # Route each pin to the trunk
            for pin in pins:
                mid = vector(pin.center().x, trunk_offset.y)
                self.add_path(self.vertical_layer, [pin.center(), mid])
                self.add_via_center(layers=layer_stack,
                                    offset=mid)

    def add_vertical_trunk_route(self,
                                 pins,
                                 trunk_offset,
                                 layer_stack,
                                 pitch):
        """
        Create a trunk route for all pins with the
        trunk located at the given x offset.
        """
        max_y = max([pin.center().y for pin in pins])
        min_y = min([pin.center().y for pin in pins])

        # if we are less than a pitch, just create a non-preferred layer jog
        if max_y-min_y <= pitch:

            half_layer_width = 0.5 * drc["minwidth_{0}".format(self.horizontal_layer)]

            # Add the vertical trunk on the horizontal layer!
            self.add_path(self.horizontal_layer,
                          [vector(trunk_offset.x, min_y - half_layer_width),
                           vector(trunk_offset.x,max_y + half_layer_width)])

            # Route each pin to the trunk
            for pin in pins:
                # No bend needed here
                mid = vector(trunk_offset.x, pin.center().y)
                self.add_path(self.horizontal_layer, [pin.center(), mid])
        else:
            # Add the vertical trunk
            self.add_path(self.vertical_layer,
                          [vector(trunk_offset.x, min_y),
                           vector(trunk_offset.x, max_y)])

            # Route each pin to the trunk
            for pin in pins:
                mid = vector(trunk_offset.x, pin.center().y)
                self.add_path(self.horizontal_layer, [pin.center(), mid])
                self.add_via_center(layers=layer_stack,
                                    offset=mid)

    def create_channel_route(self, netlist,
                             offset,
                             layer_stack,
                             vertical=False):
        """
        The net list is a list of the nets. Each net is a list of pins
        to be connected.  Offset is the lower-left of where the
        routing channel will start.  This does NOT try to minimize the
        number of tracks -- instead, it picks an order to avoid the
        vertical conflicts between pins.

        """
        def remove_net_from_graph(pin, g):
            """
            Remove the pin from the graph and all conflicts
            """
            g.pop(pin, None)

            # Remove the pin from all conflicts
            # FIXME: This is O(n^2), so maybe optimize it.
            for other_pin,conflicts in g.items():
                if pin in conflicts:
                    conflicts.remove(pin)
                    g[other_pin]=conflicts
            return g

        def vcg_nets_overlap(net1, net2, vertical, pitch):
            """
            Check all the pin pairs on two nets and return a pin
            overlap if any pin overlaps.
            """

            for pin1 in net1:
                for pin2 in net2:
                    if vcg_pin_overlap(pin1, pin2, vertical, pitch):
                        return True

            return False

        def vcg_pin_overlap(pin1, pin2, vertical, pitch):
            """ Check for vertical or horizontal overlap of the two pins """
            # FIXME: If the pins are not in a row, this may break.
            # However, a top pin shouldn't overlap another top pin,
            # for example, so the
            # extra comparison *shouldn't* matter.

            # Pin 1 must be in the "BOTTOM" set
            x_overlap = pin1.by() < pin2.by() and abs(pin1.center().x-pin2.center().x)<pitch

            # Pin 1 must be in the "LEFT" set
            y_overlap = pin1.lx() < pin2.lx() and abs(pin1.center().y-pin2.center().y)<pitch
            overlaps = (not vertical and x_overlap) or (vertical and y_overlap)
            return overlaps

        if self.get_preferred_direction(layer_stack[0]) == "V":
            self.vertical_layer = layer_stack[0]
            self.horizontal_layer = layer_stack[2]
        else:
            self.vertical_layer = layer_stack[2]
            self.horizontal_layer = layer_stack[0]

        layer_stuff = self.get_layer_pitch(self.vertical_layer)
        (self.vertical_pitch, self.vertical_width, self.vertical_space) = layer_stuff
        layer_stuff = self.get_layer_pitch(self.horizontal_layer)
        (self.horizontal_pitch, self.horizontal_width, self.horizontal_space) = layer_stuff

        # FIXME: Must extend this to a horizontal conflict graph
        # too if we want to minimize the
        # number of tracks!
        # hcg = {}

        # Initialize the vertical conflict graph (vcg)
        # and make a list of all pins
        vcg = collections.OrderedDict()

        # Create names for the nets for the graphs
        nets = collections.OrderedDict()
        index = 0
        # print(netlist)
        for pin_list in netlist:
            net_name = "n{}".format(index)
            index += 1
            nets[net_name] = pin_list

        # Find the vertical pin conflicts
        # FIXME: O(n^2) but who cares for now
        for net_name1 in nets:
            if net_name1 not in vcg.keys():
                vcg[net_name1] = []
            for net_name2 in nets:
                if net_name2 not in vcg.keys():
                    vcg[net_name2] = []
                # Skip yourself
                if net_name1 == net_name2:
                    continue
                if vertical and vcg_nets_overlap(nets[net_name1],
                                                 nets[net_name2],
                                                 vertical,
                                                 self.vertical_pitch):
                    vcg[net_name2].append(net_name1)
                elif not vertical and vcg_nets_overlap(nets[net_name1],
                                                       nets[net_name2],
                                                       vertical,
                                                       self.horizontal_pitch):
                    vcg[net_name2].append(net_name1)

        # list of routes to do
        while vcg:
            # from pprint import pformat
            # print("VCG:\n",pformat(vcg))
            # get a route from conflict graph with empty fanout set
            net_name = None
            for net_name, conflicts in vcg.items():
                if len(conflicts) == 0:
                    vcg = remove_net_from_graph(net_name, vcg)
                    break
            else:
                # FIXME: We don't support cyclic VCGs right now.
                debug.error("Cyclic VCG in channel router.", -1)

            # These are the pins we'll have to connect
            pin_list = nets[net_name]
            # print("Routing:", net_name, [x.name for x in pin_list])

            # Remove the net from other constriants in the VCG
            vcg = remove_net_from_graph(net_name, vcg)

            # Add the trunk routes from the bottom up for
            # horizontal or the left to right for vertical
            if vertical:
                self.add_vertical_trunk_route(pin_list,
                                              offset,
                                              layer_stack,
                                              self.vertical_pitch)
                offset += vector(self.vertical_pitch, 0)
            else:
                self.add_horizontal_trunk_route(pin_list,
                                                offset,
                                                layer_stack,
                                                self.horizontal_pitch)
                offset += vector(0, self.horizontal_pitch)

    def create_vertical_channel_route(self, netlist, offset, layer_stack):
        """
        Wrapper to create a vertical channel route
        """
        self.create_channel_route(netlist, offset, layer_stack, vertical=True)

    def create_horizontal_channel_route(self, netlist, offset, layer_stack):
        """
        Wrapper to create a horizontal channel route
        """
        self.create_channel_route(netlist, offset, layer_stack, vertical=False)

    def add_boundary(self, ll=vector(0, 0), ur=None):
        """ Add boundary for debugging dimensions """
        if OPTS.netlist_only:
            return

        if "stdc" in techlayer.keys():
            boundary_layer = "stdc"
        else:
            boundary_layer = "boundary"
        if not ur:
            self.bounding_box = self.add_rect(layer=boundary_layer,
                                              offset=ll,
                                              height=self.height,
                                              width=self.width)
        else:
            self.bounding_box = self.add_rect(layer=boundary_layer,
                                              offset=ll,
                                              height=ur.y-ll.y,
                                              width=ur.x-ll.x)

    def add_enclosure(self, insts, layer="nwell"):
        """ Add a layer that surrounds the given instances. Useful
        for creating wells, for example. Doesn't check for minimum widths or
        spacings."""

        xmin = insts[0].lx()
        ymin = insts[0].by()
        xmax = insts[0].rx()
        ymax = insts[0].uy()
        for inst in insts:
            xmin = min(xmin, inst.lx())
            ymin = min(ymin, inst.by())
            xmax = max(xmax, inst.rx())
            ymax = max(ymax, inst.uy())

        self.add_rect(layer=layer,
                      offset=vector(xmin, ymin),
                      width=xmax-xmin,
                      height=ymax-ymin)

    def copy_power_pins(self, inst, name):
        """
        This will copy a power pin if it is on the lowest power_grid layer.
        If it is on M1, it will add a power via too.
        """
        pins = inst.get_pins(name)
        for pin in pins:
            if pin.layer == self.pwr_grid_layer:
                self.add_layout_pin(name,
                                    pin.layer,
                                    pin.ll(),
                                    pin.width(),
                                    pin.height())
            elif pin.layer == "m1":
                self.add_power_pin(name, pin.center())
            else:
                debug.warning("{0} pins of {1} should be on {2} or metal1 for "\
                              "supply router."
                              .format(name,inst.name,self.pwr_grid_layer))



    def add_power_pin(self, name, loc, size=[1, 1], vertical=False, start_layer="m1"):
        """
        Add a single power pin from the lowest power_grid layer down to M1 at
        the given center location. The starting layer is specified to determine
        which vias are needed.
        """

        # Force vdd/gnd via stack to be vertically or horizontally oriented
        # Default: None, uses prefered metal directions
        if vertical:
            direction = ("V", "V")
        elif not vertical and vertical is not None:
            direction = ("H", "H")
        else:
            direction = None


        via = self.add_via_stack_center(from_layer=start_layer,
                                        to_layer=self.pwr_grid_layer,
                                        size=size,
                                        offset=loc,
                                        direction=direction)

        if start_layer == self.pwr_grid_layer:
            self.add_layout_pin_rect_center(text=name,
                                            layer=self.pwr_grid_layer,
                                            offset=loc)
        else:
            self.add_layout_pin_rect_center(text=name,
                                            layer=self.pwr_grid_layer,
                                            offset=loc,
                                            width=via.width,
                                            height=via.height)

    def add_power_ring(self, bbox):
        """
        Create vdd and gnd power rings around an area of the bounding box
        argument. Must have a supply_rail_width and supply_rail_pitch
        defined as a member variable.  Defines local variables of the
        left/right/top/bottom vdd/gnd center offsets for use in other
        modules..
        """

        [ll, ur] = bbox

        supply_rail_spacing = self.supply_rail_pitch - self.supply_rail_width
        height = (ur.y-ll.y) + 3 * self.supply_rail_pitch - supply_rail_spacing
        width = (ur.x-ll.x) + 3 * self.supply_rail_pitch - supply_rail_spacing

        # LEFT vertical rails
        offset = ll + vector(-2 * self.supply_rail_pitch,
                             -2 * self.supply_rail_pitch)
        left_gnd_pin = self.add_layout_pin(text="gnd",
                                           layer="m2",
                                           offset=offset,
                                           width=self.supply_rail_width,
                                           height=height)

        offset = ll + vector(-1 * self.supply_rail_pitch,
                             -1 * self.supply_rail_pitch)
        left_vdd_pin = self.add_layout_pin(text="vdd",
                                           layer="m2",
                                           offset=offset,
                                           width=self.supply_rail_width,
                                           height=height)

        # RIGHT vertical rails
        offset = vector(ur.x, ll.y) + vector(0, -2 * self.supply_rail_pitch)
        right_gnd_pin = self.add_layout_pin(text="gnd",
                                            layer="m2",
                                            offset=offset,
                                            width=self.supply_rail_width,
                                            height=height)

        offset = vector(ur.x, ll.y) + vector(self.supply_rail_pitch,
                                            -1 * self.supply_rail_pitch)
        right_vdd_pin = self.add_layout_pin(text="vdd",
                                            layer="m2",
                                            offset=offset,
                                            width=self.supply_rail_width,
                                            height=height)

        # BOTTOM horizontal rails
        offset = ll + vector(-2 * self.supply_rail_pitch,
                             -2 * self.supply_rail_pitch)
        bottom_gnd_pin = self.add_layout_pin(text="gnd",
                                             layer="m1",
                                             offset=offset,
                                             width=width,
                                             height=self.supply_rail_width)

        offset = ll + vector(-1 * self.supply_rail_pitch,
                             -1 * self.supply_rail_pitch)
        bottom_vdd_pin = self.add_layout_pin(text="vdd",
                                             layer="m1",
                                             offset=offset,
                                             width=width,
                                             height=self.supply_rail_width)

        # TOP horizontal rails
        offset = vector(ll.x, ur.y) + vector(-2 * self.supply_rail_pitch,
                                             0)
        top_gnd_pin = self.add_layout_pin(text="gnd",
                                          layer="m1",
                                          offset=offset,
                                          width=width,
                                          height=self.supply_rail_width)

        offset = vector(ll.x, ur.y) + vector(-1 * self.supply_rail_pitch,
                                             self.supply_rail_pitch)
        top_vdd_pin = self.add_layout_pin(text="vdd",
                                          layer="m1",
                                          offset=offset,
                                          width=width,
                                          height=self.supply_rail_width)

        # Remember these for connecting things in the design
        self.left_gnd_x_center = left_gnd_pin.cx()
        self.left_vdd_x_center = left_vdd_pin.cx()
        self.right_gnd_x_center = right_gnd_pin.cx()
        self.right_vdd_x_center = right_vdd_pin.cx()

        self.bottom_gnd_y_center = bottom_gnd_pin.cy()
        self.bottom_vdd_y_center = bottom_vdd_pin.cy()
        self.top_gnd_y_center = top_gnd_pin.cy()
        self.top_vdd_y_center = top_vdd_pin.cy()

        # Find the number of vias for this pitch
        self.supply_vias = 1
        from sram_factory import factory
        while True:
            c = factory.create(module_type="contact",
                               layer_stack=self.m1_stack,
                               dimensions=(self.supply_vias, self.supply_vias))
            if c.second_layer_width < self.supply_rail_width and c.second_layer_height < self.supply_rail_width:
                self.supply_vias += 1
            else:
                self.supply_vias -= 1
                break

        via_points = [vector(self.left_gnd_x_center, self.bottom_gnd_y_center),
                      vector(self.left_gnd_x_center, self.top_gnd_y_center),
                      vector(self.right_gnd_x_center, self.bottom_gnd_y_center),
                      vector(self.right_gnd_x_center, self.top_gnd_y_center),
                      vector(self.left_vdd_x_center, self.bottom_vdd_y_center),
                      vector(self.left_vdd_x_center, self.top_vdd_y_center),
                      vector(self.right_vdd_x_center, self.bottom_vdd_y_center),
                      vector(self.right_vdd_x_center, self.top_vdd_y_center)]

        for pt in via_points:
            self.add_via_center(layers=self.m1_stack,
                                offset=pt,
                                size=(self.supply_vias,
                                      self.supply_vias))

    def pdf_write(self, pdf_name):
        """
        Display the layout to a PDF file.
        """
        debug.error("NOTE: Currently does not work (Needs further research)")
        # self.pdf_name = self.name + ".pdf"
        debug.info(0, "Writing to {}".format(pdf_name))
        pdf = gdsMill.pdfLayout(self.gds)

        return
        pdf.layerColors[self.gds.layerNumbersInUse[0]] = "#219E1C"
        pdf.layerColors[self.gds.layerNumbersInUse[1]] = "#271C9E"
        pdf.layerColors[self.gds.layerNumbersInUse[2]] = "#CC54C8"
        pdf.layerColors[self.gds.layerNumbersInUse[3]] = "#E9C514"
        pdf.layerColors[self.gds.layerNumbersInUse[4]] = "#856F00"
        pdf.layerColors[self.gds.layerNumbersInUse[5]] = "#BD1444"
        pdf.layerColors[self.gds.layerNumbersInUse[6]] = "#FD1444"
        pdf.layerColors[self.gds.layerNumbersInUse[7]] = "#FD1414"

        pdf.setScale(500)
        pdf.drawLayout()
        pdf.writeToFile(pdf_name)

    def print_attr(self):
        """Prints a list of attributes for the current layout object"""
        debug.info(0,
                   "|==============================================================================|")
        debug.info(0,
                   "|=========      LIST OF OBJECTS (Rects) FOR: " + self.name)
        debug.info(0,
                   "|==============================================================================|")
        for obj in self.objs:
            debug.info(0, "layer={0} : offset={1} : size={2}".format(obj.layerNumber,
                                                                     obj.offset,
                                                                     obj.size))

        debug.info(0,
                   "|==============================================================================|")
        debug.info(0,
                   "|=========      LIST OF INSTANCES FOR: " + self.name)
        debug.info(0,
                   "|==============================================================================|")
        for inst in self.insts:
            debug.info(0, "name={0} : mod={1} : offset={2}".format(inst.name,
                                                                   inst.mod.name,
                                                                   inst.offset))<|MERGE_RESOLUTION|>--- conflicted
+++ resolved
@@ -316,29 +316,17 @@
         You can optionally rename the pin to a new name.
         """
         for pin_name in self.pin_map.keys():
-<<<<<<< HEAD
             self.copy_layout_pin(instance, pin_name, prefix + pin_name)
-            
-=======
-            self.copy_layout_pin(instance, pin_name, prefix+pin_name)
-
->>>>>>> d7529ce5
+
     def add_layout_pin_segment_center(self, text, layer, start, end):
         """
         Creates a path like pin with center-line convention
         """
-<<<<<<< HEAD
         if start.x != end.x and start.y != end.y:
             file_name = "non_rectilinear.gds"
             self.gds_write(file_name)
             debug.error("Cannot have a non-manhatten layout pin: {}".format(file_name), -1)
-        
-=======
-
-        debug.check(start.x == end.x or start.y == end.y,
-                    "Cannot have a non-manhatten layout pin.")
-
->>>>>>> d7529ce5
+            
         minwidth_layer = drc["minwidth_{}".format(layer)]
 
         # one of these will be zero
@@ -593,10 +581,6 @@
                                              last_via=via,
                                              size=size)
 
-<<<<<<< HEAD
-=======
-
->>>>>>> d7529ce5
     def add_ptx(self, offset, mirror="R0", rotate=0, width=1, mults=1, tx_type="nmos"):
         """Adds a ptx module to the design."""
         import ptx
